/* GTK - The GIMP Toolkit
 * gtktextbuffer.c Copyright (C) 2000 Red Hat, Inc.
 *                 Copyright (C) 2004 Nokia Corporation
 *
 * This library is free software; you can redistribute it and/or
 * modify it under the terms of the GNU Lesser General Public
 * License as published by the Free Software Foundation; either
 * version 2 of the License, or (at your option) any later version.
 *
 * This library is distributed in the hope that it will be useful,
 * but WITHOUT ANY WARRANTY; without even the implied warranty of
 * MERCHANTABILITY or FITNESS FOR A PARTICULAR PURPOSE.  See the GNU
 * Lesser General Public License for more details.
 *
 * You should have received a copy of the GNU Lesser General Public
 * License along with this library. If not, see <http://www.gnu.org/licenses/>.
 */

/*
 * Modified by the GTK+ Team and others 1997-2000.  See the AUTHORS
 * file for a list of people on the GTK+ Team.  See the ChangeLog
 * files for a list of changes.  These files are distributed with
 * GTK+ at ftp://ftp.gtk.org/pub/gtk/.
 */

#include "config.h"
#include <string.h>
#include <stdarg.h>

#include "gtkmarshalers.h"
#include "gtktextbuffer.h"
#include "gtktexthistoryprivate.h"
#include "gtktextbufferprivate.h"
#include "gtktextbtree.h"
#include "gtktextiterprivate.h"
#include "gtktexttagprivate.h"
#include "gtktexttagtableprivate.h"
#include "gtkprivate.h"
#include "gtkintl.h"

#define DEFAULT_MAX_UNDO 200

/**
 * GtkTextBuffer:
 *
 * Stores text and attributes for display in a `GtkTextView`.
 *
 * You may wish to begin by reading the
 * [text widget conceptual overview](section-text-widget.html),
 * which gives an overview of all the objects and data types
 * related to the text widget and how they work together.
 *
 * GtkTextBuffer can support undoing changes to the buffer
 * content, see [method@Gtk.TextBuffer.set_enable_undo].
 */

typedef struct _GtkTextLogAttrCache GtkTextLogAttrCache;

struct _GtkTextBufferPrivate
{
  GtkTextTagTable *tag_table;
  GtkTextBTree *btree;

  GSList *selection_clipboards;
  GdkContentProvider *selection_content;

  GtkTextLogAttrCache *log_attr_cache;

  GtkTextHistory *history;

  guint user_action_count;

  /* Whether the buffer has been modified since last save */
  guint modified : 1;
  guint has_selection : 1;
  guint can_undo : 1;
  guint can_redo : 1;
};

typedef struct _ClipboardRequest ClipboardRequest;

struct _ClipboardRequest
{
  GtkTextBuffer *buffer;
  guint interactive : 1;
  guint default_editable : 1;
  guint replace_selection : 1;
};

enum {
  INSERT_TEXT,
  INSERT_PAINTABLE,
  INSERT_CHILD_ANCHOR,
  DELETE_RANGE,
  CHANGED,
  MODIFIED_CHANGED,
  MARK_SET,
  MARK_DELETED,
  APPLY_TAG,
  REMOVE_TAG,
  BEGIN_USER_ACTION,
  END_USER_ACTION,
  PASTE_DONE,
  UNDO,
  REDO,
  LAST_SIGNAL
};

enum {
  PROP_0,

  /* Construct */
  PROP_TAG_TABLE,

  /* Normal */
  PROP_TEXT,
  PROP_HAS_SELECTION,
  PROP_CURSOR_POSITION,
  PROP_CAN_UNDO,
  PROP_CAN_REDO,
  PROP_ENABLE_UNDO,
  LAST_PROP
};

static void gtk_text_buffer_finalize   (GObject            *object);

static void gtk_text_buffer_real_insert_text           (GtkTextBuffer     *buffer,
                                                        GtkTextIter       *iter,
                                                        const char        *text,
                                                        int                len);
static void gtk_text_buffer_real_insert_paintable      (GtkTextBuffer     *buffer,
                                                        GtkTextIter       *iter,
                                                        GdkPaintable      *paintable);
static void gtk_text_buffer_real_insert_anchor         (GtkTextBuffer     *buffer,
                                                        GtkTextIter       *iter,
                                                        GtkTextChildAnchor *anchor);
static void gtk_text_buffer_real_delete_range          (GtkTextBuffer     *buffer,
                                                        GtkTextIter       *start,
                                                        GtkTextIter       *end);
static void gtk_text_buffer_real_apply_tag             (GtkTextBuffer     *buffer,
                                                        GtkTextTag        *tag,
                                                        const GtkTextIter *start_char,
                                                        const GtkTextIter *end_char);
static void gtk_text_buffer_real_remove_tag            (GtkTextBuffer     *buffer,
                                                        GtkTextTag        *tag,
                                                        const GtkTextIter *start_char,
                                                        const GtkTextIter *end_char);
static void gtk_text_buffer_real_changed               (GtkTextBuffer     *buffer);
static void gtk_text_buffer_real_mark_set              (GtkTextBuffer     *buffer,
                                                        const GtkTextIter *iter,
                                                        GtkTextMark       *mark);
static void gtk_text_buffer_real_undo                  (GtkTextBuffer     *buffer);
static void gtk_text_buffer_real_redo                  (GtkTextBuffer     *buffer);

static GtkTextBTree* get_btree (GtkTextBuffer *buffer);
static void          free_log_attr_cache (GtkTextLogAttrCache *cache);

static void remove_all_selection_clipboards       (GtkTextBuffer *buffer);
static void update_selection_clipboards           (GtkTextBuffer *buffer);

static void gtk_text_buffer_set_property (GObject         *object,
				          guint            prop_id,
				          const GValue    *value,
				          GParamSpec      *pspec);
static void gtk_text_buffer_get_property (GObject         *object,
				          guint            prop_id,
				          GValue          *value,
				          GParamSpec      *pspec);

static void gtk_text_buffer_history_change_state (gpointer     funcs_data,
                                                  gboolean     is_modified,
                                                  gboolean     can_undo,
                                                  gboolean     can_redo);
static void gtk_text_buffer_history_insert       (gpointer     funcs_data,
                                                  guint        begin,
                                                  guint        end,
                                                  const char  *text,
                                                  guint        len);
static void gtk_text_buffer_history_delete       (gpointer     funcs_data,
                                                  guint        begin,
                                                  guint        end,
                                                  const char  *expected_text,
                                                  guint        len);
static void gtk_text_buffer_history_select       (gpointer     funcs_data,
                                                  int          selection_insert,
                                                  int          selection_bound);

static guint signals[LAST_SIGNAL] = { 0 };
static GParamSpec *text_buffer_props[LAST_PROP];

G_DEFINE_TYPE_WITH_PRIVATE (GtkTextBuffer, gtk_text_buffer, G_TYPE_OBJECT)

#define GTK_TYPE_TEXT_BUFFER_CONTENT            (gtk_text_buffer_content_get_type ())
#define GTK_TEXT_BUFFER_CONTENT(obj)            (G_TYPE_CHECK_INSTANCE_CAST ((obj), GTK_TYPE_TEXT_BUFFER_CONTENT, GtkTextBufferContent))
#define GTK_IS_TEXT_BUFFER_CONTENT(obj)         (G_TYPE_CHECK_INSTANCE_TYPE ((obj), GTK_TYPE_TEXT_BUFFER_CONTENT))
#define GTK_TEXT_BUFFER_CONTENT_CLASS(klass)    (G_TYPE_CHECK_CLASS_CAST ((klass), GTK_TYPE_TEXT_BUFFER_CONTENT, GtkTextBufferContentClass))
#define GTK_IS_TEXT_BUFFER_CONTENT_CLASS(klass) (G_TYPE_CHECK_CLASS_TYPE ((klass), GTK_TYPE_TEXT_BUFFER_CONTENT))
#define GTK_TEXT_BUFFER_CONTENT_GET_CLASS(obj)  (G_TYPE_INSTANCE_GET_CLASS ((obj), GTK_TYPE_TEXT_BUFFER_CONTENT, GtkTextBufferContentClass))

typedef struct _GtkTextBufferContent GtkTextBufferContent;
typedef struct _GtkTextBufferContentClass GtkTextBufferContentClass;

struct _GtkTextBufferContent
{
  GdkContentProvider parent;

  GtkTextBuffer *text_buffer;
};

struct _GtkTextBufferContentClass
{
  GdkContentProviderClass parent_class;
};

GType gtk_text_buffer_content_get_type (void) G_GNUC_CONST;

G_DEFINE_TYPE (GtkTextBufferContent, gtk_text_buffer_content, GDK_TYPE_CONTENT_PROVIDER)

static GtkTextHistoryFuncs history_funcs = {
  gtk_text_buffer_history_change_state,
  gtk_text_buffer_history_insert,
  gtk_text_buffer_history_delete,
  gtk_text_buffer_history_select,
};

static GdkContentFormats *
gtk_text_buffer_content_ref_formats (GdkContentProvider *provider)
{
  GtkTextBufferContent *content = GTK_TEXT_BUFFER_CONTENT (provider);

  if (content->text_buffer)
    return gdk_content_formats_new_for_gtype (GTK_TYPE_TEXT_BUFFER);
  else
    return gdk_content_formats_new (NULL, 0);
}

static gboolean
gtk_text_buffer_content_get_value (GdkContentProvider  *provider,
                                   GValue              *value,
                                   GError             **error)
{
  GtkTextBufferContent *content = GTK_TEXT_BUFFER_CONTENT (provider);

  if (G_VALUE_HOLDS (value, GTK_TYPE_TEXT_BUFFER) &&
      content->text_buffer != NULL)
    {
      g_value_set_object (value, content->text_buffer);
      return TRUE;
    }

  return GDK_CONTENT_PROVIDER_CLASS (gtk_text_buffer_content_parent_class)->get_value (provider, value, error);
}

static void
gtk_text_buffer_content_detach (GdkContentProvider *provider,
                                GdkClipboard       *clipboard)
{
  GtkTextBufferContent *content = GTK_TEXT_BUFFER_CONTENT (provider);
  GtkTextIter insert;
  GtkTextIter selection_bound;

  if (content->text_buffer == NULL)
    return;

  /* Move selection_bound to the insertion point */
  gtk_text_buffer_get_iter_at_mark (content->text_buffer, &insert,
                                    gtk_text_buffer_get_insert (content->text_buffer));
  gtk_text_buffer_get_iter_at_mark (content->text_buffer, &selection_bound,
                                    gtk_text_buffer_get_selection_bound (content->text_buffer));

  if (!gtk_text_iter_equal (&insert, &selection_bound))
    gtk_text_buffer_move_mark (content->text_buffer,
                               gtk_text_buffer_get_selection_bound (content->text_buffer),
                               &insert);
}

static void
gtk_text_buffer_content_class_init (GtkTextBufferContentClass *class)
{
  GdkContentProviderClass *provider_class = GDK_CONTENT_PROVIDER_CLASS (class);

  provider_class->ref_formats = gtk_text_buffer_content_ref_formats;
  provider_class->get_value = gtk_text_buffer_content_get_value;
  provider_class->detach_clipboard = gtk_text_buffer_content_detach;
}

static void
gtk_text_buffer_content_init (GtkTextBufferContent *content)
{
}

static GdkContentProvider *
gtk_text_buffer_content_new (GtkTextBuffer *buffer)
{
  GtkTextBufferContent *content;

  content = g_object_new (GTK_TYPE_TEXT_BUFFER_CONTENT, NULL);
  content->text_buffer = g_object_ref (buffer);

  return GDK_CONTENT_PROVIDER (content);
}

static void
gtk_text_buffer_deserialize_text_plain_finish (GObject      *source,
                                               GAsyncResult *result,
                                               gpointer      deserializer)
{
  GOutputStream *stream = G_OUTPUT_STREAM (source);
  GtkTextBuffer *buffer;
  GtkTextIter start, end;
  GError *error = NULL;
  gssize written;
  gsize size;
  char *data;

  written = g_output_stream_splice_finish (stream, result, &error);
  if (written < 0)
    {
      gdk_content_deserializer_return_error (deserializer, error);
      return;
    }

  size = g_memory_output_stream_get_size (G_MEMORY_OUTPUT_STREAM (
                               g_filter_output_stream_get_base_stream (G_FILTER_OUTPUT_STREAM (stream))));
  data = g_memory_output_stream_steal_data (G_MEMORY_OUTPUT_STREAM (
                               g_filter_output_stream_get_base_stream (G_FILTER_OUTPUT_STREAM (stream))));

  if (data)
    {
      if (memchr (data, '\0', size))
        size = -1;
      buffer = g_value_get_object (gdk_content_deserializer_get_value (deserializer));
      gtk_text_buffer_get_end_iter (buffer, &end);
      gtk_text_buffer_insert (buffer, &end, data, size);
      gtk_text_buffer_get_bounds (buffer, &start, &end);
      gtk_text_buffer_select_range (buffer, &start, &end);

      g_free (data);
    }

  gdk_content_deserializer_return_success (deserializer);
}

static void
gtk_text_buffer_deserialize_text_plain (GdkContentDeserializer *deserializer)
{
  GOutputStream *output, *filter;
  GCharsetConverter *converter;
  GtkTextBuffer *buffer;
  GError *error = NULL;

  buffer = gtk_text_buffer_new (NULL);
  g_value_set_object (gdk_content_deserializer_get_value (deserializer),
                      buffer);

  /* validates the stream */
  converter = g_charset_converter_new ("utf-8", "utf-8", &error);
  if (converter == NULL)
    {
      gdk_content_deserializer_return_error (deserializer, error);
      return;
    }
  g_charset_converter_set_use_fallback (converter, TRUE);

  output = g_memory_output_stream_new_resizable ();
  filter = g_converter_output_stream_new (output, G_CONVERTER (converter));
  g_object_unref (output);
  g_object_unref (converter);

  g_output_stream_splice_async (filter,
                                gdk_content_deserializer_get_input_stream (deserializer),
                                G_OUTPUT_STREAM_SPLICE_CLOSE_SOURCE | G_OUTPUT_STREAM_SPLICE_CLOSE_TARGET,
                                gdk_content_deserializer_get_priority (deserializer),
                                gdk_content_deserializer_get_cancellable (deserializer),
                                gtk_text_buffer_deserialize_text_plain_finish,
                                deserializer);
  g_object_unref (filter);
}

static void
gtk_text_buffer_serialize_text_plain_finish (GObject      *source,
                                             GAsyncResult *result,
                                             gpointer      serializer)
{
  GOutputStream *stream = G_OUTPUT_STREAM (source);
  GError *error = NULL;

  if (!g_output_stream_write_all_finish (stream, result, NULL, &error))
    gdk_content_serializer_return_error (serializer, error);
  else
    gdk_content_serializer_return_success (serializer);
}

static void
gtk_text_buffer_serialize_text_plain (GdkContentSerializer *serializer)
{
  GtkTextBuffer *buffer;
  GtkTextIter start, end;
  char *str;

  buffer = g_value_get_object (gdk_content_serializer_get_value (serializer));

  if (gtk_text_buffer_get_selection_bounds (buffer, &start, &end))
    {
      str = gtk_text_iter_get_visible_text (&start, &end);
    }
  else
    {
      str = g_strdup ("");
    }
  gdk_content_serializer_set_task_data (serializer, str, g_free);

  g_output_stream_write_all_async (gdk_content_serializer_get_output_stream (serializer),
                                   str,
                                   strlen (str),
                                   gdk_content_serializer_get_priority (serializer),
                                   gdk_content_serializer_get_cancellable (serializer),
                                   gtk_text_buffer_serialize_text_plain_finish,
                                   serializer);
}

static void
gtk_text_buffer_register_serializers (void)
{
  gdk_content_register_deserializer ("text/plain;charset=utf-8",
                                     GTK_TYPE_TEXT_BUFFER,
                                     gtk_text_buffer_deserialize_text_plain,
                                     NULL,
                                     NULL);
  gdk_content_register_serializer (GTK_TYPE_TEXT_BUFFER,
                                   "text/plain;charset=utf-8",
                                   gtk_text_buffer_serialize_text_plain,
                                   NULL,
                                   NULL);
}

static void
gtk_text_buffer_class_init (GtkTextBufferClass *klass)
{
  GObjectClass *object_class = G_OBJECT_CLASS (klass);

  object_class->finalize = gtk_text_buffer_finalize;
  object_class->set_property = gtk_text_buffer_set_property;
  object_class->get_property = gtk_text_buffer_get_property;

  klass->insert_text = gtk_text_buffer_real_insert_text;
  klass->insert_paintable = gtk_text_buffer_real_insert_paintable;
  klass->insert_child_anchor = gtk_text_buffer_real_insert_anchor;
  klass->delete_range = gtk_text_buffer_real_delete_range;
  klass->apply_tag = gtk_text_buffer_real_apply_tag;
  klass->remove_tag = gtk_text_buffer_real_remove_tag;
  klass->changed = gtk_text_buffer_real_changed;
  klass->mark_set = gtk_text_buffer_real_mark_set;
  klass->undo = gtk_text_buffer_real_undo;
  klass->redo = gtk_text_buffer_real_redo;

  /* Construct */
  /**
   * GtkTextBuffer:tag-table: (attributes org.gtk.Property.get=gtk_text_buffer_get_tag_table)
   *
   * The GtkTextTagTable for the buffer.
   */
  text_buffer_props[PROP_TAG_TABLE] =
      g_param_spec_object ("tag-table",
                           P_("Tag Table"),
                           P_("Text Tag Table"),
                           GTK_TYPE_TEXT_TAG_TABLE,
                           GTK_PARAM_READWRITE | G_PARAM_CONSTRUCT_ONLY);

  /* Normal properties */

  /**
   * GtkTextBuffer:text: (attributes org.gtk.Property.set=gtk_text_buffer_set_text)
   *
   * The text content of the buffer.
   *
   * Without child widgets and images,
   * see [method@Gtk.TextBuffer.get_text] for more information.
   */
  text_buffer_props[PROP_TEXT] =
      g_param_spec_string ("text",
                           P_("Text"),
                           P_("Current text of the buffer"),
                           "",
                           GTK_PARAM_READWRITE);

  /**
   * GtkTextBuffer:has-selection:
   *
   * Whether the buffer has some text currently selected.
   */
  text_buffer_props[PROP_HAS_SELECTION] =
      g_param_spec_boolean ("has-selection",
                            P_("Has selection"),
                            P_("Whether the buffer has some text currently selected"),
                            FALSE,
                            GTK_PARAM_READABLE);

  /**
   * GtkTextBuffer:can-undo: (attributes org.gtk.Property.get=gtk_text_buffer_get_can_undo)
   *
   * Denotes that the buffer can undo the last applied action.
   */
  text_buffer_props[PROP_CAN_UNDO] =
    g_param_spec_boolean ("can-undo",
                          P_("Can Undo"),
                          P_("If the buffer can have the last action undone"),
                          FALSE,
                          GTK_PARAM_READABLE);

  /**
   * GtkTextBuffer:can-redo: (attributes org.gtk.Property.get=gtk_text_buffer_get_can_redo)
   *
   * Denotes that the buffer can reapply the last undone action.
   */
  text_buffer_props[PROP_CAN_REDO] =
    g_param_spec_boolean ("can-redo",
                          P_("Can Redo"),
                          P_("If the buffer can have the last undone action reapplied"),
                          FALSE,
                          GTK_PARAM_READABLE);

  /**
   * GtkTextBuffer:enable-undo: (attributes org.gtk.Property.get=gtk_text_buffer_get_enable_undo org.gtk.Property.set=gtk_text_buffer_set_enable_undo)
   *
   * Denotes if support for undoing and redoing changes to the buffer is allowed.
   */
  text_buffer_props[PROP_ENABLE_UNDO] =
    g_param_spec_boolean ("enable-undo",
                          "Enable Undo",
                          "Enable support for undo and redo in the text view",
                          TRUE,
                          GTK_PARAM_READWRITE|G_PARAM_EXPLICIT_NOTIFY);

  /**
   * GtkTextBuffer:cursor-position:
   *
   * The position of the insert mark.
   *
   * This is an offset from the beginning of the buffer.
   * It is useful for getting notified when the cursor moves.
   */
  text_buffer_props[PROP_CURSOR_POSITION] =
      g_param_spec_int ("cursor-position",
                        P_("Cursor position"),
                        P_("The position of the insert mark (as offset from the beginning of the buffer)"),
			0, G_MAXINT,
                        0,
                        GTK_PARAM_READABLE);

  g_object_class_install_properties (object_class, LAST_PROP, text_buffer_props);

  /**
   * GtkTextBuffer::insert-text:
   * @textbuffer: the object which received the signal
   * @location: position to insert @text in @textbuffer
   * @text: the UTF-8 text to be inserted
   * @len: length of the inserted text in bytes
   *
   * Emitted to insert text in a `GtkTextBuffer`.
   *
   * Insertion actually occurs in the default handler.
   *
   * Note that if your handler runs before the default handler
   * it must not invalidate the @location iter (or has to
   * revalidate it). The default signal handler revalidates
   * it to point to the end of the inserted text.
   *
   * See also: [method@Gtk.TextBuffer.insert],
   * [method@Gtk.TextBuffer.insert_range].
   */
  signals[INSERT_TEXT] =
    g_signal_new (I_("insert-text"),
                  G_OBJECT_CLASS_TYPE (object_class),
                  G_SIGNAL_RUN_LAST,
                  G_STRUCT_OFFSET (GtkTextBufferClass, insert_text),
                  NULL, NULL,
                  _gtk_marshal_VOID__BOXED_STRING_INT,
                  G_TYPE_NONE,
                  3,
                  GTK_TYPE_TEXT_ITER | G_SIGNAL_TYPE_STATIC_SCOPE,
                  G_TYPE_STRING | G_SIGNAL_TYPE_STATIC_SCOPE,
                  G_TYPE_INT);
  g_signal_set_va_marshaller (signals[INSERT_TEXT], G_TYPE_FROM_CLASS (klass),
                              _gtk_marshal_VOID__BOXED_STRING_INTv);

  /**
   * GtkTextBuffer::insert-paintable:
   * @textbuffer: the object which received the signal
   * @location: position to insert @paintable in @textbuffer
   * @paintable: the `GdkPaintable` to be inserted
   *
   * Emitted to insert a `GdkPaintable` in a `GtkTextBuffer`.
   *
   * Insertion actually occurs in the default handler.
   *
   * Note that if your handler runs before the default handler
   * it must not invalidate the @location iter (or has to
   * revalidate it). The default signal handler revalidates
   * it to be placed after the inserted @paintable.
   *
   * See also: [method@Gtk.TextBuffer.insert_paintable].
   */
  signals[INSERT_PAINTABLE] =
    g_signal_new (I_("insert-paintable"),
                  G_OBJECT_CLASS_TYPE (object_class),
                  G_SIGNAL_RUN_LAST,
                  G_STRUCT_OFFSET (GtkTextBufferClass, insert_paintable),
                  NULL, NULL,
                  _gtk_marshal_VOID__BOXED_OBJECT,
                  G_TYPE_NONE,
                  2,
                  GTK_TYPE_TEXT_ITER | G_SIGNAL_TYPE_STATIC_SCOPE,
                  GDK_TYPE_PAINTABLE);
  g_signal_set_va_marshaller (signals[INSERT_PAINTABLE],
                              G_TYPE_FROM_CLASS (klass),
                              _gtk_marshal_VOID__BOXED_OBJECTv);


  /**
   * GtkTextBuffer::insert-child-anchor:
   * @textbuffer: the object which received the signal
   * @location: position to insert @anchor in @textbuffer
   * @anchor: the `GtkTextChildAnchor` to be inserted
   *
   * Emitted to insert a `GtkTextChildAnchor` in a `GtkTextBuffer`.
   *
   * Insertion actually occurs in the default handler.
   *
   * Note that if your handler runs before the default handler
   * it must not invalidate the @location iter (or has to
   * revalidate it). The default signal handler revalidates
   * it to be placed after the inserted @anchor.
   *
   * See also: [method@Gtk.TextBuffer.insert_child_anchor].
   */
  signals[INSERT_CHILD_ANCHOR] =
    g_signal_new (I_("insert-child-anchor"),
                  G_OBJECT_CLASS_TYPE (object_class),
                  G_SIGNAL_RUN_LAST,
                  G_STRUCT_OFFSET (GtkTextBufferClass, insert_child_anchor),
                  NULL, NULL,
                  _gtk_marshal_VOID__BOXED_OBJECT,
                  G_TYPE_NONE,
                  2,
                  GTK_TYPE_TEXT_ITER | G_SIGNAL_TYPE_STATIC_SCOPE,
                  GTK_TYPE_TEXT_CHILD_ANCHOR);
  g_signal_set_va_marshaller (signals[INSERT_CHILD_ANCHOR],
                              G_TYPE_FROM_CLASS (klass),
                              _gtk_marshal_VOID__BOXED_OBJECTv);

  /**
   * GtkTextBuffer::delete-range:
   * @textbuffer: the object which received the signal
   * @start: the start of the range to be deleted
   * @end: the end of the range to be deleted
   *
   * Emitted to delete a range from a `GtkTextBuffer`.
   *
   * Note that if your handler runs before the default handler
   * it must not invalidate the @start and @end iters (or has
   * to revalidate them). The default signal handler revalidates
   * the @start and @end iters to both point to the location
   * where text was deleted. Handlers which run after the default
   * handler (see g_signal_connect_after()) do not have access to
   * the deleted text.
   *
   * See also: [method@Gtk.TextBuffer.delete].
   */
  signals[DELETE_RANGE] =
    g_signal_new (I_("delete-range"),
                  G_OBJECT_CLASS_TYPE (object_class),
                  G_SIGNAL_RUN_LAST,
                  G_STRUCT_OFFSET (GtkTextBufferClass, delete_range),
                  NULL, NULL,
                  _gtk_marshal_VOID__BOXED_BOXED,
                  G_TYPE_NONE,
                  2,
                  GTK_TYPE_TEXT_ITER | G_SIGNAL_TYPE_STATIC_SCOPE,
                  GTK_TYPE_TEXT_ITER | G_SIGNAL_TYPE_STATIC_SCOPE);
  g_signal_set_va_marshaller (signals[DELETE_RANGE],
                              G_TYPE_FROM_CLASS (klass),
                              _gtk_marshal_VOID__BOXED_BOXEDv);

  /**
   * GtkTextBuffer::changed:
   * @textbuffer: the object which received the signal
   *
   * Emitted when the content of a `GtkTextBuffer` has changed.
   */
  signals[CHANGED] =
    g_signal_new (I_("changed"),
                  G_OBJECT_CLASS_TYPE (object_class),
                  G_SIGNAL_RUN_LAST,
                  G_STRUCT_OFFSET (GtkTextBufferClass, changed),
                  NULL, NULL,
                  NULL,
                  G_TYPE_NONE,
                  0);

  /**
   * GtkTextBuffer::modified-changed:
   * @textbuffer: the object which received the signal
   *
   * Emitted when the modified bit of a `GtkTextBuffer` flips.
   *
   * See also: [method@Gtk.TextBuffer.set_modified].
   */
  signals[MODIFIED_CHANGED] =
    g_signal_new (I_("modified-changed"),
                  G_OBJECT_CLASS_TYPE (object_class),
                  G_SIGNAL_RUN_LAST,
                  G_STRUCT_OFFSET (GtkTextBufferClass, modified_changed),
                  NULL, NULL,
                  NULL,
                  G_TYPE_NONE,
                  0);

  /**
   * GtkTextBuffer::mark-set:
   * @textbuffer: the object which received the signal
   * @location: The location of @mark in @textbuffer
   * @mark: The mark that is set
   *
   * Emitted as notification after a `GtkTextMark` is set.
   *
   * See also:
   * [method@Gtk.TextBuffer.create_mark],
   * [method@Gtk.TextBuffer.move_mark].
   */
  signals[MARK_SET] =
    g_signal_new (I_("mark-set"),
                  G_OBJECT_CLASS_TYPE (object_class),
                  G_SIGNAL_RUN_LAST,
                  G_STRUCT_OFFSET (GtkTextBufferClass, mark_set),
                  NULL, NULL,
                  _gtk_marshal_VOID__BOXED_OBJECT,
                  G_TYPE_NONE,
                  2,
                  GTK_TYPE_TEXT_ITER,
                  GTK_TYPE_TEXT_MARK);
  g_signal_set_va_marshaller (signals[MARK_SET],
                              G_TYPE_FROM_CLASS (klass),
                              _gtk_marshal_VOID__BOXED_OBJECTv);

  /**
   * GtkTextBuffer::mark-deleted:
   * @textbuffer: the object which received the signal
   * @mark: The mark that was deleted
   *
   * Emitted as notification after a `GtkTextMark` is deleted.
   *
   * See also: [method@Gtk.TextBuffer.delete_mark].
   */
  signals[MARK_DELETED] =
    g_signal_new (I_("mark-deleted"),
                  G_OBJECT_CLASS_TYPE (object_class),
                  G_SIGNAL_RUN_LAST,
                  G_STRUCT_OFFSET (GtkTextBufferClass, mark_deleted),
                  NULL, NULL,
                  NULL,
                  G_TYPE_NONE,
                  1,
                  GTK_TYPE_TEXT_MARK);

   /**
   * GtkTextBuffer::apply-tag:
   * @textbuffer: the object which received the signal
   * @tag: the applied tag
   * @start: the start of the range the tag is applied to
   * @end: the end of the range the tag is applied to
   *
   * Emitted to apply a tag to a range of text in a `GtkTextBuffer`.
   *
   * Applying actually occurs in the default handler.
   *
   * Note that if your handler runs before the default handler
   * it must not invalidate the @start and @end iters (or has to
   * revalidate them).
   *
   * See also:
   * [method@Gtk.TextBuffer.apply_tag],
   * [method@Gtk.TextBuffer.insert_with_tags],
   * [method@Gtk.TextBuffer.insert_range].
   */
  signals[APPLY_TAG] =
    g_signal_new (I_("apply-tag"),
                  G_OBJECT_CLASS_TYPE (object_class),
                  G_SIGNAL_RUN_LAST,
                  G_STRUCT_OFFSET (GtkTextBufferClass, apply_tag),
                  NULL, NULL,
                  _gtk_marshal_VOID__OBJECT_BOXED_BOXED,
                  G_TYPE_NONE,
                  3,
                  GTK_TYPE_TEXT_TAG,
                  GTK_TYPE_TEXT_ITER,
                  GTK_TYPE_TEXT_ITER);
  g_signal_set_va_marshaller (signals[APPLY_TAG],
                              G_TYPE_FROM_CLASS (klass),
                              _gtk_marshal_VOID__OBJECT_BOXED_BOXEDv);

   /**
   * GtkTextBuffer::remove-tag:
   * @textbuffer: the object which received the signal
   * @tag: the tag to be removed
   * @start: the start of the range the tag is removed from
   * @end: the end of the range the tag is removed from
   *
   * Emitted to remove all occurrences of @tag from a range
   * of text in a `GtkTextBuffer`.
   *
   * Removal actually occurs in the default handler.
   *
   * Note that if your handler runs before the default handler
   * it must not invalidate the @start and @end iters (or has
   * to revalidate them).
   *
   * See also: [method@Gtk.TextBuffer.remove_tag].
   */
  signals[REMOVE_TAG] =
    g_signal_new (I_("remove-tag"),
                  G_OBJECT_CLASS_TYPE (object_class),
                  G_SIGNAL_RUN_LAST,
                  G_STRUCT_OFFSET (GtkTextBufferClass, remove_tag),
                  NULL, NULL,
                  _gtk_marshal_VOID__OBJECT_BOXED_BOXED,
                  G_TYPE_NONE,
                  3,
                  GTK_TYPE_TEXT_TAG,
                  GTK_TYPE_TEXT_ITER,
                  GTK_TYPE_TEXT_ITER);
  g_signal_set_va_marshaller (signals[REMOVE_TAG],
                              G_TYPE_FROM_CLASS (klass),
                              _gtk_marshal_VOID__OBJECT_BOXED_BOXEDv);

   /**
   * GtkTextBuffer::begin-user-action:
   * @textbuffer: the object which received the signal
   *
   * Emitted at the beginning of a single user-visible
   * operation on a `GtkTextBuffer`.
   *
   * See also:
   * [method@Gtk.TextBuffer.begin_user_action],
   * [method@Gtk.TextBuffer.insert_interactive],
   * [method@Gtk.TextBuffer.insert_range_interactive],
   * [method@Gtk.TextBuffer.delete_interactive],
   * [method@Gtk.TextBuffer.backspace],
   * [method@Gtk.TextBuffer.delete_selection].
   */
  signals[BEGIN_USER_ACTION] =
    g_signal_new (I_("begin-user-action"),
                  G_OBJECT_CLASS_TYPE (object_class),
                  G_SIGNAL_RUN_LAST,
                  G_STRUCT_OFFSET (GtkTextBufferClass, begin_user_action),
                  NULL, NULL,
                  NULL,
                  G_TYPE_NONE,
                  0);

   /**
   * GtkTextBuffer::end-user-action:
   * @textbuffer: the object which received the signal
   *
   * Emitted at the end of a single user-visible
   * operation on the `GtkTextBuffer`.
   *
   * See also:
   * [method@Gtk.TextBuffer.end_user_action],
   * [method@Gtk.TextBuffer.insert_interactive],
   * [method@Gtk.TextBuffer.insert_range_interactive],
   * [method@Gtk.TextBuffer.delete_interactive],
   * [method@Gtk.TextBuffer.backspace],
   * [method@Gtk.TextBuffer.delete_selection],
   * [method@Gtk.TextBuffer.backspace].
   */
  signals[END_USER_ACTION] =
    g_signal_new (I_("end-user-action"),
                  G_OBJECT_CLASS_TYPE (object_class),
                  G_SIGNAL_RUN_LAST,
                  G_STRUCT_OFFSET (GtkTextBufferClass, end_user_action),
                  NULL, NULL,
                  NULL,
                  G_TYPE_NONE,
                  0);

   /**
   * GtkTextBuffer::paste-done:
   * @textbuffer: the object which received the signal
   * @clipboard: the `GdkClipboard` pasted from
   *
   * Emitted after paste operation has been completed.
   *
   * This is useful to properly scroll the view to the end
   * of the pasted text. See [method@Gtk.TextBuffer.paste_clipboard]
   * for more details.
   */
  signals[PASTE_DONE] =
    g_signal_new (I_("paste-done"),
                  G_OBJECT_CLASS_TYPE (object_class),
                  G_SIGNAL_RUN_LAST,
                  G_STRUCT_OFFSET (GtkTextBufferClass, paste_done),
                  NULL, NULL,
                  NULL,
                  G_TYPE_NONE,
                  1,
                  GDK_TYPE_CLIPBOARD);

  /**
   * GtkTextBuffer::redo:
   * @buffer: a `GtkTextBuffer`
   *
   * Emitted when a request has been made to redo the
   * previously undone operation.
   */
  signals[REDO] =
    g_signal_new (I_("redo"),
                  G_OBJECT_CLASS_TYPE (object_class),
                  G_SIGNAL_RUN_LAST,
                  G_STRUCT_OFFSET (GtkTextBufferClass, redo),
                  NULL, NULL, NULL, G_TYPE_NONE, 0);

  /**
   * GtkTextBuffer::undo:
   * @buffer: a `GtkTextBuffer`
   *
   * Emitted when a request has been made to undo the
   * previous operation or set of operations that have
   * been grouped together.
   */
  signals[UNDO] =
    g_signal_new (I_("undo"),
                  G_OBJECT_CLASS_TYPE (object_class),
                  G_SIGNAL_RUN_LAST,
                  G_STRUCT_OFFSET (GtkTextBufferClass, undo),
                  NULL, NULL, NULL, G_TYPE_NONE, 0);

  gtk_text_buffer_register_serializers ();
}

static void
gtk_text_buffer_init (GtkTextBuffer *buffer)
{
  buffer->priv = gtk_text_buffer_get_instance_private (buffer);
  buffer->priv->tag_table = NULL;
  buffer->priv->history = gtk_text_history_new (&history_funcs, buffer);

  gtk_text_history_set_max_undo_levels (buffer->priv->history, DEFAULT_MAX_UNDO);
}

static void
set_table (GtkTextBuffer *buffer, GtkTextTagTable *table)
{
  GtkTextBufferPrivate *priv = buffer->priv;

  g_return_if_fail (priv->tag_table == NULL);

  if (table)
    {
      priv->tag_table = table;
      g_object_ref (priv->tag_table);
      _gtk_text_tag_table_add_buffer (table, buffer);
    }
}

static GtkTextTagTable*
get_table (GtkTextBuffer *buffer)
{
  GtkTextBufferPrivate *priv = buffer->priv;

  if (priv->tag_table == NULL)
    {
      priv->tag_table = gtk_text_tag_table_new ();
      _gtk_text_tag_table_add_buffer (priv->tag_table, buffer);
    }

  return priv->tag_table;
}

static void
gtk_text_buffer_set_property (GObject         *object,
                              guint            prop_id,
                              const GValue    *value,
                              GParamSpec      *pspec)
{
  GtkTextBuffer *text_buffer;

  text_buffer = GTK_TEXT_BUFFER (object);

  switch (prop_id)
    {
    case PROP_ENABLE_UNDO:
      gtk_text_buffer_set_enable_undo (text_buffer, g_value_get_boolean (value));
      break;

    case PROP_TAG_TABLE:
      set_table (text_buffer, g_value_get_object (value));
      break;

    case PROP_TEXT:
      gtk_text_buffer_set_text (text_buffer,
                                g_value_get_string (value), -1);
      break;

    default:
      G_OBJECT_WARN_INVALID_PROPERTY_ID (object, prop_id, pspec);
      break;
    }
}

static void
gtk_text_buffer_get_property (GObject         *object,
                              guint            prop_id,
                              GValue          *value,
                              GParamSpec      *pspec)
{
  GtkTextBuffer *text_buffer;
  GtkTextIter iter;

  text_buffer = GTK_TEXT_BUFFER (object);

  switch (prop_id)
    {
    case PROP_ENABLE_UNDO:
      g_value_set_boolean (value, gtk_text_buffer_get_enable_undo (text_buffer));
      break;

    case PROP_TAG_TABLE:
      g_value_set_object (value, get_table (text_buffer));
      break;

    case PROP_TEXT:
      {
        GtkTextIter start, end;

        gtk_text_buffer_get_start_iter (text_buffer, &start);
        gtk_text_buffer_get_end_iter (text_buffer, &end);

        g_value_take_string (value,
                            gtk_text_buffer_get_text (text_buffer,
                                                      &start, &end, FALSE));
        break;
      }

    case PROP_HAS_SELECTION:
      g_value_set_boolean (value, text_buffer->priv->has_selection);
      break;

    case PROP_CURSOR_POSITION:
      gtk_text_buffer_get_iter_at_mark (text_buffer, &iter,
    				        gtk_text_buffer_get_insert (text_buffer));
      g_value_set_int (value, gtk_text_iter_get_offset (&iter));
      break;

    case PROP_CAN_UNDO:
      g_value_set_boolean (value, gtk_text_buffer_get_can_undo (text_buffer));
      break;

    case PROP_CAN_REDO:
      g_value_set_boolean (value, gtk_text_buffer_get_can_redo (text_buffer));
      break;

    default:
      G_OBJECT_WARN_INVALID_PROPERTY_ID (object, prop_id, pspec);
      break;
    }
}

/**
 * gtk_text_buffer_new:
 * @table: (nullable): a tag table, or %NULL to create a new one
 *
 * Creates a new text buffer.
 *
 * Returns: a new text buffer
 */
GtkTextBuffer*
gtk_text_buffer_new (GtkTextTagTable *table)
{
  GtkTextBuffer *text_buffer;

  text_buffer = g_object_new (GTK_TYPE_TEXT_BUFFER, "tag-table", table, NULL);

  return text_buffer;
}

static void
gtk_text_buffer_finalize (GObject *object)
{
  GtkTextBuffer *buffer;
  GtkTextBufferPrivate *priv;

  buffer = GTK_TEXT_BUFFER (object);
  priv = buffer->priv;

  remove_all_selection_clipboards (buffer);

  g_clear_object (&buffer->priv->history);

  if (priv->tag_table)
    {
      _gtk_text_tag_table_remove_buffer (priv->tag_table, buffer);
      g_object_unref (priv->tag_table);
      priv->tag_table = NULL;
    }

  if (priv->btree)
    {
      _gtk_text_btree_unref (priv->btree);
      priv->btree = NULL;
    }

  if (priv->log_attr_cache)
    free_log_attr_cache (priv->log_attr_cache);

  priv->log_attr_cache = NULL;

  G_OBJECT_CLASS (gtk_text_buffer_parent_class)->finalize (object);
}

static GtkTextBTree*
get_btree (GtkTextBuffer *buffer)
{
  GtkTextBufferPrivate *priv = buffer->priv;

  if (priv->btree == NULL)
    priv->btree = _gtk_text_btree_new (gtk_text_buffer_get_tag_table (buffer),
                                       buffer);

  return priv->btree;
}

GtkTextBTree*
_gtk_text_buffer_get_btree (GtkTextBuffer *buffer)
{
  return get_btree (buffer);
}

/**
 * gtk_text_buffer_get_tag_table: (attributes org.gtk.Method.get_property=tag-table)
 * @buffer: a `GtkTextBuffer`
 *
 * Get the `GtkTextTagTable` associated with this buffer.
 *
 * Returns: (transfer none): the buffer’s tag table
 **/
GtkTextTagTable*
gtk_text_buffer_get_tag_table (GtkTextBuffer *buffer)
{
  g_return_val_if_fail (GTK_IS_TEXT_BUFFER (buffer), NULL);

  return get_table (buffer);
}

/**
 * gtk_text_buffer_set_text: (attributes org.gtk.Method.set_property=text)
 * @buffer: a `GtkTextBuffer`
 * @text: UTF-8 text to insert
 * @len: length of @text in bytes
 *
 * Deletes current contents of @buffer, and inserts @text instead.
 *
 * If @len is -1, @text must be nul-terminated.
 * @text must be valid UTF-8.
 */
void
gtk_text_buffer_set_text (GtkTextBuffer *buffer,
                          const char    *text,
                          int            len)
{
  GtkTextIter start, end;

  g_return_if_fail (GTK_IS_TEXT_BUFFER (buffer));
  g_return_if_fail (text != NULL);

  if (len < 0)
    len = strlen (text);

  gtk_text_history_begin_irreversible_action (buffer->priv->history);

  gtk_text_buffer_get_bounds (buffer, &start, &end);

  gtk_text_buffer_delete (buffer, &start, &end);

  if (len > 0)
    {
      gtk_text_buffer_get_iter_at_offset (buffer, &start, 0);
      gtk_text_buffer_insert (buffer, &start, text, len);
    }

  gtk_text_history_end_irreversible_action (buffer->priv->history);
}

/*
 * Insertion
 */

static void
gtk_text_buffer_real_insert_text (GtkTextBuffer *buffer,
                                  GtkTextIter   *iter,
                                  const char    *text,
                                  int            len)
{
  g_return_if_fail (GTK_IS_TEXT_BUFFER (buffer));
  g_return_if_fail (iter != NULL);

  gtk_text_history_text_inserted (buffer->priv->history,
                                  gtk_text_iter_get_offset (iter),
                                  text,
                                  len);

  _gtk_text_btree_insert (iter, text, len);

  g_signal_emit (buffer, signals[CHANGED], 0);
  g_object_notify_by_pspec (G_OBJECT (buffer), text_buffer_props[PROP_CURSOR_POSITION]);
}

static void
gtk_text_buffer_emit_insert (GtkTextBuffer *buffer,
                             GtkTextIter   *iter,
                             const char    *text,
                             int            len)
{
  g_return_if_fail (GTK_IS_TEXT_BUFFER (buffer));
  g_return_if_fail (iter != NULL);
  g_return_if_fail (text != NULL);

  if (len < 0)
    len = strlen (text);

  g_return_if_fail (g_utf8_validate (text, len, NULL));

  if (len > 0)
    {
      g_signal_emit (buffer, signals[INSERT_TEXT], 0,
                     iter, text, len);
    }
}

/**
 * gtk_text_buffer_insert:
 * @buffer: a `GtkTextBuffer`
 * @iter: a position in the buffer
 * @text: text in UTF-8 format
 * @len: length of text in bytes, or -1
 *
 * Inserts @len bytes of @text at position @iter.
 *
 * If @len is -1, @text must be nul-terminated and will be inserted in its
 * entirety. Emits the “insert-text” signal; insertion actually occurs
 * in the default handler for the signal. @iter is invalidated when
 * insertion occurs (because the buffer contents change), but the
 * default signal handler revalidates it to point to the end of the
 * inserted text.
 */
void
gtk_text_buffer_insert (GtkTextBuffer *buffer,
                        GtkTextIter   *iter,
                        const char    *text,
                        int            len)
{
  g_return_if_fail (GTK_IS_TEXT_BUFFER (buffer));
  g_return_if_fail (iter != NULL);
  g_return_if_fail (text != NULL);
  g_return_if_fail (gtk_text_iter_get_buffer (iter) == buffer);

  gtk_text_buffer_emit_insert (buffer, iter, text, len);
}

/**
 * gtk_text_buffer_insert_at_cursor:
 * @buffer: a `GtkTextBuffer`
 * @text: text in UTF-8 format
 * @len: length of text, in bytes
 *
 * Inserts @text in @buffer.
 *
 * Simply calls [method@Gtk.TextBuffer.insert],
 * using the current cursor position as the insertion point.
 */
void
gtk_text_buffer_insert_at_cursor (GtkTextBuffer *buffer,
                                  const char    *text,
                                  int            len)
{
  GtkTextIter iter;

  g_return_if_fail (GTK_IS_TEXT_BUFFER (buffer));
  g_return_if_fail (text != NULL);

  gtk_text_buffer_get_iter_at_mark (buffer, &iter,
                                    gtk_text_buffer_get_insert (buffer));

  gtk_text_buffer_insert (buffer, &iter, text, len);
}

/**
 * gtk_text_buffer_insert_interactive:
 * @buffer: a `GtkTextBuffer`
 * @iter: a position in @buffer
 * @text: some UTF-8 text
 * @len: length of text in bytes, or -1
 * @default_editable: default editability of buffer
 *
 * Inserts @text in @buffer.
 *
 * Like [method@Gtk.TextBuffer.insert], but the insertion will not occur
 * if @iter is at a non-editable location in the buffer. Usually you
 * want to prevent insertions at ineditable locations if the insertion
 * results from a user action (is interactive).
 *
 * @default_editable indicates the editability of text that doesn't
 * have a tag affecting editability applied to it. Typically the
 * result of [method@Gtk.TextView.get_editable] is appropriate here.
 *
 * Returns: whether text was actually inserted
 */
gboolean
gtk_text_buffer_insert_interactive (GtkTextBuffer *buffer,
                                    GtkTextIter   *iter,
                                    const char    *text,
                                    int            len,
                                    gboolean       default_editable)
{
  g_return_val_if_fail (GTK_IS_TEXT_BUFFER (buffer), FALSE);
  g_return_val_if_fail (text != NULL, FALSE);
  g_return_val_if_fail (gtk_text_iter_get_buffer (iter) == buffer, FALSE);

  if (gtk_text_iter_can_insert (iter, default_editable))
    {
      gtk_text_buffer_begin_user_action (buffer);
      gtk_text_buffer_emit_insert (buffer, iter, text, len);
      gtk_text_buffer_end_user_action (buffer);
      return TRUE;
    }
  else
    return FALSE;
}

/**
 * gtk_text_buffer_insert_interactive_at_cursor:
 * @buffer: a `GtkTextBuffer`
 * @text: text in UTF-8 format
 * @len: length of text in bytes, or -1
 * @default_editable: default editability of buffer
 *
 * Inserts @text in @buffer.
 *
 * Calls [method@Gtk.TextBuffer.insert_interactive]
 * at the cursor position.
 *
 * @default_editable indicates the editability of text that doesn't
 * have a tag affecting editability applied to it. Typically the
 * result of [method@Gtk.TextView.get_editable] is appropriate here.
 *
 * Returns: whether text was actually inserted
 */
gboolean
gtk_text_buffer_insert_interactive_at_cursor (GtkTextBuffer *buffer,
                                              const char    *text,
                                              int            len,
                                              gboolean       default_editable)
{
  GtkTextIter iter;

  g_return_val_if_fail (GTK_IS_TEXT_BUFFER (buffer), FALSE);
  g_return_val_if_fail (text != NULL, FALSE);

  gtk_text_buffer_get_iter_at_mark (buffer, &iter,
                                    gtk_text_buffer_get_insert (buffer));

  return gtk_text_buffer_insert_interactive (buffer, &iter, text, len,
                                             default_editable);
}

static gboolean
possibly_not_text (gunichar ch,
                   gpointer user_data)
{
  return ch == GTK_TEXT_UNKNOWN_CHAR;
}

static void
insert_text_range (GtkTextBuffer     *buffer,
                   GtkTextIter       *iter,
                   const GtkTextIter *orig_start,
                   const GtkTextIter *orig_end,
                   gboolean           interactive)
{
  char *text;

  text = gtk_text_iter_get_text (orig_start, orig_end);

  gtk_text_buffer_emit_insert (buffer, iter, text, -1);

  g_free (text);
}

typedef struct _Range Range;
struct _Range
{
  GtkTextBuffer *buffer;
  GtkTextMark *start_mark;
  GtkTextMark *end_mark;
  GtkTextMark *whole_end_mark;
  GtkTextIter *range_start;
  GtkTextIter *range_end;
  GtkTextIter *whole_end;
};

static Range*
save_range (GtkTextIter *range_start,
            GtkTextIter *range_end,
            GtkTextIter *whole_end)
{
  Range *r;

  r = g_slice_new (Range);

  r->buffer = gtk_text_iter_get_buffer (range_start);
  g_object_ref (r->buffer);

  r->start_mark =
    gtk_text_buffer_create_mark (gtk_text_iter_get_buffer (range_start),
                                 NULL,
                                 range_start,
                                 FALSE);
  r->end_mark =
    gtk_text_buffer_create_mark (gtk_text_iter_get_buffer (range_start),
                                 NULL,
                                 range_end,
                                 TRUE);

  r->whole_end_mark =
    gtk_text_buffer_create_mark (gtk_text_iter_get_buffer (range_start),
                                 NULL,
                                 whole_end,
                                 TRUE);

  r->range_start = range_start;
  r->range_end = range_end;
  r->whole_end = whole_end;

  return r;
}

static void
restore_range (Range *r)
{
  gtk_text_buffer_get_iter_at_mark (r->buffer,
                                    r->range_start,
                                    r->start_mark);

  gtk_text_buffer_get_iter_at_mark (r->buffer,
                                    r->range_end,
                                    r->end_mark);

  gtk_text_buffer_get_iter_at_mark (r->buffer,
                                    r->whole_end,
                                    r->whole_end_mark);

  gtk_text_buffer_delete_mark (r->buffer, r->start_mark);
  gtk_text_buffer_delete_mark (r->buffer, r->end_mark);
  gtk_text_buffer_delete_mark (r->buffer, r->whole_end_mark);

  /* Due to the gravities on the marks, the ordering could have
   * gotten mangled; we switch to an empty range in that
   * case
   */

  if (gtk_text_iter_compare (r->range_start, r->range_end) > 0)
    *r->range_start = *r->range_end;

  if (gtk_text_iter_compare (r->range_end, r->whole_end) > 0)
    *r->range_end = *r->whole_end;

  g_object_unref (r->buffer);
  g_slice_free (Range, r);
}

static void
insert_range_untagged (GtkTextBuffer     *buffer,
                       GtkTextIter       *iter,
                       const GtkTextIter *orig_start,
                       const GtkTextIter *orig_end,
                       gboolean           interactive)
{
  GtkTextIter range_start;
  GtkTextIter range_end;
  GtkTextIter start, end;
  Range *r;

  if (gtk_text_iter_equal (orig_start, orig_end))
    return;

  start = *orig_start;
  end = *orig_end;

  range_start = start;
  range_end = start;

  while (TRUE)
    {
      if (gtk_text_iter_equal (&range_start, &range_end))
        {
          /* Figure out how to move forward */

          g_assert (gtk_text_iter_compare (&range_end, &end) <= 0);

          if (gtk_text_iter_equal (&range_end, &end))
            {
              /* nothing left to do */
              break;
            }
          else if (gtk_text_iter_get_char (&range_end) == GTK_TEXT_UNKNOWN_CHAR)
            {
              GdkPaintable *paintable;
              GtkTextChildAnchor *anchor;

              paintable = gtk_text_iter_get_paintable (&range_end);
              anchor = gtk_text_iter_get_child_anchor (&range_end);

              if (paintable)
                {
                  r = save_range (&range_start,
                                  &range_end,
                                  &end);

                  gtk_text_buffer_insert_paintable (buffer, iter, paintable);

                  restore_range (r);
                  r = NULL;

                  gtk_text_iter_forward_char (&range_end);

                  range_start = range_end;
                }
              else if (anchor)
                {
                  /* Just skip anchors */

                  gtk_text_iter_forward_char (&range_end);
                  range_start = range_end;
                }
              else
                {
                  /* The GTK_TEXT_UNKNOWN_CHAR was in a text segment, so
                   * keep going.
                   */
                  gtk_text_iter_forward_find_char (&range_end,
                                                   possibly_not_text, NULL,
                                                   &end);

                  g_assert (gtk_text_iter_compare (&range_end, &end) <= 0);
                }
            }
          else
            {
              /* Text segment starts here, so forward search to
               * find its possible endpoint
               */
              gtk_text_iter_forward_find_char (&range_end,
                                               possibly_not_text, NULL,
                                               &end);

              g_assert (gtk_text_iter_compare (&range_end, &end) <= 0);
            }
        }
      else
        {
          r = save_range (&range_start,
                          &range_end,
                          &end);

          insert_text_range (buffer,
                             iter,
                             &range_start,
                             &range_end,
                             interactive);

          restore_range (r);
          r = NULL;

          range_start = range_end;
        }
    }
}

static void
insert_range_not_inside_self (GtkTextBuffer     *buffer,
                              GtkTextIter       *iter,
                              const GtkTextIter *orig_start,
                              const GtkTextIter *orig_end,
                              gboolean           interactive)
{
  /* Find each range of uniformly-tagged text, insert it,
   * then apply the tags.
   */
  GtkTextIter start = *orig_start;
  GtkTextIter end = *orig_end;
  GtkTextIter range_start;
  GtkTextIter range_end;
  gboolean insert_tags;

  if (gtk_text_iter_equal (orig_start, orig_end))
    return;

  insert_tags = gtk_text_buffer_get_tag_table (gtk_text_iter_get_buffer (orig_start))
                == gtk_text_buffer_get_tag_table (buffer);

  gtk_text_iter_order (&start, &end);

  range_start = start;
  range_end = start;

  while (TRUE)
    {
      int start_offset;
      GtkTextIter start_iter;
      GSList *tags;
      GSList *tmp_list;
      Range *r;

      if (gtk_text_iter_equal (&range_start, &end))
        break; /* All done */

      g_assert (gtk_text_iter_compare (&range_start, &end) < 0);

      gtk_text_iter_forward_to_tag_toggle (&range_end, NULL);

      g_assert (!gtk_text_iter_equal (&range_start, &range_end));

      /* Clamp to the end iterator */
      if (gtk_text_iter_compare (&range_end, &end) > 0)
        range_end = end;

      /* We have a range with unique tags; insert it, and
       * apply all tags.
       */
      start_offset = gtk_text_iter_get_offset (iter);

      r = save_range (&range_start, &range_end, &end);

      insert_range_untagged (buffer, iter, &range_start, &range_end, interactive);

      restore_range (r);
      r = NULL;

      if (insert_tags)
        {
          gtk_text_buffer_get_iter_at_offset (buffer, &start_iter, start_offset);

          tags = gtk_text_iter_get_tags (&range_start);
          tmp_list = tags;
          while (tmp_list != NULL)
            {
              gtk_text_buffer_apply_tag (buffer, tmp_list->data, &start_iter, iter);
              tmp_list = tmp_list->next;
            }
          g_slist_free (tags);
        }

      range_start = range_end;
    }
}

static void
gtk_text_buffer_real_insert_range (GtkTextBuffer     *buffer,
                                   GtkTextIter       *iter,
                                   const GtkTextIter *orig_start,
                                   const GtkTextIter *orig_end,
                                   gboolean           interactive)
{
  GtkTextBuffer *src_buffer;

  /* Find each range of uniformly-tagged text, insert it,
   * then apply the tags.
   */
  if (gtk_text_iter_equal (orig_start, orig_end))
    return;

  if (interactive)
    gtk_text_buffer_begin_user_action (buffer);

  src_buffer = gtk_text_iter_get_buffer (orig_start);

  if (gtk_text_iter_get_buffer (iter) != src_buffer ||
      !gtk_text_iter_in_range (iter, orig_start, orig_end))
    {
      insert_range_not_inside_self (buffer, iter, orig_start, orig_end, interactive);
    }
  else
    {
      /* If you insert a range into itself, it could loop infinitely
       * because the region being copied keeps growing as we insert. So
       * we have to separately copy the range before and after
       * the insertion point.
       */
      GtkTextIter start = *orig_start;
      GtkTextIter end = *orig_end;
      GtkTextIter range_start;
      GtkTextIter range_end;
      Range *first_half;
      Range *second_half;

      gtk_text_iter_order (&start, &end);

      range_start = start;
      range_end = *iter;
      first_half = save_range (&range_start, &range_end, &end);

      range_start = *iter;
      range_end = end;
      second_half = save_range (&range_start, &range_end, &end);

      restore_range (first_half);
      insert_range_not_inside_self (buffer, iter, &range_start, &range_end, interactive);

      restore_range (second_half);
      insert_range_not_inside_self (buffer, iter, &range_start, &range_end, interactive);
    }

  if (interactive)
    gtk_text_buffer_end_user_action (buffer);
}

/**
 * gtk_text_buffer_insert_range:
 * @buffer: a `GtkTextBuffer`
 * @iter: a position in @buffer
 * @start: a position in a `GtkTextBuffer`
 * @end: another position in the same buffer as @start
 *
 * Copies text, tags, and paintables between @start and @end
 * and inserts the copy at @iter.
 *
 * The order of @start and @end doesn’t matter.
 *
 * Used instead of simply getting/inserting text because it preserves
 * images and tags. If @start and @end are in a different buffer from
 * @buffer, the two buffers must share the same tag table.
 *
 * Implemented via emissions of the ::insert-text and ::apply-tag signals,
 * so expect those.
 */
void
gtk_text_buffer_insert_range (GtkTextBuffer     *buffer,
                              GtkTextIter       *iter,
                              const GtkTextIter *start,
                              const GtkTextIter *end)
{
  g_return_if_fail (GTK_IS_TEXT_BUFFER (buffer));
  g_return_if_fail (iter != NULL);
  g_return_if_fail (start != NULL);
  g_return_if_fail (end != NULL);
  g_return_if_fail (gtk_text_iter_get_buffer (start) ==
                    gtk_text_iter_get_buffer (end));
  g_return_if_fail (gtk_text_iter_get_buffer (start)->priv->tag_table ==
                    buffer->priv->tag_table);
  g_return_if_fail (gtk_text_iter_get_buffer (iter) == buffer);

  gtk_text_buffer_real_insert_range (buffer, iter, start, end, FALSE);
}

/**
 * gtk_text_buffer_insert_range_interactive:
 * @buffer: a `GtkTextBuffer`
 * @iter: a position in @buffer
 * @start: a position in a `GtkTextBuffer`
 * @end: another position in the same buffer as @start
 * @default_editable: default editability of the buffer
 *
 * Copies text, tags, and paintables between @start and @end
 * and inserts the copy at @iter.
 *
 * Same as [method@Gtk.TextBuffer.insert_range], but does nothing
 * if the insertion point isn’t editable. The @default_editable
 * parameter indicates whether the text is editable at @iter if
 * no tags enclosing @iter affect editability. Typically the result
 * of [method@Gtk.TextView.get_editable] is appropriate here.
 *
 * Returns: whether an insertion was possible at @iter
 */
gboolean
gtk_text_buffer_insert_range_interactive (GtkTextBuffer     *buffer,
                                          GtkTextIter       *iter,
                                          const GtkTextIter *start,
                                          const GtkTextIter *end,
                                          gboolean           default_editable)
{
  g_return_val_if_fail (GTK_IS_TEXT_BUFFER (buffer), FALSE);
  g_return_val_if_fail (iter != NULL, FALSE);
  g_return_val_if_fail (start != NULL, FALSE);
  g_return_val_if_fail (end != NULL, FALSE);
  g_return_val_if_fail (gtk_text_iter_get_buffer (start) ==
                        gtk_text_iter_get_buffer (end), FALSE);
  g_return_val_if_fail (gtk_text_iter_get_buffer (start)->priv->tag_table ==
                        buffer->priv->tag_table, FALSE);

  if (gtk_text_iter_can_insert (iter, default_editable))
    {
      gtk_text_buffer_real_insert_range (buffer, iter, start, end, TRUE);
      return TRUE;
    }
  else
    return FALSE;
}

/**
 * gtk_text_buffer_insert_with_tags:
 * @buffer: a `GtkTextBuffer`
 * @iter: an iterator in @buffer
 * @text: UTF-8 text
 * @len: length of @text, or -1
 * @first_tag: first tag to apply to @text
 * @...: %NULL-terminated list of tags to apply
 *
 * Inserts @text into @buffer at @iter, applying the list of tags to
 * the newly-inserted text.
 *
 * The last tag specified must be %NULL to terminate the list.
 * Equivalent to calling [method@Gtk.TextBuffer.insert],
 * then [method@Gtk.TextBuffer.apply_tag] on the inserted text;
 * this is just a convenience function.
 */
void
gtk_text_buffer_insert_with_tags (GtkTextBuffer *buffer,
                                  GtkTextIter   *iter,
                                  const char    *text,
                                  int            len,
                                  GtkTextTag    *first_tag,
                                  ...)
{
  int start_offset;
  GtkTextIter start;
  va_list args;
  GtkTextTag *tag;

  g_return_if_fail (GTK_IS_TEXT_BUFFER (buffer));
  g_return_if_fail (iter != NULL);
  g_return_if_fail (text != NULL);
  g_return_if_fail (gtk_text_iter_get_buffer (iter) == buffer);

  start_offset = gtk_text_iter_get_offset (iter);

  gtk_text_buffer_insert (buffer, iter, text, len);

  if (first_tag == NULL)
    return;

  gtk_text_buffer_get_iter_at_offset (buffer, &start, start_offset);

  va_start (args, first_tag);
  tag = first_tag;
  while (tag)
    {
      gtk_text_buffer_apply_tag (buffer, tag, &start, iter);

      tag = va_arg (args, GtkTextTag*);
    }

  va_end (args);
}

/**
 * gtk_text_buffer_insert_with_tags_by_name:
 * @buffer: a `GtkTextBuffer`
 * @iter: position in @buffer
 * @text: UTF-8 text
 * @len: length of @text, or -1
 * @first_tag_name: name of a tag to apply to @text
 * @...: more tag names
 *
 * Inserts @text into @buffer at @iter, applying the list of tags to
 * the newly-inserted text.
 *
 * Same as [method@Gtk.TextBuffer.insert_with_tags], but allows you
 * to pass in tag names instead of tag objects.
 */
void
gtk_text_buffer_insert_with_tags_by_name  (GtkTextBuffer *buffer,
                                           GtkTextIter   *iter,
                                           const char    *text,
                                           int            len,
                                           const char    *first_tag_name,
                                           ...)
{
  int start_offset;
  GtkTextIter start;
  va_list args;
  const char *tag_name;

  g_return_if_fail (GTK_IS_TEXT_BUFFER (buffer));
  g_return_if_fail (iter != NULL);
  g_return_if_fail (text != NULL);
  g_return_if_fail (gtk_text_iter_get_buffer (iter) == buffer);

  start_offset = gtk_text_iter_get_offset (iter);

  gtk_text_buffer_insert (buffer, iter, text, len);

  if (first_tag_name == NULL)
    return;

  gtk_text_buffer_get_iter_at_offset (buffer, &start, start_offset);

  va_start (args, first_tag_name);
  tag_name = first_tag_name;
  while (tag_name)
    {
      GtkTextTag *tag;

      tag = gtk_text_tag_table_lookup (buffer->priv->tag_table,
                                       tag_name);

      if (tag == NULL)
        {
          g_warning ("%s: no tag with name '%s'!", G_STRLOC, tag_name);
          va_end (args);
          return;
        }

      gtk_text_buffer_apply_tag (buffer, tag, &start, iter);

      tag_name = va_arg (args, const char *);
    }

  va_end (args);
}


/*
 * Deletion
 */

static void
gtk_text_buffer_real_delete_range (GtkTextBuffer *buffer,
                                   GtkTextIter   *start,
                                   GtkTextIter   *end)
{
  gboolean has_selection;

  g_return_if_fail (GTK_IS_TEXT_BUFFER (buffer));
  g_return_if_fail (start != NULL);
  g_return_if_fail (end != NULL);

  if (gtk_text_history_get_enabled (buffer->priv->history))
    {
      GtkTextIter sel_begin, sel_end;
      char *text;

      if (gtk_text_buffer_get_selection_bounds (buffer, &sel_begin, &sel_end))
        gtk_text_history_selection_changed (buffer->priv->history,
                                            gtk_text_iter_get_offset (&sel_begin),
                                            gtk_text_iter_get_offset (&sel_end));
      else
        gtk_text_history_selection_changed (buffer->priv->history,
                                            gtk_text_iter_get_offset (&sel_begin),
                                            -1);

      text = gtk_text_iter_get_slice (start, end);
      gtk_text_history_text_deleted (buffer->priv->history,
                                     gtk_text_iter_get_offset (start),
                                     gtk_text_iter_get_offset (end),
                                     text, -1);
      g_free (text);
    }

  _gtk_text_btree_delete (start, end);

  /* may have deleted the selection... */
  update_selection_clipboards (buffer);

  has_selection = gtk_text_buffer_get_selection_bounds (buffer, NULL, NULL);
  if (has_selection != buffer->priv->has_selection)
    {
      buffer->priv->has_selection = has_selection;
      g_object_notify_by_pspec (G_OBJECT (buffer), text_buffer_props[PROP_HAS_SELECTION]);
    }

  g_signal_emit (buffer, signals[CHANGED], 0);
  g_object_notify_by_pspec (G_OBJECT (buffer), text_buffer_props[PROP_CURSOR_POSITION]);
}

static void
gtk_text_buffer_emit_delete (GtkTextBuffer *buffer,
                             GtkTextIter *start,
                             GtkTextIter *end)
{
  g_return_if_fail (GTK_IS_TEXT_BUFFER (buffer));
  g_return_if_fail (start != NULL);
  g_return_if_fail (end != NULL);

  if (gtk_text_iter_equal (start, end))
    return;

  gtk_text_iter_order (start, end);

  g_signal_emit (buffer,
                 signals[DELETE_RANGE],
                 0,
                 start, end);
}

/**
 * gtk_text_buffer_delete:
 * @buffer: a `GtkTextBuffer`
 * @start: a position in @buffer
 * @end: another position in @buffer
 *
 * Deletes text between @start and @end.
 *
 * The order of @start and @end is not actually relevant;
 * gtk_text_buffer_delete() will reorder them.
 *
 * This function actually emits the “delete-range” signal, and
 * the default handler of that signal deletes the text. Because the
 * buffer is modified, all outstanding iterators become invalid after
 * calling this function; however, the @start and @end will be
 * re-initialized to point to the location where text was deleted.
 */
void
gtk_text_buffer_delete (GtkTextBuffer *buffer,
                        GtkTextIter   *start,
                        GtkTextIter   *end)
{
  g_return_if_fail (GTK_IS_TEXT_BUFFER (buffer));
  g_return_if_fail (start != NULL);
  g_return_if_fail (end != NULL);
  g_return_if_fail (gtk_text_iter_get_buffer (start) == buffer);
  g_return_if_fail (gtk_text_iter_get_buffer (end) == buffer);

  gtk_text_buffer_emit_delete (buffer, start, end);
}

/**
 * gtk_text_buffer_delete_interactive:
 * @buffer: a `GtkTextBuffer`
 * @start_iter: start of range to delete
 * @end_iter: end of range
 * @default_editable: whether the buffer is editable by default
 *
 * Deletes all editable text in the given range.
 *
 * Calls [method@Gtk.TextBuffer.delete] for each editable
 * sub-range of [@start,@end). @start and @end are revalidated
 * to point to the location of the last deleted range, or left
 * untouched if no text was deleted.
 *
 * Returns: whether some text was actually deleted
 */
gboolean
gtk_text_buffer_delete_interactive (GtkTextBuffer *buffer,
                                    GtkTextIter   *start_iter,
                                    GtkTextIter   *end_iter,
                                    gboolean       default_editable)
{
  GtkTextMark *end_mark;
  GtkTextMark *start_mark;
  GtkTextIter iter;
  gboolean current_state;
  gboolean deleted_stuff = FALSE;

  /* Delete all editable text in the range start_iter, end_iter */

  g_return_val_if_fail (GTK_IS_TEXT_BUFFER (buffer), FALSE);
  g_return_val_if_fail (start_iter != NULL, FALSE);
  g_return_val_if_fail (end_iter != NULL, FALSE);
  g_return_val_if_fail (gtk_text_iter_get_buffer (start_iter) == buffer, FALSE);
  g_return_val_if_fail (gtk_text_iter_get_buffer (end_iter) == buffer, FALSE);


  gtk_text_buffer_begin_user_action (buffer);

  gtk_text_iter_order (start_iter, end_iter);

  start_mark = gtk_text_buffer_create_mark (buffer, NULL,
                                            start_iter, TRUE);
  end_mark = gtk_text_buffer_create_mark (buffer, NULL,
                                          end_iter, FALSE);

  gtk_text_buffer_get_iter_at_mark (buffer, &iter, start_mark);

  current_state = gtk_text_iter_editable (&iter, default_editable);

  while (TRUE)
    {
      gboolean new_state;
      gboolean done = FALSE;
      GtkTextIter end;

      gtk_text_iter_forward_to_tag_toggle (&iter, NULL);

      gtk_text_buffer_get_iter_at_mark (buffer, &end, end_mark);

      if (gtk_text_iter_compare (&iter, &end) >= 0)
        {
          done = TRUE;
          iter = end; /* clamp to the last boundary */
        }

      new_state = gtk_text_iter_editable (&iter, default_editable);

      if (current_state == new_state)
        {
          if (done)
            {
              if (current_state)
                {
                  /* We're ending an editable region. Delete said region. */
                  GtkTextIter start;

                  gtk_text_buffer_get_iter_at_mark (buffer, &start, start_mark);

                  gtk_text_buffer_emit_delete (buffer, &start, &iter);

                  deleted_stuff = TRUE;

                  /* revalidate user's iterators. */
                  *start_iter = start;
                  *end_iter = iter;
                }

              break;
            }
          else
            continue;
        }

      if (current_state && !new_state)
        {
          /* End of an editable region. Delete it. */
          GtkTextIter start;

          gtk_text_buffer_get_iter_at_mark (buffer, &start, start_mark);

          gtk_text_buffer_emit_delete (buffer, &start, &iter);

	  /* It's more robust to ask for the state again then to assume that
	   * we're on the next not-editable segment. We don't know what the
	   * ::delete-range handler did.... maybe it deleted the following
           * not-editable segment because it was associated with the editable
           * segment.
	   */
	  current_state = gtk_text_iter_editable (&iter, default_editable);
          deleted_stuff = TRUE;

          /* revalidate user's iterators. */
          *start_iter = start;
          *end_iter = iter;
        }
      else
        {
          /* We are at the start of an editable region. We won't be deleting
           * the previous region. Move start mark to start of this region.
           */

          g_assert (!current_state && new_state);

          gtk_text_buffer_move_mark (buffer, start_mark, &iter);

          current_state = TRUE;
        }

      if (done)
        break;
    }

  gtk_text_buffer_delete_mark (buffer, start_mark);
  gtk_text_buffer_delete_mark (buffer, end_mark);

  gtk_text_buffer_end_user_action (buffer);

  return deleted_stuff;
}

/*
 * Extracting textual buffer contents
 */

/**
 * gtk_text_buffer_get_text:
 * @buffer: a `GtkTextBuffer`
 * @start: start of a range
 * @end: end of a range
 * @include_hidden_chars: whether to include invisible text
 *
 * Returns the text in the range [@start,@end).
 *
 * Excludes undisplayed text (text marked with tags that set the
 * invisibility attribute) if @include_hidden_chars is %FALSE.
 * Does not include characters representing embedded images, so
 * byte and character indexes into the returned string do not
 * correspond to byte and character indexes into the buffer.
 * Contrast with [method@Gtk.TextBuffer.get_slice].
 *
 * Returns: (transfer full): an allocated UTF-8 string
 **/
char *
gtk_text_buffer_get_text (GtkTextBuffer     *buffer,
                          const GtkTextIter *start,
                          const GtkTextIter *end,
                          gboolean           include_hidden_chars)
{
  g_return_val_if_fail (GTK_IS_TEXT_BUFFER (buffer), NULL);
  g_return_val_if_fail (start != NULL, NULL);
  g_return_val_if_fail (end != NULL, NULL);
  g_return_val_if_fail (gtk_text_iter_get_buffer (start) == buffer, NULL);
  g_return_val_if_fail (gtk_text_iter_get_buffer (end) == buffer, NULL);

  if (include_hidden_chars)
    return gtk_text_iter_get_text (start, end);
  else
    return gtk_text_iter_get_visible_text (start, end);
}

/**
 * gtk_text_buffer_get_slice:
 * @buffer: a `GtkTextBuffer`
 * @start: start of a range
 * @end: end of a range
 * @include_hidden_chars: whether to include invisible text
 *
 * Returns the text in the range [@start,@end).
 *
 * Excludes undisplayed text (text marked with tags that set the
 * invisibility attribute) if @include_hidden_chars is %FALSE.
 * The returned string includes a 0xFFFC character whenever the
 * buffer contains embedded images, so byte and character indexes
 * into the returned string do correspond to byte and character
 * indexes into the buffer. Contrast with [method@Gtk.TextBuffer.get_text].
 * Note that 0xFFFC can occur in normal text as well, so it is not a
 * reliable indicator that a paintable or widget is in the buffer.
 *
 * Returns: (transfer full): an allocated UTF-8 string
 */
char *
gtk_text_buffer_get_slice (GtkTextBuffer     *buffer,
                           const GtkTextIter *start,
                           const GtkTextIter *end,
                           gboolean           include_hidden_chars)
{
  g_return_val_if_fail (GTK_IS_TEXT_BUFFER (buffer), NULL);
  g_return_val_if_fail (start != NULL, NULL);
  g_return_val_if_fail (end != NULL, NULL);
  g_return_val_if_fail (gtk_text_iter_get_buffer (start) == buffer, NULL);
  g_return_val_if_fail (gtk_text_iter_get_buffer (end) == buffer, NULL);

  if (include_hidden_chars)
    return gtk_text_iter_get_slice (start, end);
  else
    return gtk_text_iter_get_visible_slice (start, end);
}

/*
 * Pixbufs
 */

static void
gtk_text_buffer_real_insert_paintable (GtkTextBuffer *buffer,
                                       GtkTextIter   *iter,
                                       GdkPaintable  *paintable)
{
  _gtk_text_btree_insert_paintable (iter, paintable);

  g_signal_emit (buffer, signals[CHANGED], 0);
}

/**
 * gtk_text_buffer_insert_paintable:
 * @buffer: a `GtkTextBuffer`
 * @iter: location to insert the paintable
 * @paintable: a `GdkPaintable`
 *
 * Inserts an image into the text buffer at @iter.
 *
 * The image will be counted as one character in character counts,
 * and when obtaining the buffer contents as a string, will be
 * represented by the Unicode “object replacement character” 0xFFFC.
 * Note that the “slice” variants for obtaining portions of the buffer
 * as a string include this character for paintable, but the “text”
 * variants do not. e.g. see [method@Gtk.TextBuffer.get_slice] and
 * [method@Gtk.TextBuffer.get_text].
 */
void
gtk_text_buffer_insert_paintable (GtkTextBuffer *buffer,
                                  GtkTextIter   *iter,
                                  GdkPaintable  *paintable)
{
  g_return_if_fail (GTK_IS_TEXT_BUFFER (buffer));
  g_return_if_fail (iter != NULL);
  g_return_if_fail (GDK_IS_PAINTABLE (paintable));
  g_return_if_fail (gtk_text_iter_get_buffer (iter) == buffer);

  g_signal_emit (buffer, signals[INSERT_PAINTABLE], 0, iter, paintable);
}

/*
 * Child anchor
 */


static void
gtk_text_buffer_real_insert_anchor (GtkTextBuffer      *buffer,
                                    GtkTextIter        *iter,
                                    GtkTextChildAnchor *anchor)
{
  _gtk_text_btree_insert_child_anchor (iter, anchor);

  g_signal_emit (buffer, signals[CHANGED], 0);
}

/**
 * gtk_text_buffer_insert_child_anchor:
 * @buffer: a `GtkTextBuffer`
 * @iter: location to insert the anchor
 * @anchor: a `GtkTextChildAnchor`
 *
 * Inserts a child widget anchor into the text buffer at @iter.
 *
 * The anchor will be counted as one character in character counts, and
 * when obtaining the buffer contents as a string, will be represented
 * by the Unicode “object replacement character” 0xFFFC. Note that the
 * “slice” variants for obtaining portions of the buffer as a string
 * include this character for child anchors, but the “text” variants do
 * not. E.g. see [method@Gtk.TextBuffer.get_slice] and
 * [method@Gtk.TextBuffer.get_text].
 *
 * Consider [method@Gtk.TextBuffer.create_child_anchor] as a more
 * convenient alternative to this function. The buffer will add a
 * reference to the anchor, so you can unref it after insertion.
 **/
void
gtk_text_buffer_insert_child_anchor (GtkTextBuffer      *buffer,
                                     GtkTextIter        *iter,
                                     GtkTextChildAnchor *anchor)
{
  g_return_if_fail (GTK_IS_TEXT_BUFFER (buffer));
  g_return_if_fail (iter != NULL);
  g_return_if_fail (GTK_IS_TEXT_CHILD_ANCHOR (anchor));
  g_return_if_fail (gtk_text_iter_get_buffer (iter) == buffer);

  g_signal_emit (buffer, signals[INSERT_CHILD_ANCHOR], 0,
                 iter, anchor);
}

/**
 * gtk_text_buffer_create_child_anchor:
 * @buffer: a `GtkTextBuffer`
 * @iter: location in the buffer
 *
 * Creates and inserts a child anchor.
 *
 * This is a convenience function which simply creates a child anchor
 * with [ctor@Gtk.TextChildAnchor.new] and inserts it into the buffer
 * with [method@Gtk.TextBuffer.insert_child_anchor].
 *
 * The new anchor is owned by the buffer; no reference count is
 * returned to the caller of this function.
 *
 * Returns: (transfer none): the created child anchor
 */
GtkTextChildAnchor*
gtk_text_buffer_create_child_anchor (GtkTextBuffer *buffer,
                                     GtkTextIter   *iter)
{
  GtkTextChildAnchor *anchor;

  g_return_val_if_fail (GTK_IS_TEXT_BUFFER (buffer), NULL);
  g_return_val_if_fail (iter != NULL, NULL);
  g_return_val_if_fail (gtk_text_iter_get_buffer (iter) == buffer, NULL);

  anchor = gtk_text_child_anchor_new ();

  gtk_text_buffer_insert_child_anchor (buffer, iter, anchor);

  g_object_unref (anchor);

  return anchor;
}

/*
 * Mark manipulation
 */

static void
gtk_text_buffer_mark_set (GtkTextBuffer     *buffer,
                          const GtkTextIter *location,
                          GtkTextMark       *mark)
{
  /* IMO this should NOT work like insert_text and delete_range,
   * where the real action happens in the default handler.
   *
   * The reason is that the default handler would be _required_,
   * i.e. the whole widget would start breaking and segfaulting if the
   * default handler didn't get run. So you can't really override the
   * default handler or stop the emission; that is, this signal is
   * purely for notification, and not to allow users to modify the
   * default behavior.
   */

  g_object_ref (mark);

  g_signal_emit (buffer,
                 signals[MARK_SET],
                 0,
                 location,
                 mark);

  g_object_unref (mark);
}

/**
 * gtk_text_buffer_set_mark:
 * @buffer: a `GtkTextBuffer`
 * @mark_name: name of the mark
 * @iter: location for the mark
 * @left_gravity: if the mark is created by this function, gravity for
 *   the new mark
 * @should_exist: if %TRUE, warn if the mark does not exist, and return
 *   immediately
 *
 * Move the mark to the given position.
 *
 * If not @should_exist, create the mark.
 *
 * Returns: mark
 */
static GtkTextMark*
gtk_text_buffer_set_mark (GtkTextBuffer     *buffer,
                          GtkTextMark       *existing_mark,
                          const char        *mark_name,
                          const GtkTextIter *iter,
                          gboolean           left_gravity,
                          gboolean           should_exist)
{
  GtkTextIter location;
  GtkTextMark *mark;

  g_return_val_if_fail (gtk_text_iter_get_buffer (iter) == buffer, NULL);

  mark = _gtk_text_btree_set_mark (get_btree (buffer),
                                   existing_mark,
                                   mark_name,
                                   left_gravity,
                                   iter,
                                   should_exist);

  _gtk_text_btree_get_iter_at_mark (get_btree (buffer),
                                   &location,
                                   mark);

  gtk_text_buffer_mark_set (buffer, &location, mark);

  return mark;
}

/**
 * gtk_text_buffer_create_mark:
 * @buffer: a `GtkTextBuffer`
 * @mark_name: (nullable): name for mark
 * @where: location to place mark
 * @left_gravity: whether the mark has left gravity
 *
 * Creates a mark at position @where.
 *
 * If @mark_name is %NULL, the mark is anonymous; otherwise, the mark
 * can be retrieved by name using [method@Gtk.TextBuffer.get_mark].
 * If a mark has left gravity, and text is inserted at the mark’s
 * current location, the mark will be moved to the left of the
 * newly-inserted text. If the mark has right gravity
 * (@left_gravity = %FALSE), the mark will end up on the right of
 * newly-inserted text. The standard left-to-right cursor is a mark
 * with right gravity (when you type, the cursor stays on the right
 * side of the text you’re typing).
 *
 * The caller of this function does not own a
 * reference to the returned `GtkTextMark`, so you can ignore the
 * return value if you like. Marks are owned by the buffer and go
 * away when the buffer does.
 *
 * Emits the [signal@Gtk.TextBuffer::mark-set] signal as notification
 * of the mark's initial placement.
 *
 * Returns: (transfer none): the new `GtkTextMark` object
 */
GtkTextMark*
gtk_text_buffer_create_mark (GtkTextBuffer     *buffer,
                             const char        *mark_name,
                             const GtkTextIter *where,
                             gboolean           left_gravity)
{
  g_return_val_if_fail (GTK_IS_TEXT_BUFFER (buffer), NULL);

  return gtk_text_buffer_set_mark (buffer, NULL, mark_name, where,
                                   left_gravity, FALSE);
}

/**
 * gtk_text_buffer_add_mark:
 * @buffer: a `GtkTextBuffer`
 * @mark: the mark to add
 * @where: location to place mark
 *
 * Adds the mark at position @where.
 *
 * The mark must not be added to another buffer, and if its name
 * is not %NULL then there must not be another mark in the buffer
 * with the same name.
 *
 * Emits the [signal@Gtk.TextBuffer::mark-set] signal as notification
 * of the mark's initial placement.
 */
void
gtk_text_buffer_add_mark (GtkTextBuffer     *buffer,
                          GtkTextMark       *mark,
                          const GtkTextIter *where)
{
  const char *name;

  g_return_if_fail (GTK_IS_TEXT_BUFFER (buffer));
  g_return_if_fail (GTK_IS_TEXT_MARK (mark));
  g_return_if_fail (where != NULL);
  g_return_if_fail (gtk_text_mark_get_buffer (mark) == NULL);

  name = gtk_text_mark_get_name (mark);

  if (name != NULL && gtk_text_buffer_get_mark (buffer, name) != NULL)
    {
      g_critical ("Mark %s already exists in the buffer", name);
      return;
    }

  gtk_text_buffer_set_mark (buffer, mark, NULL, where, FALSE, FALSE);
}

/**
 * gtk_text_buffer_move_mark:
 * @buffer: a `GtkTextBuffer`
 * @mark: a `GtkTextMark`
 * @where: new location for @mark in @buffer
 *
 * Moves @mark to the new location @where.
 *
 * Emits the [signal@Gtk.TextBuffer::mark-set] signal
 * as notification of the move.
 */
void
gtk_text_buffer_move_mark (GtkTextBuffer     *buffer,
                           GtkTextMark       *mark,
                           const GtkTextIter *where)
{
  g_return_if_fail (GTK_IS_TEXT_MARK (mark));
  g_return_if_fail (!gtk_text_mark_get_deleted (mark));
  g_return_if_fail (GTK_IS_TEXT_BUFFER (buffer));

  gtk_text_buffer_set_mark (buffer, mark, NULL, where, FALSE, TRUE);
}

/**
 * gtk_text_buffer_get_iter_at_mark:
 * @buffer: a `GtkTextBuffer`
 * @iter: (out): iterator to initialize
 * @mark: a `GtkTextMark` in @buffer
 *
 * Initializes @iter with the current position of @mark.
 */
void
gtk_text_buffer_get_iter_at_mark (GtkTextBuffer *buffer,
                                  GtkTextIter   *iter,
                                  GtkTextMark   *mark)
{
  g_return_if_fail (GTK_IS_TEXT_MARK (mark));
  g_return_if_fail (!gtk_text_mark_get_deleted (mark));
  g_return_if_fail (GTK_IS_TEXT_BUFFER (buffer));

  _gtk_text_btree_get_iter_at_mark (get_btree (buffer),
                                    iter,
                                    mark);
}

/**
 * gtk_text_buffer_delete_mark:
 * @buffer: a `GtkTextBuffer`
 * @mark: a `GtkTextMark` in @buffer
 *
 * Deletes @mark, so that it’s no longer located anywhere in the
 * buffer.
 *
 * Removes the reference the buffer holds to the mark, so if
 * you haven’t called g_object_ref() on the mark, it will be freed.
 * Even if the mark isn’t freed, most operations on @mark become
 * invalid, until it gets added to a buffer again with
 * [method@Gtk.TextBuffer.add_mark]. Use [method@Gtk.TextMark.get_deleted]
 * to find out if a mark has been removed from its buffer.
 *
 * The [signal@Gtk.TextBuffer::mark-deleted] signal will be emitted as
 * notification after the mark is deleted.
 */
void
gtk_text_buffer_delete_mark (GtkTextBuffer *buffer,
                             GtkTextMark   *mark)
{
  g_return_if_fail (GTK_IS_TEXT_MARK (mark));
  g_return_if_fail (!gtk_text_mark_get_deleted (mark));
  g_return_if_fail (GTK_IS_TEXT_BUFFER (buffer));

  g_object_ref (mark);

  _gtk_text_btree_remove_mark (get_btree (buffer), mark);

  /* See rationale above for MARK_SET on why we emit this after
   * removing the mark, rather than removing the mark in a default
   * handler.
   */
  g_signal_emit (buffer, signals[MARK_DELETED],
                 0,
                 mark);

  g_object_unref (mark);
}

/**
 * gtk_text_buffer_get_mark:
 * @buffer: a `GtkTextBuffer`
 * @name: a mark name
 *
 * Returns the mark named @name in buffer @buffer, or %NULL if no such
 * mark exists in the buffer.
 *
 * Returns: (nullable) (transfer none): a `GtkTextMark`
 **/
GtkTextMark*
gtk_text_buffer_get_mark (GtkTextBuffer *buffer,
                          const char    *name)
{
  GtkTextMark *mark;

  g_return_val_if_fail (GTK_IS_TEXT_BUFFER (buffer), NULL);
  g_return_val_if_fail (name != NULL, NULL);

  mark = _gtk_text_btree_get_mark_by_name (get_btree (buffer), name);

  return mark;
}

/**
 * gtk_text_buffer_move_mark_by_name:
 * @buffer: a `GtkTextBuffer`
 * @name: name of a mark
 * @where: new location for mark
 *
 * Moves the mark named @name (which must exist) to location @where.
 *
 * See [method@Gtk.TextBuffer.move_mark] for details.
 */
void
gtk_text_buffer_move_mark_by_name (GtkTextBuffer     *buffer,
                                   const char        *name,
                                   const GtkTextIter *where)
{
  GtkTextMark *mark;

  g_return_if_fail (GTK_IS_TEXT_BUFFER (buffer));
  g_return_if_fail (name != NULL);

  mark = _gtk_text_btree_get_mark_by_name (get_btree (buffer), name);

  if (mark == NULL)
    {
      g_warning ("%s: no mark named '%s'", G_STRLOC, name);
      return;
    }

  gtk_text_buffer_move_mark (buffer, mark, where);
}

/**
 * gtk_text_buffer_delete_mark_by_name:
 * @buffer: a `GtkTextBuffer`
 * @name: name of a mark in @buffer
 *
 * Deletes the mark named @name; the mark must exist.
 *
 * See [method@Gtk.TextBuffer.delete_mark] for details.
 **/
void
gtk_text_buffer_delete_mark_by_name (GtkTextBuffer *buffer,
                                     const char    *name)
{
  GtkTextMark *mark;

  g_return_if_fail (GTK_IS_TEXT_BUFFER (buffer));
  g_return_if_fail (name != NULL);

  mark = _gtk_text_btree_get_mark_by_name (get_btree (buffer), name);

  if (mark == NULL)
    {
      g_warning ("%s: no mark named '%s'", G_STRLOC, name);
      return;
    }

  gtk_text_buffer_delete_mark (buffer, mark);
}

/**
 * gtk_text_buffer_get_insert:
 * @buffer: a `GtkTextBuffer`
 *
 * Returns the mark that represents the cursor (insertion point).
 *
 * Equivalent to calling [method@Gtk.TextBuffer.get_mark]
 * to get the mark named “insert”, but very slightly more
 * efficient, and involves less typing.
 *
 * Returns: (transfer none): insertion point mark
 */
GtkTextMark*
gtk_text_buffer_get_insert (GtkTextBuffer *buffer)
{
  g_return_val_if_fail (GTK_IS_TEXT_BUFFER (buffer), NULL);

  return _gtk_text_btree_get_insert (get_btree (buffer));
}

/**
 * gtk_text_buffer_get_selection_bound:
 * @buffer: a `GtkTextBuffer`
 *
 * Returns the mark that represents the selection bound.
 *
 * Equivalent to calling [method@Gtk.TextBuffer.get_mark]
 * to get the mark named “selection_bound”, but very slightly
 * more efficient, and involves less typing.
 *
 * The currently-selected text in @buffer is the region between the
 * “selection_bound” and “insert” marks. If “selection_bound” and
 * “insert” are in the same place, then there is no current selection.
 * [method@Gtk.TextBuffer.get_selection_bounds] is another convenient
 * function for handling the selection, if you just want to know whether
 * there’s a selection and what its bounds are.
 *
 * Returns: (transfer none): selection bound mark
 */
GtkTextMark*
gtk_text_buffer_get_selection_bound (GtkTextBuffer *buffer)
{
  g_return_val_if_fail (GTK_IS_TEXT_BUFFER (buffer), NULL);

  return _gtk_text_btree_get_selection_bound (get_btree (buffer));
}

/**
 * gtk_text_buffer_get_iter_at_child_anchor:
 * @buffer: a `GtkTextBuffer`
 * @iter: (out): an iterator to be initialized
 * @anchor: a child anchor that appears in @buffer
 *
 * Obtains the location of @anchor within @buffer.
 */
void
gtk_text_buffer_get_iter_at_child_anchor (GtkTextBuffer      *buffer,
                                          GtkTextIter        *iter,
                                          GtkTextChildAnchor *anchor)
{
  g_return_if_fail (GTK_IS_TEXT_BUFFER (buffer));
  g_return_if_fail (iter != NULL);
  g_return_if_fail (GTK_IS_TEXT_CHILD_ANCHOR (anchor));
  g_return_if_fail (!gtk_text_child_anchor_get_deleted (anchor));

  _gtk_text_btree_get_iter_at_child_anchor (get_btree (buffer),
                                           iter,
                                           anchor);
}

/**
 * gtk_text_buffer_place_cursor:
 * @buffer: a `GtkTextBuffer`
 * @where: where to put the cursor
 *
 * This function moves the “insert” and “selection_bound” marks
 * simultaneously.
 *
 * If you move them to the same place in two steps with
 * [method@Gtk.TextBuffer.move_mark], you will temporarily select a
 * region in between their old and new locations, which can be pretty
 * inefficient since the temporarily-selected region will force stuff
 * to be recalculated. This function moves them as a unit, which can
 * be optimized.
 */
void
gtk_text_buffer_place_cursor (GtkTextBuffer     *buffer,
                              const GtkTextIter *where)
{
  gtk_text_buffer_select_range (buffer, where, where);
}

/**
 * gtk_text_buffer_select_range:
 * @buffer: a `GtkTextBuffer`
 * @ins: where to put the “insert” mark
 * @bound: where to put the “selection_bound” mark
 *
 * This function moves the “insert” and “selection_bound” marks
 * simultaneously.
 *
 * If you move them in two steps with
 * [method@Gtk.TextBuffer.move_mark], you will temporarily select a
 * region in between their old and new locations, which can be pretty
 * inefficient since the temporarily-selected region will force stuff
 * to be recalculated. This function moves them as a unit, which can
 * be optimized.
 */
void
gtk_text_buffer_select_range (GtkTextBuffer     *buffer,
			      const GtkTextIter *ins,
                              const GtkTextIter *bound)
{
  GtkTextIter real_ins;
  GtkTextIter real_bound;

  g_return_if_fail (GTK_IS_TEXT_BUFFER (buffer));

  real_ins = *ins;
  real_bound = *bound;

  _gtk_text_btree_select_range (get_btree (buffer), &real_ins, &real_bound);
  gtk_text_buffer_mark_set (buffer, &real_ins,
                            gtk_text_buffer_get_insert (buffer));
  gtk_text_buffer_mark_set (buffer, &real_bound,
                            gtk_text_buffer_get_selection_bound (buffer));
}

/*
 * Tags
 */

/**
 * gtk_text_buffer_create_tag:
 * @buffer: a `GtkTextBuffer`
 * @tag_name: (nullable): name of the new tag
 * @first_property_name: (nullable): name of first property to set
 * @...: %NULL-terminated list of property names and values
 *
 * Creates a tag and adds it to the tag table for @buffer.
 *
 * Equivalent to calling [ctor@Gtk.TextTag.new] and then adding the
 * tag to the buffer’s tag table. The returned tag is owned by
 * the buffer’s tag table, so the ref count will be equal to one.
 *
 * If @tag_name is %NULL, the tag is anonymous.
 *
 * If @tag_name is non-%NULL, a tag called @tag_name must not already
 * exist in the tag table for this buffer.
 *
 * The @first_property_name argument and subsequent arguments are a list
 * of properties to set on the tag, as with g_object_set().
 *
 * Returns: (transfer none): a new tag
 */
GtkTextTag*
gtk_text_buffer_create_tag (GtkTextBuffer *buffer,
                            const char    *tag_name,
                            const char    *first_property_name,
                            ...)
{
  GtkTextTag *tag;
  va_list list;

  g_return_val_if_fail (GTK_IS_TEXT_BUFFER (buffer), NULL);

  tag = gtk_text_tag_new (tag_name);

  if (!gtk_text_tag_table_add (get_table (buffer), tag))
    {
      g_object_unref (tag);
      return NULL;
    }

  if (first_property_name)
    {
      va_start (list, first_property_name);
      g_object_set_valist (G_OBJECT (tag), first_property_name, list);
      va_end (list);
    }

  g_object_unref (tag);

  return tag;
}

static void
gtk_text_buffer_real_apply_tag (GtkTextBuffer     *buffer,
                                GtkTextTag        *tag,
                                const GtkTextIter *start,
                                const GtkTextIter *end)
{
  if (tag->priv->table != buffer->priv->tag_table)
    {
      g_warning ("Can only apply tags that are in the tag table for the buffer");
      return;
    }

  _gtk_text_btree_tag (start, end, tag, TRUE);
}

static void
gtk_text_buffer_real_remove_tag (GtkTextBuffer     *buffer,
                                 GtkTextTag        *tag,
                                 const GtkTextIter *start,
                                 const GtkTextIter *end)
{
  if (tag->priv->table != buffer->priv->tag_table)
    {
      g_warning ("Can only remove tags that are in the tag table for the buffer");
      return;
    }

  _gtk_text_btree_tag (start, end, tag, FALSE);
}

static void
gtk_text_buffer_real_changed (GtkTextBuffer *buffer)
{
  gtk_text_buffer_set_modified (buffer, TRUE);

  g_object_notify_by_pspec (G_OBJECT (buffer), text_buffer_props[PROP_TEXT]);
}

static void
gtk_text_buffer_real_mark_set (GtkTextBuffer     *buffer,
                               const GtkTextIter *iter,
                               GtkTextMark       *mark)
{
  GtkTextMark *insert;

  insert = gtk_text_buffer_get_insert (buffer);

  if (mark == insert || mark == gtk_text_buffer_get_selection_bound (buffer))
    {
      gboolean has_selection;

      update_selection_clipboards (buffer);

      has_selection = gtk_text_buffer_get_selection_bounds (buffer,
                                                            NULL,
                                                            NULL);

      if (has_selection != buffer->priv->has_selection)
        {
          buffer->priv->has_selection = has_selection;
          g_object_notify_by_pspec (G_OBJECT (buffer), text_buffer_props[PROP_HAS_SELECTION]);
        }
    }

    if (mark == insert)
      g_object_notify_by_pspec (G_OBJECT (buffer), text_buffer_props[PROP_CURSOR_POSITION]);
}

static void
gtk_text_buffer_emit_tag (GtkTextBuffer     *buffer,
                          GtkTextTag        *tag,
                          gboolean           apply,
                          const GtkTextIter *start,
                          const GtkTextIter *end)
{
  GtkTextIter start_tmp = *start;
  GtkTextIter end_tmp = *end;

  g_return_if_fail (tag != NULL);

  gtk_text_iter_order (&start_tmp, &end_tmp);

  if (apply)
    g_signal_emit (buffer, signals[APPLY_TAG],
                   0,
                   tag, &start_tmp, &end_tmp);
  else
    g_signal_emit (buffer, signals[REMOVE_TAG],
                   0,
                   tag, &start_tmp, &end_tmp);
}

/**
 * gtk_text_buffer_apply_tag:
 * @buffer: a `GtkTextBuffer`
 * @tag: a `GtkTextTag`
 * @start: one bound of range to be tagged
 * @end: other bound of range to be tagged
 *
 * Emits the “apply-tag” signal on @buffer.
 *
 * The default handler for the signal applies
 * @tag to the given range. @start and @end do
 * not have to be in order.
 */
void
gtk_text_buffer_apply_tag (GtkTextBuffer     *buffer,
                           GtkTextTag        *tag,
                           const GtkTextIter *start,
                           const GtkTextIter *end)
{
  g_return_if_fail (GTK_IS_TEXT_BUFFER (buffer));
  g_return_if_fail (GTK_IS_TEXT_TAG (tag));
  g_return_if_fail (start != NULL);
  g_return_if_fail (end != NULL);
  g_return_if_fail (gtk_text_iter_get_buffer (start) == buffer);
  g_return_if_fail (gtk_text_iter_get_buffer (end) == buffer);
  g_return_if_fail (tag->priv->table == buffer->priv->tag_table);

  gtk_text_buffer_emit_tag (buffer, tag, TRUE, start, end);
}

/**
 * gtk_text_buffer_remove_tag:
 * @buffer: a `GtkTextBuffer`
 * @tag: a `GtkTextTag`
 * @start: one bound of range to be untagged
 * @end: other bound of range to be untagged
 *
 * Emits the “remove-tag” signal.
 *
 * The default handler for the signal removes all occurrences
 * of @tag from the given range. @start and @end don’t have
 * to be in order.
 */
void
gtk_text_buffer_remove_tag (GtkTextBuffer     *buffer,
                            GtkTextTag        *tag,
                            const GtkTextIter *start,
                            const GtkTextIter *end)

{
  g_return_if_fail (GTK_IS_TEXT_BUFFER (buffer));
  g_return_if_fail (GTK_IS_TEXT_TAG (tag));
  g_return_if_fail (start != NULL);
  g_return_if_fail (end != NULL);
  g_return_if_fail (gtk_text_iter_get_buffer (start) == buffer);
  g_return_if_fail (gtk_text_iter_get_buffer (end) == buffer);
  g_return_if_fail (tag->priv->table == buffer->priv->tag_table);

  gtk_text_buffer_emit_tag (buffer, tag, FALSE, start, end);
}

/**
 * gtk_text_buffer_apply_tag_by_name:
 * @buffer: a `GtkTextBuffer`
 * @name: name of a named `GtkTextTag`
 * @start: one bound of range to be tagged
 * @end: other bound of range to be tagged
 *
 * Emits the “apply-tag” signal on @buffer.
 *
 * Calls [method@Gtk.TextTagTable.lookup] on the buffer’s
 * tag table to get a `GtkTextTag`, then calls
 * [method@Gtk.TextBuffer.apply_tag].
 */
void
gtk_text_buffer_apply_tag_by_name (GtkTextBuffer     *buffer,
                                   const char        *name,
                                   const GtkTextIter *start,
                                   const GtkTextIter *end)
{
  GtkTextTag *tag;

  g_return_if_fail (GTK_IS_TEXT_BUFFER (buffer));
  g_return_if_fail (name != NULL);
  g_return_if_fail (start != NULL);
  g_return_if_fail (end != NULL);
  g_return_if_fail (gtk_text_iter_get_buffer (start) == buffer);
  g_return_if_fail (gtk_text_iter_get_buffer (end) == buffer);

  tag = gtk_text_tag_table_lookup (get_table (buffer),
                                   name);

  if (tag == NULL)
    {
      g_warning ("Unknown tag '%s'", name);
      return;
    }

  gtk_text_buffer_emit_tag (buffer, tag, TRUE, start, end);
}

/**
 * gtk_text_buffer_remove_tag_by_name:
 * @buffer: a `GtkTextBuffer`
 * @name: name of a `GtkTextTag`
 * @start: one bound of range to be untagged
 * @end: other bound of range to be untagged
 *
 * Emits the “remove-tag” signal.
 *
 * Calls [method@Gtk.TextTagTable.lookup] on the buffer’s
 * tag table to get a `GtkTextTag`, then calls
 * [method@Gtk.TextBuffer.remove_tag].
 **/
void
gtk_text_buffer_remove_tag_by_name (GtkTextBuffer     *buffer,
                                    const char        *name,
                                    const GtkTextIter *start,
                                    const GtkTextIter *end)
{
  GtkTextTag *tag;

  g_return_if_fail (GTK_IS_TEXT_BUFFER (buffer));
  g_return_if_fail (name != NULL);
  g_return_if_fail (start != NULL);
  g_return_if_fail (end != NULL);
  g_return_if_fail (gtk_text_iter_get_buffer (start) == buffer);
  g_return_if_fail (gtk_text_iter_get_buffer (end) == buffer);

  tag = gtk_text_tag_table_lookup (get_table (buffer),
                                   name);

  if (tag == NULL)
    {
      g_warning ("Unknown tag '%s'", name);
      return;
    }

  gtk_text_buffer_emit_tag (buffer, tag, FALSE, start, end);
}

static int
pointer_cmp (gconstpointer a,
             gconstpointer b)
{
  if (a < b)
    return -1;
  else if (a > b)
    return 1;
  else
    return 0;
}

/**
 * gtk_text_buffer_remove_all_tags:
 * @buffer: a `GtkTextBuffer`
 * @start: one bound of range to be untagged
 * @end: other bound of range to be untagged
 *
 * Removes all tags in the range between @start and @end.
 *
 * Be careful with this function; it could remove tags added in code
 * unrelated to the code you’re currently writing. That is, using this
 * function is probably a bad idea if you have two or more unrelated
 * code sections that add tags.
 */
void
gtk_text_buffer_remove_all_tags (GtkTextBuffer     *buffer,
                                 const GtkTextIter *start,
                                 const GtkTextIter *end)
{
  GtkTextIter first, second, tmp;
  GSList *tags;
  GSList *tmp_list;
  GSList *prev, *next;
  GtkTextTag *tag;

  g_return_if_fail (GTK_IS_TEXT_BUFFER (buffer));
  g_return_if_fail (start != NULL);
  g_return_if_fail (end != NULL);
  g_return_if_fail (gtk_text_iter_get_buffer (start) == buffer);
  g_return_if_fail (gtk_text_iter_get_buffer (end) == buffer);

  first = *start;
  second = *end;

  gtk_text_iter_order (&first, &second);

  /* Get all tags turned on at the start */
  tags = gtk_text_iter_get_tags (&first);

  /* Find any that are toggled on within the range */
  tmp = first;
  while (gtk_text_iter_forward_to_tag_toggle (&tmp, NULL))
    {
      GSList *toggled;
      GSList *tmp_list2;

      if (gtk_text_iter_compare (&tmp, &second) >= 0)
        break; /* past the end of the range */

      toggled = gtk_text_iter_get_toggled_tags (&tmp, TRUE);

      /* We could end up with a really big-ass list here.
       * Fix it someday.
       */
      tmp_list2 = toggled;
      while (tmp_list2 != NULL)
        {
          tags = g_slist_prepend (tags, tmp_list2->data);

          tmp_list2 = tmp_list2->next;
        }

      g_slist_free (toggled);
    }

  /* Sort the list */
  tags = g_slist_sort (tags, pointer_cmp);

  /* Strip duplicates */
  tag = NULL;
  prev = NULL;
  tmp_list = tags;
  while (tmp_list != NULL)
    {
      if (tag == tmp_list->data)
        {
          /* duplicate */
          next = tmp_list->next;
          if (prev)
            prev->next = next;

          tmp_list->next = NULL;

          g_slist_free (tmp_list);

          tmp_list = next;
          /* prev is unchanged */
        }
      else
        {
          /* not a duplicate */
          tag = GTK_TEXT_TAG (tmp_list->data);
          prev = tmp_list;
          tmp_list = tmp_list->next;
        }
    }

  g_slist_foreach (tags, (GFunc) g_object_ref, NULL);

  tmp_list = tags;
  while (tmp_list != NULL)
    {
      tag = GTK_TEXT_TAG (tmp_list->data);

      gtk_text_buffer_remove_tag (buffer, tag, &first, &second);

      tmp_list = tmp_list->next;
    }

  g_slist_free_full (tags, g_object_unref);
}


/*
 * Obtain various iterators
 */

/**
 * gtk_text_buffer_get_iter_at_line_offset:
 * @buffer: a `GtkTextBuffer`
 * @iter: (out): iterator to initialize
 * @line_number: line number counting from 0
 * @char_offset: char offset from start of line
 *
 * Obtains an iterator pointing to @char_offset within the given line.
 *
 * Note characters, not bytes; UTF-8 may encode one character as multiple
 * bytes.
 *
 * If @line_number is greater than or equal to the number of lines in the @buffer,
 * the end iterator is returned. And if @char_offset is off the
 * end of the line, the iterator at the end of the line is returned.
 *
 * Returns: whether the exact position has been found
 */
gboolean
gtk_text_buffer_get_iter_at_line_offset (GtkTextBuffer *buffer,
                                         GtkTextIter   *iter,
                                         int            line_number,
                                         int            char_offset)
{
  GtkTextIter end_line_iter;

  g_return_val_if_fail (iter != NULL, FALSE);
  g_return_val_if_fail (GTK_IS_TEXT_BUFFER (buffer), FALSE);

  if (line_number >= gtk_text_buffer_get_line_count (buffer))
    {
      gtk_text_buffer_get_end_iter (buffer, iter);
      return FALSE;
    }

  _gtk_text_btree_get_iter_at_line_char (get_btree (buffer), iter, line_number, 0);

  end_line_iter = *iter;
  if (!gtk_text_iter_ends_line (&end_line_iter))
    gtk_text_iter_forward_to_line_end (&end_line_iter);

  if (char_offset > gtk_text_iter_get_line_offset (&end_line_iter))
    {
      *iter = end_line_iter;
      return FALSE;
    }

  gtk_text_iter_set_line_offset (iter, char_offset);
  return TRUE;
}

/**
 * gtk_text_buffer_get_iter_at_line_index:
 * @buffer: a `GtkTextBuffer`
 * @iter: (out): iterator to initialize
 * @line_number: line number counting from 0
 * @byte_index: byte index from start of line
 *
 * Obtains an iterator pointing to @byte_index within the given line.
 *
 * @byte_index must be the start of a UTF-8 character. Note bytes, not
 * characters; UTF-8 may encode one character as multiple bytes.
 *
 * If @line_number is greater than or equal to the number of lines in the @buffer,
 * the end iterator is returned. And if @byte_index is off the
 * end of the line, the iterator at the end of the line is returned.
 *
 * Returns: whether the exact position has been found
 */
gboolean
gtk_text_buffer_get_iter_at_line_index  (GtkTextBuffer *buffer,
                                         GtkTextIter   *iter,
                                         int            line_number,
                                         int            byte_index)
{
  GtkTextIter end_line_iter;

  g_return_val_if_fail (iter != NULL, FALSE);
  g_return_val_if_fail (GTK_IS_TEXT_BUFFER (buffer), FALSE);

  if (line_number >= gtk_text_buffer_get_line_count (buffer))
    {
      gtk_text_buffer_get_end_iter (buffer, iter);
      return FALSE;
    }

  gtk_text_buffer_get_iter_at_line (buffer, iter, line_number);

  end_line_iter = *iter;
  if (!gtk_text_iter_ends_line (&end_line_iter))
    gtk_text_iter_forward_to_line_end (&end_line_iter);

  if (byte_index > gtk_text_iter_get_line_index (&end_line_iter))
    {
      *iter = end_line_iter;
      return FALSE;
    }

  gtk_text_iter_set_line_index (iter, byte_index);
  return TRUE;
}

/**
 * gtk_text_buffer_get_iter_at_line:
 * @buffer: a `GtkTextBuffer`
 * @iter: (out): iterator to initialize
 * @line_number: line number counting from 0
 *
 * Initializes @iter to the start of the given line.
 *
 * If @line_number is greater than or equal to the number of lines
 * in the @buffer, the end iterator is returned.
 *
 * Returns: whether the exact position has been found
 */
gboolean
gtk_text_buffer_get_iter_at_line (GtkTextBuffer *buffer,
                                  GtkTextIter   *iter,
                                  int            line_number)
{
  g_return_val_if_fail (iter != NULL, FALSE);
  g_return_val_if_fail (GTK_IS_TEXT_BUFFER (buffer), FALSE);

  return gtk_text_buffer_get_iter_at_line_offset (buffer, iter, line_number, 0);
}

/**
 * gtk_text_buffer_get_iter_at_offset:
 * @buffer: a `GtkTextBuffer`
 * @iter: (out): iterator to initialize
 * @char_offset: char offset from start of buffer, counting from 0, or -1
 *
 * Initializes @iter to a position @char_offset chars from the start
 * of the entire buffer.
 *
 * If @char_offset is -1 or greater than the number
 * of characters in the buffer, @iter is initialized to the end iterator,
 * the iterator one past the last valid character in the buffer.
 */
void
gtk_text_buffer_get_iter_at_offset (GtkTextBuffer *buffer,
                                    GtkTextIter   *iter,
                                    int            char_offset)
{
  g_return_if_fail (iter != NULL);
  g_return_if_fail (GTK_IS_TEXT_BUFFER (buffer));

  _gtk_text_btree_get_iter_at_char (get_btree (buffer), iter, char_offset);
}

/**
 * gtk_text_buffer_get_start_iter:
 * @buffer: a `GtkTextBuffer`
 * @iter: (out): iterator to initialize
 *
 * Initialized @iter with the first position in the text buffer.
 *
 * This is the same as using [method@Gtk.TextBuffer.get_iter_at_offset]
 * to get the iter at character offset 0.
 */
void
gtk_text_buffer_get_start_iter (GtkTextBuffer *buffer,
                                GtkTextIter   *iter)
{
  g_return_if_fail (iter != NULL);
  g_return_if_fail (GTK_IS_TEXT_BUFFER (buffer));

  _gtk_text_btree_get_iter_at_char (get_btree (buffer), iter, 0);
}

/**
 * gtk_text_buffer_get_end_iter:
 * @buffer: a `GtkTextBuffer`
 * @iter: (out): iterator to initialize
 *
 * Initializes @iter with the “end iterator,” one past the last valid
 * character in the text buffer.
 *
 * If dereferenced with [method@Gtk.TextIter.get_char], the end
 * iterator has a character value of 0.
 * The entire buffer lies in the range from the first position in
 * the buffer (call [method@Gtk.TextBuffer.get_start_iter] to get
 * character position 0) to the end iterator.
 */
void
gtk_text_buffer_get_end_iter (GtkTextBuffer *buffer,
                              GtkTextIter   *iter)
{
  g_return_if_fail (iter != NULL);
  g_return_if_fail (GTK_IS_TEXT_BUFFER (buffer));

  _gtk_text_btree_get_end_iter (get_btree (buffer), iter);
}

/**
 * gtk_text_buffer_get_bounds:
 * @buffer: a `GtkTextBuffer`
 * @start: (out): iterator to initialize with first position in the buffer
 * @end: (out): iterator to initialize with the end iterator
 *
 * Retrieves the first and last iterators in the buffer, i.e. the
 * entire buffer lies within the range [@start,@end).
 */
void
gtk_text_buffer_get_bounds (GtkTextBuffer *buffer,
                            GtkTextIter   *start,
                            GtkTextIter   *end)
{
  g_return_if_fail (start != NULL);
  g_return_if_fail (end != NULL);
  g_return_if_fail (GTK_IS_TEXT_BUFFER (buffer));

  _gtk_text_btree_get_iter_at_char (get_btree (buffer), start, 0);
  _gtk_text_btree_get_end_iter (get_btree (buffer), end);
}

/*
 * Modified flag
 */

/**
 * gtk_text_buffer_get_modified:
 * @buffer: a `GtkTextBuffer`
 *
 * Indicates whether the buffer has been modified since the last call
 * to [method@Gtk.TextBuffer.set_modified] set the modification flag to
 * %FALSE.
 *
 * Used for example to enable a “save” function in a text editor.
 *
 * Returns: %TRUE if the buffer has been modified
 */
gboolean
gtk_text_buffer_get_modified (GtkTextBuffer *buffer)
{
  g_return_val_if_fail (GTK_IS_TEXT_BUFFER (buffer), FALSE);

  return buffer->priv->modified;
}

/**
 * gtk_text_buffer_set_modified:
 * @buffer: a `GtkTextBuffer`
 * @setting: modification flag setting
 *
 * Used to keep track of whether the buffer has been
 * modified since the last time it was saved.
 *
 * Whenever the buffer is saved to disk, call
 * `gtk_text_buffer_set_modified (@buffer, FALSE)`.
 * When the buffer is modified, it will automatically
 * toggled on the modified bit again. When the modified
 * bit flips, the buffer emits the
 * [signal@Gtk.TextBuffer::modified-changed] signal.
 */
void
gtk_text_buffer_set_modified (GtkTextBuffer *buffer,
                              gboolean       setting)
{
  g_return_if_fail (GTK_IS_TEXT_BUFFER (buffer));

  setting = !!setting;

  if (buffer->priv->modified != setting)
    {
      buffer->priv->modified = setting;
      gtk_text_history_modified_changed (buffer->priv->history, setting);
      g_signal_emit (buffer, signals[MODIFIED_CHANGED], 0);
    }
}

/**
 * gtk_text_buffer_get_has_selection:
 * @buffer: a `GtkTextBuffer`
 *
 * Indicates whether the buffer has some text currently selected.
 *
 * Returns: %TRUE if the there is text selected
 */
gboolean
gtk_text_buffer_get_has_selection (GtkTextBuffer *buffer)
{
  g_return_val_if_fail (GTK_IS_TEXT_BUFFER (buffer), FALSE);

  return buffer->priv->has_selection;
}


/*
 * Assorted other stuff
 */

/**
 * gtk_text_buffer_get_line_count:
 * @buffer: a `GtkTextBuffer`
 *
 * Obtains the number of lines in the buffer.
 *
 * This value is cached, so the function is very fast.
 *
 * Returns: number of lines in the buffer
 */
int
gtk_text_buffer_get_line_count (GtkTextBuffer *buffer)
{
  g_return_val_if_fail (GTK_IS_TEXT_BUFFER (buffer), 0);

  return _gtk_text_btree_line_count (get_btree (buffer));
}

/**
 * gtk_text_buffer_get_char_count:
 * @buffer: a `GtkTextBuffer`
 *
 * Gets the number of characters in the buffer.
 *
 * Note that characters and bytes are not the same, you can’t e.g.
 * expect the contents of the buffer in string form to be this
 * many bytes long.
 *
 * The character count is cached, so this function is very fast.
 *
 * Returns: number of characters in the buffer
 */
int
gtk_text_buffer_get_char_count (GtkTextBuffer *buffer)
{
  g_return_val_if_fail (GTK_IS_TEXT_BUFFER (buffer), 0);

  return _gtk_text_btree_char_count (get_btree (buffer));
}

static GtkTextBuffer *
create_clipboard_contents_buffer (GtkTextBuffer *buffer,
                                  GtkTextIter   *start_iter,
                                  GtkTextIter   *end_iter)
{
  GtkTextIter start, end;
  GtkTextBuffer *contents;

  contents = gtk_text_buffer_new (gtk_text_buffer_get_tag_table (buffer));

  gtk_text_buffer_get_iter_at_offset (contents, &start, 0);
  gtk_text_buffer_insert_range (contents, &start, start_iter, end_iter);
  gtk_text_buffer_get_bounds (contents, &start, &end);
  gtk_text_buffer_select_range (contents, &start, &end);

  /*  Ref the source buffer as long as the clipboard contents buffer
   *  exists, because it's needed for serializing the contents buffer.
   *  See http://bugzilla.gnome.org/show_bug.cgi?id=339195
   */
  g_object_ref (buffer);
  g_object_weak_ref (G_OBJECT (contents), (GWeakNotify) g_object_unref, buffer);

  return contents;
}

static void
get_paste_point (GtkTextBuffer *buffer,
                 GtkTextIter   *iter,
                 gboolean       clear_afterward)
{
  GtkTextIter insert_point;
  GtkTextMark *paste_point_override;

  paste_point_override = gtk_text_buffer_get_mark (buffer,
                                                   "gtk_paste_point_override");

  if (paste_point_override != NULL)
    {
      gtk_text_buffer_get_iter_at_mark (buffer, &insert_point,
                                        paste_point_override);
      if (clear_afterward)
        gtk_text_buffer_delete_mark (buffer, paste_point_override);
    }
  else
    {
      gtk_text_buffer_get_iter_at_mark (buffer, &insert_point,
                                        gtk_text_buffer_get_insert (buffer));
    }

  *iter = insert_point;
}

static void
pre_paste_prep (ClipboardRequest *request_data,
                GtkTextIter      *insert_point)
{
  GtkTextBuffer *buffer = request_data->buffer;

  get_paste_point (buffer, insert_point, TRUE);

  if (request_data->replace_selection)
    {
      GtkTextIter start, end;

      if (gtk_text_buffer_get_selection_bounds (buffer, &start, &end))
        {
          if (request_data->interactive)
            gtk_text_buffer_delete_interactive (request_data->buffer,
                                                &start,
                                                &end,
                                                request_data->default_editable);
          else
            gtk_text_buffer_delete (request_data->buffer, &start, &end);

          *insert_point = start;
        }
    }
}

static void
emit_paste_done (GtkTextBuffer *buffer,
                 GdkClipboard  *clipboard)
{
  g_signal_emit (buffer, signals[PASTE_DONE], 0, clipboard);
}

static void
free_clipboard_request (ClipboardRequest *request_data)
{
  g_object_unref (request_data->buffer);
  g_slice_free (ClipboardRequest, request_data);
}

#if 0
/* These are pretty handy functions; maybe something like them
 * should be in the public API. Also, there are other places in this
 * file where they could be used.
 */
static gpointer
save_iter (const GtkTextIter *iter,
           gboolean           left_gravity)
{
  return gtk_text_buffer_create_mark (gtk_text_iter_get_buffer (iter),
                                      NULL,
                                      iter,
                                      TRUE);
}

static void
restore_iter (const GtkTextIter *iter,
              gpointer           save_id)
{
  gtk_text_buffer_get_iter_at_mark (gtk_text_mark_get_buffer (save_id),
                                    (GtkTextIter*) iter,
                                    save_id);
  gtk_text_buffer_delete_mark (gtk_text_mark_get_buffer (save_id),
                               save_id);
}
#endif

static void
paste_from_buffer (GdkClipboard      *clipboard,
                   ClipboardRequest  *request_data,
                   GtkTextBuffer     *src_buffer,
                   const GtkTextIter *start,
                   const GtkTextIter *end)
{
  GtkTextIter insert_point;
  GtkTextBuffer *buffer = request_data->buffer;

  /* We're about to emit a bunch of signals, so be safe */
  g_object_ref (src_buffer);

  /* Replacing the selection with itself */
  if (request_data->replace_selection &&
      buffer == src_buffer)
    {
      /* Clear the paste point if needed */
      get_paste_point (buffer, &insert_point, TRUE);
      goto done;
    }

  if (request_data->interactive)
    gtk_text_buffer_begin_user_action (buffer);

  pre_paste_prep (request_data, &insert_point);

  if (!gtk_text_iter_equal (start, end))
    {
      if (!request_data->interactive ||
          (gtk_text_iter_can_insert (&insert_point,
                                     request_data->default_editable)))
        gtk_text_buffer_real_insert_range (buffer,
                                           &insert_point,
                                           start,
                                           end,
                                           request_data->interactive);
    }

  if (request_data->interactive)
    gtk_text_buffer_end_user_action (buffer);

done:
  emit_paste_done (buffer, clipboard);

  g_object_unref (src_buffer);

  free_clipboard_request (request_data);
}

static void
gtk_text_buffer_paste_clipboard_finish (GObject      *source,
                                        GAsyncResult *result,
                                        gpointer      data)
{
  GdkClipboard *clipboard = GDK_CLIPBOARD (source);
  ClipboardRequest *request_data = data;
  GtkTextBuffer *src_buffer;
  GtkTextIter start, end;
  const GValue *value;

  value = gdk_clipboard_read_value_finish (clipboard, result, NULL);
  if (value == NULL)
    return;

  src_buffer = g_value_get_object (value);

  if (gtk_text_buffer_get_selection_bounds (src_buffer, &start, &end))
    paste_from_buffer (clipboard, request_data, src_buffer,
                       &start, &end);
}

typedef struct
{
  GdkClipboard *clipboard;
  guint ref_count;
} SelectionClipboard;

static void
update_selection_clipboards (GtkTextBuffer *buffer)
{
  GtkTextBufferPrivate *priv;
  GtkTextIter start;
  GtkTextIter end;
  GSList *l;

  priv = buffer->priv;

  if (gtk_text_buffer_get_selection_bounds (buffer, &start, &end))
    {
      if (priv->selection_content)
        gdk_content_provider_content_changed (priv->selection_content);
      else
        priv->selection_content = gtk_text_buffer_content_new (buffer);

      for (l = priv->selection_clipboards; l; l = l->next)
        {
          SelectionClipboard *selection_clipboard = l->data;
          gdk_clipboard_set_content (selection_clipboard->clipboard, priv->selection_content);
        }
    }
  else
    {
      if (priv->selection_content)
        {
          GTK_TEXT_BUFFER_CONTENT (priv->selection_content)->text_buffer = NULL;
          for (l = priv->selection_clipboards; l; l = l->next)
            {
              SelectionClipboard *selection_clipboard = l->data;
              GdkClipboard *clipboard = selection_clipboard->clipboard;
              if (gdk_clipboard_get_content (clipboard) == priv->selection_content)
                gdk_clipboard_set_content (clipboard, NULL);
            }
          g_clear_object (&priv->selection_content);
        }
    }
}

static SelectionClipboard *
find_selection_clipboard (GtkTextBuffer *buffer,
			  GdkClipboard  *clipboard)
{
  GSList *tmp_list = buffer->priv->selection_clipboards;
  while (tmp_list)
    {
      SelectionClipboard *selection_clipboard = tmp_list->data;
      if (selection_clipboard->clipboard == clipboard)
	return selection_clipboard;

      tmp_list = tmp_list->next;
    }

  return NULL;
}

/**
 * gtk_text_buffer_add_selection_clipboard:
 * @buffer: a `GtkTextBuffer`
 * @clipboard: a `GdkClipboard`
 *
 * Adds @clipboard to the list of clipboards in which the selection
 * contents of @buffer are available.
 *
 * In most cases, @clipboard will be the `GdkClipboard` returned by
 * [method@Gtk.Widget.get_primary_clipboard] for a view of @buffer.
 */
void
gtk_text_buffer_add_selection_clipboard (GtkTextBuffer *buffer,
					 GdkClipboard  *clipboard)
{
  SelectionClipboard *selection_clipboard;

  g_return_if_fail (GTK_IS_TEXT_BUFFER (buffer));
  g_return_if_fail (clipboard != NULL);

  selection_clipboard = find_selection_clipboard (buffer, clipboard);
  if (selection_clipboard)
    {
      selection_clipboard->ref_count++;
    }
  else
    {
      selection_clipboard = g_slice_new (SelectionClipboard);

      selection_clipboard->clipboard = clipboard;
      selection_clipboard->ref_count = 1;

      buffer->priv->selection_clipboards = g_slist_prepend (buffer->priv->selection_clipboards,
                                                            selection_clipboard);
    }
}

/**
 * gtk_text_buffer_remove_selection_clipboard:
 * @buffer: a `GtkTextBuffer`
 * @clipboard: a `GdkClipboard` added to @buffer by
 *   [method@Gtk.TextBuffer.add_selection_clipboard]
 *
 * Removes a `GdkClipboard` added with
 * gtk_text_buffer_add_selection_clipboard().
 */
void
gtk_text_buffer_remove_selection_clipboard (GtkTextBuffer *buffer,
					    GdkClipboard  *clipboard)
{
  GtkTextBufferPrivate *priv;
  SelectionClipboard *selection_clipboard;

  g_return_if_fail (GTK_IS_TEXT_BUFFER (buffer));
  g_return_if_fail (clipboard != NULL);

  selection_clipboard = find_selection_clipboard (buffer, clipboard);
  g_return_if_fail (selection_clipboard != NULL);

  priv = buffer->priv;
  selection_clipboard->ref_count--;
  if (selection_clipboard->ref_count == 0)
    {
      if (priv->selection_content &&
          gdk_clipboard_get_content (clipboard) == priv->selection_content)
	gdk_clipboard_set_content (clipboard, NULL);

      buffer->priv->selection_clipboards = g_slist_remove (buffer->priv->selection_clipboards,
                                                           selection_clipboard);

      g_slice_free (SelectionClipboard, selection_clipboard);
    }
}

static void
remove_all_selection_clipboards (GtkTextBuffer *buffer)
{
  GtkTextBufferPrivate *priv = buffer->priv;
  GSList *l;

  for (l = priv->selection_clipboards; l != NULL; l = l->next)
    {
      SelectionClipboard *selection_clipboard = l->data;
      g_slice_free (SelectionClipboard, selection_clipboard);
    }

  g_slist_free (priv->selection_clipboards);
  priv->selection_clipboards = NULL;
}

/**
 * gtk_text_buffer_paste_clipboard:
 * @buffer: a `GtkTextBuffer`
 * @clipboard: the `GdkClipboard` to paste from
 * @override_location: (nullable): location to insert pasted text
 * @default_editable: whether the buffer is editable by default
 *
 * Pastes the contents of a clipboard.
 *
 * If @override_location is %NULL, the pasted text will be inserted
 * at the cursor position, or the buffer selection will be replaced
 * if the selection is non-empty.
 *
 * Note: pasting is asynchronous, that is, we’ll ask for the paste data
 * and return, and at some point later after the main loop runs, the paste
 * data will be inserted.
 */
void
gtk_text_buffer_paste_clipboard (GtkTextBuffer *buffer,
				 GdkClipboard  *clipboard,
				 GtkTextIter   *override_location,
                                 gboolean       default_editable)
{
  ClipboardRequest *data = g_slice_new (ClipboardRequest);
  GtkTextIter paste_point;
  GtkTextIter start, end;

  if (override_location != NULL)
    gtk_text_buffer_create_mark (buffer,
                                 "gtk_paste_point_override",
                                 override_location, FALSE);

  data->buffer = g_object_ref (buffer);
  data->interactive = TRUE;
  data->default_editable = !!default_editable;

  /* When pasting with the cursor inside the selection area, you
   * replace the selection with the new text, otherwise, you
   * simply insert the new text at the point where the click
   * occurred, unselecting any selected text. The replace_selection
   * flag toggles this behavior.
   */
  data->replace_selection = FALSE;

  get_paste_point (buffer, &paste_point, FALSE);
  if (gtk_text_buffer_get_selection_bounds (buffer, &start, &end) &&
      (gtk_text_iter_in_range (&paste_point, &start, &end) ||
       gtk_text_iter_equal (&paste_point, &end)))
    data->replace_selection = TRUE;

  gdk_clipboard_read_value_async (clipboard,
                                  GTK_TYPE_TEXT_BUFFER,
                                  G_PRIORITY_DEFAULT,
                                  NULL,
                                  gtk_text_buffer_paste_clipboard_finish,
                                  data);
}

/**
 * gtk_text_buffer_delete_selection:
 * @buffer: a `GtkTextBuffer`
 * @interactive: whether the deletion is caused by user interaction
 * @default_editable: whether the buffer is editable by default
 *
 * Deletes the range between the “insert” and “selection_bound” marks,
 * that is, the currently-selected text.
 *
 * If @interactive is %TRUE, the editability of the selection will be
 * considered (users can’t delete uneditable text).
 *
 * Returns: whether there was a non-empty selection to delete
 */
gboolean
gtk_text_buffer_delete_selection (GtkTextBuffer *buffer,
                                  gboolean interactive,
                                  gboolean default_editable)
{
  GtkTextIter start;
  GtkTextIter end;

  if (!gtk_text_buffer_get_selection_bounds (buffer, &start, &end))
    {
      return FALSE; /* No selection */
    }
  else
    {
      if (interactive)
        gtk_text_buffer_delete_interactive (buffer, &start, &end, default_editable);
      else
        gtk_text_buffer_delete (buffer, &start, &end);

      return TRUE; /* We deleted stuff */
    }
}

/**
 * gtk_text_buffer_backspace:
 * @buffer: a `GtkTextBuffer`
 * @iter: a position in @buffer
 * @interactive: whether the deletion is caused by user interaction
 * @default_editable: whether the buffer is editable by default
 *
 * Performs the appropriate action as if the user hit the delete
 * key with the cursor at the position specified by @iter.
 *
 * In the normal case a single character will be deleted, but when
 * combining accents are involved, more than one character can
 * be deleted, and when precomposed character and accent combinations
 * are involved, less than one character will be deleted.
 *
 * Because the buffer is modified, all outstanding iterators become
 * invalid after calling this function; however, the @iter will be
 * re-initialized to point to the location where text was deleted.
 *
 * Returns: %TRUE if the buffer was modified
 */
gboolean
gtk_text_buffer_backspace (GtkTextBuffer *buffer,
			   GtkTextIter   *iter,
			   gboolean       interactive,
			   gboolean       default_editable)
{
  char *cluster_text;
  GtkTextIter start;
  GtkTextIter end;
  gboolean retval = FALSE;
  const PangoLogAttr *attrs;
  int offset;
  gboolean backspace_deletes_character;

  g_return_val_if_fail (GTK_IS_TEXT_BUFFER (buffer), FALSE);
  g_return_val_if_fail (iter != NULL, FALSE);

  start = *iter;
  end = *iter;

  attrs = _gtk_text_buffer_get_line_log_attrs (buffer, &start, NULL);
  offset = gtk_text_iter_get_line_offset (&start);
  backspace_deletes_character = attrs[offset].backspace_deletes_character;

  gtk_text_iter_backward_cursor_position (&start);

  if (gtk_text_iter_equal (&start, &end))
    return FALSE;

  cluster_text = gtk_text_iter_get_text (&start, &end);

  if (interactive)
    gtk_text_buffer_begin_user_action (buffer);

  if (gtk_text_buffer_delete_interactive (buffer, &start, &end,
					  default_editable))
    {
      /* special case \r\n, since we never want to reinsert \r */
      if (backspace_deletes_character && strcmp ("\r\n", cluster_text))
	{
	  char *normalized_text = g_utf8_normalize (cluster_text,
						     strlen (cluster_text),
						     G_NORMALIZE_NFD);
	  glong len = g_utf8_strlen (normalized_text, -1);

	  if (len > 1)
	    gtk_text_buffer_insert_interactive (buffer,
						&start,
						normalized_text,
						g_utf8_offset_to_pointer (normalized_text, len - 1) - normalized_text,
						default_editable);

	  g_free (normalized_text);
	}

      retval = TRUE;
    }

  if (interactive)
    gtk_text_buffer_end_user_action (buffer);

  g_free (cluster_text);

  /* Revalidate the users iter */
  *iter = start;

  return retval;
}

static void
cut_or_copy (GtkTextBuffer *buffer,
	     GdkClipboard  *clipboard,
             gboolean       delete_region_after,
             gboolean       interactive,
             gboolean       default_editable)
{
  /* We prefer to cut the selected region between selection_bound and
   * insertion point. If that region is empty, then we cut the region
   * between the "anchor" and the insertion point (this is for
   * C-space and M-w and other Emacs-style copy/yank keys). Note that
   * insert and selection_bound are guaranteed to exist, but the
   * anchor only exists sometimes.
   */
  GtkTextIter start;
  GtkTextIter end;

  if (!gtk_text_buffer_get_selection_bounds (buffer, &start, &end))
    {
      /* Let's try the anchor thing */
      GtkTextMark * anchor = gtk_text_buffer_get_mark (buffer, "anchor");

      if (anchor == NULL)
        return;
      else
        {
          gtk_text_buffer_get_iter_at_mark (buffer, &end, anchor);
          gtk_text_iter_order (&start, &end);
        }
    }

  if (!gtk_text_iter_equal (&start, &end))
    {
      GtkTextBuffer *contents;

      contents = create_clipboard_contents_buffer (buffer, &start, &end);
      gdk_clipboard_set (clipboard, GTK_TYPE_TEXT_BUFFER, contents);
      g_object_unref (contents);

      if (delete_region_after)
        {
          if (interactive)
            gtk_text_buffer_delete_interactive (buffer, &start, &end,
                                                default_editable);
          else
            gtk_text_buffer_delete (buffer, &start, &end);
        }
    }
}

/**
 * gtk_text_buffer_get_selection_content:
 * @buffer: a `GtkTextBuffer`
 *
 * Get a content provider for this buffer.
 *
 * It can be used to make the content of @buffer available
 * in a `GdkClipboard`, see [method@Gdk.Clipboard.set_content].
 *
 * Returns: (transfer full): a new `GdkContentProvider`.
 */
GdkContentProvider *
gtk_text_buffer_get_selection_content (GtkTextBuffer *buffer)
{
  return gtk_text_buffer_content_new (buffer);
}


/**
 * gtk_text_buffer_cut_clipboard:
 * @buffer: a `GtkTextBuffer`
 * @clipboard: the `GdkClipboard` object to cut to
 * @default_editable: default editability of the buffer
 *
 * Copies the currently-selected text to a clipboard,
 * then deletes said text if it’s editable.
 */
void
gtk_text_buffer_cut_clipboard (GtkTextBuffer *buffer,
			       GdkClipboard  *clipboard,
                               gboolean       default_editable)
{
  gtk_text_buffer_begin_user_action (buffer);
  cut_or_copy (buffer, clipboard, TRUE, TRUE, default_editable);
  gtk_text_buffer_end_user_action (buffer);
}

/**
 * gtk_text_buffer_copy_clipboard:
 * @buffer: a `GtkTextBuffer`
 * @clipboard: the `GdkClipboard` object to copy to
 *
 * Copies the currently-selected text to a clipboard.
 */
void
gtk_text_buffer_copy_clipboard (GtkTextBuffer *buffer,
				GdkClipboard  *clipboard)
{
  cut_or_copy (buffer, clipboard, FALSE, TRUE, TRUE);
}

/**
 * gtk_text_buffer_get_selection_bounds:
 * @buffer: a `GtkTextBuffer` a `GtkTextBuffer`
 * @start: (out): iterator to initialize with selection start
 * @end: (out): iterator to initialize with selection end
 *
 * Returns %TRUE if some text is selected; places the bounds
 * of the selection in @start and @end.
 *
 * If the selection has length 0, then @start and @end are filled
 * in with the same value. @start and @end will be in ascending order.
 * If @start and @end are %NULL, then they are not filled in, but the
 * return value still indicates whether text is selected.
 *
 * Returns: whether the selection has nonzero length
 */
gboolean
gtk_text_buffer_get_selection_bounds (GtkTextBuffer *buffer,
                                      GtkTextIter   *start,
                                      GtkTextIter   *end)
{
  g_return_val_if_fail (GTK_IS_TEXT_BUFFER (buffer), FALSE);

  return _gtk_text_btree_get_selection_bounds (get_btree (buffer), start, end);
}

/**
 * gtk_text_buffer_begin_user_action:
 * @buffer: a `GtkTextBuffer`
 *
 * Called to indicate that the buffer operations between here and a
 * call to gtk_text_buffer_end_user_action() are part of a single
 * user-visible operation.
 *
 * The operations between gtk_text_buffer_begin_user_action() and
 * gtk_text_buffer_end_user_action() can then be grouped when creating
 * an undo stack. `GtkTextBuffer` maintains a count of calls to
 * gtk_text_buffer_begin_user_action() that have not been closed with
 * a call to gtk_text_buffer_end_user_action(), and emits the
 * “begin-user-action” and “end-user-action” signals only for the
 * outermost pair of calls. This allows you to build user actions
 * from other user actions.
 *
 * The “interactive” buffer mutation functions, such as
 * [method@Gtk.TextBuffer.insert_interactive], automatically call
 * begin/end user action around the buffer operations they perform,
 * so there's no need to add extra calls if you user action consists
 * solely of a single call to one of those functions.
 */
void
gtk_text_buffer_begin_user_action (GtkTextBuffer *buffer)
{
  g_return_if_fail (GTK_IS_TEXT_BUFFER (buffer));

  buffer->priv->user_action_count += 1;

  if (buffer->priv->user_action_count == 1)
    {
      /* Outermost nested user action begin emits the signal */
      gtk_text_history_begin_user_action (buffer->priv->history);
      g_signal_emit (buffer, signals[BEGIN_USER_ACTION], 0);
    }
}

/**
 * gtk_text_buffer_end_user_action:
 * @buffer: a `GtkTextBuffer`
 *
 * Ends a user-visible operation.
 *
 * Should be paired with a call to
 * [method@Gtk.TextBuffer.begin_user_action].
 * See that function for a full explanation.
 */
void
gtk_text_buffer_end_user_action (GtkTextBuffer *buffer)
{
  g_return_if_fail (GTK_IS_TEXT_BUFFER (buffer));
  g_return_if_fail (buffer->priv->user_action_count > 0);

  buffer->priv->user_action_count -= 1;

  if (buffer->priv->user_action_count == 0)
    {
      /* Ended the outermost-nested user action end, so emit the signal */
      g_signal_emit (buffer, signals[END_USER_ACTION], 0);
      gtk_text_history_end_user_action (buffer->priv->history);
    }
}

/*
 * Logical attribute cache
 */

#define ATTR_CACHE_SIZE 2

typedef struct _CacheEntry CacheEntry;
struct _CacheEntry
{
  int line;
  int char_len;
  PangoLogAttr *attrs;
};

struct _GtkTextLogAttrCache
{
  int chars_changed_stamp;
  CacheEntry entries[ATTR_CACHE_SIZE];
};

static void
free_log_attr_cache (GtkTextLogAttrCache *cache)
{
  int i;

  for (i = 0; i < ATTR_CACHE_SIZE; i++)
    g_free (cache->entries[i].attrs);

  g_slice_free (GtkTextLogAttrCache, cache);
}

static void
clear_log_attr_cache (GtkTextLogAttrCache *cache)
{
  int i;

  for (i = 0; i < ATTR_CACHE_SIZE; i++)
    {
      g_free (cache->entries[i].attrs);
      cache->entries[i].attrs = NULL;
    }
}

static PangoLogAttr*
compute_log_attrs (const GtkTextIter *iter,
                   int               *char_lenp)
{
  GtkTextIter start;
  GtkTextIter end;
  char *paragraph;
  int char_len, byte_len;
  PangoLogAttr *attrs = NULL;

  start = *iter;
  end = *iter;

  gtk_text_iter_set_line_offset (&start, 0);
  gtk_text_iter_forward_line (&end);

  paragraph = gtk_text_iter_get_slice (&start, &end);
  char_len = g_utf8_strlen (paragraph, -1);
  byte_len = strlen (paragraph);

  if (char_lenp != NULL)
    *char_lenp = char_len;

  attrs = g_new (PangoLogAttr, char_len + 1);

  /* FIXME we need to follow PangoLayout and allow different language
   * tags within the paragraph
   */
  pango_get_log_attrs (paragraph, byte_len, -1,
		       gtk_text_iter_get_language (&start),
                       attrs,
                       char_len + 1);

  g_free (paragraph);

  return attrs;
}

/* The return value from this is valid until you call this a second time.
 * Returns (char_len + 1) PangoLogAttr's, one for each text position.
 */
const PangoLogAttr *
_gtk_text_buffer_get_line_log_attrs (GtkTextBuffer     *buffer,
                                     const GtkTextIter *anywhere_in_line,
                                     int               *char_len)
{
  GtkTextBufferPrivate *priv;
  int line;
  GtkTextLogAttrCache *cache;
  int i;

  g_return_val_if_fail (GTK_IS_TEXT_BUFFER (buffer), NULL);
  g_return_val_if_fail (anywhere_in_line != NULL, NULL);

  priv = buffer->priv;

  /* FIXME we also need to recompute log attrs if the language tag at
   * the start of a paragraph changes
   */

  if (priv->log_attr_cache == NULL)
    {
      priv->log_attr_cache = g_slice_new0 (GtkTextLogAttrCache);
      priv->log_attr_cache->chars_changed_stamp =
        _gtk_text_btree_get_chars_changed_stamp (get_btree (buffer));
    }
  else if (priv->log_attr_cache->chars_changed_stamp !=
           _gtk_text_btree_get_chars_changed_stamp (get_btree (buffer)))
    {
      clear_log_attr_cache (priv->log_attr_cache);
    }

  cache = priv->log_attr_cache;
  line = gtk_text_iter_get_line (anywhere_in_line);

  for (i = 0; i < ATTR_CACHE_SIZE; i++)
    {
      if (cache->entries[i].attrs != NULL &&
          cache->entries[i].line == line)
        {
          if (char_len != NULL)
            *char_len = cache->entries[i].char_len;
          return cache->entries[i].attrs;
        }
    }

  /* Not in cache; open up the first cache entry */
  g_free (cache->entries[ATTR_CACHE_SIZE-1].attrs);

  memmove (cache->entries + 1, cache->entries,
           sizeof (CacheEntry) * (ATTR_CACHE_SIZE - 1));

  cache->entries[0].line = line;
  cache->entries[0].attrs = compute_log_attrs (anywhere_in_line,
                                               &cache->entries[0].char_len);

  if (char_len != NULL)
    *char_len = cache->entries[0].char_len;

  return cache->entries[0].attrs;
}

void
_gtk_text_buffer_notify_will_remove_tag (GtkTextBuffer *buffer,
                                         GtkTextTag    *tag)
{
  /* This removes tag from the buffer, but DOESN'T emit the
   * remove-tag signal, because we can't afford to have user
   * code messing things up at this point; the tag MUST be removed
   * entirely.
   */
  if (buffer->priv->btree)
    _gtk_text_btree_notify_will_remove_tag (buffer->priv->btree, tag);
}

/*
 * Debug spew
 */

void
_gtk_text_buffer_spew (GtkTextBuffer *buffer)
{
  _gtk_text_btree_spew (get_btree (buffer));
}

static void
insert_tags_for_attributes (GtkTextBuffer     *buffer,
                            PangoAttrIterator *iter,
                            GtkTextIter       *start,
                            GtkTextIter       *end)
{
  GtkTextTagTable *table;
  GSList *attrs, *l;
  GtkTextTag *tag;
  char name[256];
  float fg_alpha, bg_alpha;

  table = gtk_text_buffer_get_tag_table (buffer);

#define LANGUAGE_ATTR(attr_name) \
    { \
      const char *language = pango_language_to_string (((PangoAttrLanguage*)attr)->value); \
      g_snprintf (name, 256, "language=%s", language); \
      tag = gtk_text_tag_table_lookup (table, name); \
      if (!tag) \
        { \
          tag = gtk_text_tag_new (name); \
          g_object_set (tag, #attr_name, language, NULL); \
          gtk_text_tag_table_add (table, tag); \
          g_object_unref (tag); \
        } \
      gtk_text_buffer_apply_tag (buffer, tag, start, end); \
    }

#define STRING_ATTR(attr_name) \
    { \
      const char *string = ((PangoAttrString*)attr)->value; \
      g_snprintf (name, 256, #attr_name "=%s", string); \
      tag = gtk_text_tag_table_lookup (table, name); \
      if (!tag) \
        { \
          tag = gtk_text_tag_new (name); \
          g_object_set (tag, #attr_name, string, NULL); \
          gtk_text_tag_table_add (table, tag); \
          g_object_unref (tag); \
        } \
      gtk_text_buffer_apply_tag (buffer, tag, start, end); \
    }

#define INT_ATTR(attr_name) \
    { \
      int value = ((PangoAttrInt*)attr)->value; \
      g_snprintf (name, 256, #attr_name "=%d", value); \
      tag = gtk_text_tag_table_lookup (table, name); \
      if (!tag) \
        { \
          tag = gtk_text_tag_new (name); \
          g_object_set (tag, #attr_name, value, NULL); \
          gtk_text_tag_table_add (table, tag); \
          g_object_unref (tag); \
        } \
      gtk_text_buffer_apply_tag (buffer, tag, start, end); \
    }

#define FONT_ATTR(attr_name) \
    { \
      PangoFontDescription *desc = ((PangoAttrFontDesc*)attr)->desc; \
      char *str = pango_font_description_to_string (desc); \
      g_snprintf (name, 256, "font-desc=%s", str); \
      g_free (str); \
      tag = gtk_text_tag_table_lookup (table, name); \
      if (!tag) \
        { \
          tag = gtk_text_tag_new (name); \
          g_object_set (tag, #attr_name, desc, NULL); \
          gtk_text_tag_table_add (table, tag); \
          g_object_unref (tag); \
        } \
      gtk_text_buffer_apply_tag (buffer, tag, start, end); \
    }

#define FLOAT_ATTR(attr_name) \
    { \
      float value = ((PangoAttrFloat*)attr)->value; \
      g_snprintf (name, 256, #attr_name "=%g", value); \
      tag = gtk_text_tag_table_lookup (table, name); \
      if (!tag) \
        { \
          tag = gtk_text_tag_new (name); \
          g_object_set (tag, #attr_name, value, NULL); \
          gtk_text_tag_table_add (table, tag); \
          g_object_unref (tag); \
        } \
      gtk_text_buffer_apply_tag (buffer, tag, start, end); \
    }

#define RGBA_ATTR(attr_name, alpha_value) \
    { \
      PangoColor *color; \
      GdkRGBA rgba; \
      color = &((PangoAttrColor*)attr)->color; \
      rgba.red = color->red / 65535.; \
      rgba.green = color->green / 65535.; \
      rgba.blue = color->blue / 65535.; \
      rgba.alpha = alpha_value; \
      char *str = gdk_rgba_to_string (&rgba); \
      g_snprintf (name, 256, #attr_name "=%s", str); \
      g_free (str); \
      tag = gtk_text_tag_table_lookup (table, name); \
      if (!tag) \
        { \
          tag = gtk_text_tag_new (name); \
          g_object_set (tag, #attr_name, &rgba, NULL); \
          gtk_text_tag_table_add (table, tag); \
          g_object_unref (tag); \
        } \
      gtk_text_buffer_apply_tag (buffer, tag, start, end); \
    }

#define VOID_ATTR(attr_name) \
    { \
      tag = gtk_text_tag_table_lookup (table, #attr_name); \
      if (!tag) \
        { \
          tag = gtk_text_tag_new (#attr_name); \
          g_object_set (tag, #attr_name, TRUE, NULL); \
          gtk_text_tag_table_add (table, tag); \
          g_object_unref (tag); \
        } \
      gtk_text_buffer_apply_tag (buffer, tag, start, end); \
    }

  fg_alpha = bg_alpha = 1.;
  attrs = pango_attr_iterator_get_attrs (iter);
  for (l = attrs; l; l = l->next)
    {
      PangoAttribute *attr = l->data;

      switch ((int)attr->klass->type)
        {
        case PANGO_ATTR_FOREGROUND_ALPHA:
          fg_alpha = ((PangoAttrInt*)attr)->value / 65535.;
          break;

        case PANGO_ATTR_BACKGROUND_ALPHA:
          bg_alpha = ((PangoAttrInt*)attr)->value / 65535.;
          break;

        default:
          break;
        }
    }

  for (l = attrs; l; l = l->next)
    {
      PangoAttribute *attr = l->data;

      switch (attr->klass->type)
        {
        case PANGO_ATTR_LANGUAGE:
          LANGUAGE_ATTR (language);
          break;

        case PANGO_ATTR_FAMILY:
          STRING_ATTR (family);
          break;

        case PANGO_ATTR_STYLE:
          INT_ATTR (style);
          break;

        case PANGO_ATTR_WEIGHT:
          INT_ATTR (weight);
          break;

        case PANGO_ATTR_VARIANT:
          INT_ATTR (variant);
          break;

        case PANGO_ATTR_STRETCH:
          INT_ATTR (stretch);
          break;

        case PANGO_ATTR_SIZE:
          INT_ATTR (size);
          break;

        case PANGO_ATTR_FONT_DESC:
          FONT_ATTR (font-desc);
          break;

        case PANGO_ATTR_FOREGROUND:
          RGBA_ATTR (foreground_rgba, fg_alpha);
          break;

        case PANGO_ATTR_BACKGROUND:
          RGBA_ATTR (background_rgba, bg_alpha);
          break;

        case PANGO_ATTR_UNDERLINE:
          INT_ATTR (underline);
          break;

        case PANGO_ATTR_UNDERLINE_COLOR:
          RGBA_ATTR (underline_rgba, fg_alpha);
          break;

        case PANGO_ATTR_OVERLINE:
          INT_ATTR (overline);
          break;

        case PANGO_ATTR_OVERLINE_COLOR:
          RGBA_ATTR (overline_rgba, fg_alpha);
          break;

        case PANGO_ATTR_STRIKETHROUGH:
          INT_ATTR (strikethrough);
          break;

        case PANGO_ATTR_STRIKETHROUGH_COLOR:
          RGBA_ATTR (strikethrough_rgba, fg_alpha);
          break;

        case PANGO_ATTR_RISE:
          INT_ATTR (rise);
          break;

        case PANGO_ATTR_SCALE:
          FLOAT_ATTR (scale);
          break;

        case PANGO_ATTR_FALLBACK:
          INT_ATTR (fallback);
          break;

        case PANGO_ATTR_LETTER_SPACING:
          INT_ATTR (letter_spacing);
          break;

        case PANGO_ATTR_LINE_HEIGHT:
          FLOAT_ATTR (line_height);
          break;

        case PANGO_ATTR_ABSOLUTE_LINE_HEIGHT:
          break;

        case PANGO_ATTR_FONT_FEATURES:
          STRING_ATTR (font_features);
          break;

        case PANGO_ATTR_ALLOW_BREAKS:
          INT_ATTR (allow_breaks);
          break;

        case PANGO_ATTR_SHOW:
          INT_ATTR (show_spaces);
          break;

        case PANGO_ATTR_INSERT_HYPHENS:
          INT_ATTR (insert_hyphens);
          break;

        case PANGO_ATTR_TEXT_TRANSFORM:
<<<<<<< HEAD
#endif
#if PANGO_VERSION_CHECK(1, 49, 1)
        case PANGO_ATTR_WORD:
        case PANGO_ATTR_SENTENCE:
        case PANGO_ATTR_BASELINE_SHIFT:
        case PANGO_ATTR_FONT_SCALE:
=======
          INT_ATTR (text_transform);
          break;

        case PANGO_ATTR_WORD:
          VOID_ATTR (word);
          break;

        case PANGO_ATTR_SENTENCE:
          VOID_ATTR (sentence);
          break;

        case PANGO_ATTR_BASELINE_SHIFT:
          INT_ATTR (baseline_shift);
          break;

        case PANGO_ATTR_FONT_SCALE:
          INT_ATTR (font_scale);
>>>>>>> 70cb61fb
          break;

        case PANGO_ATTR_SHAPE:
        case PANGO_ATTR_ABSOLUTE_SIZE:
        case PANGO_ATTR_GRAVITY:
        case PANGO_ATTR_GRAVITY_HINT:
        case PANGO_ATTR_FOREGROUND_ALPHA:
        case PANGO_ATTR_BACKGROUND_ALPHA:
          break;

        case PANGO_ATTR_INVALID:
        default:
          g_assert_not_reached ();
          break;
        }
    }

  g_slist_free_full (attrs, (GDestroyNotify)pango_attribute_destroy);

#undef LANGUAGE_ATTR
#undef STRING_ATTR
#undef INT_ATTR
#undef FONT_ATTR
#undef FLOAT_ATTR
#undef RGBA_ATTR
}

static void
gtk_text_buffer_insert_with_attributes (GtkTextBuffer *buffer,
                                        GtkTextIter   *iter,
                                        const char    *text,
                                        PangoAttrList *attributes)
{
  GtkTextMark *mark;
  PangoAttrIterator *attr;

  g_return_if_fail (GTK_IS_TEXT_BUFFER (buffer));

  if (!attributes)
    {
      gtk_text_buffer_insert (buffer, iter, text, -1);
      return;
    }

  /* create mark with right gravity */
  mark = gtk_text_buffer_create_mark (buffer, NULL, iter, FALSE);
  attr = pango_attr_list_get_iterator (attributes);

  do
    {
      int start, end;
      int start_offset;
      GtkTextIter start_iter;

      pango_attr_iterator_range (attr, &start, &end);

      if (end == G_MAXINT) /* last chunk */
        end = start - 1; /* resulting in -1 to be passed to _insert */

      start_offset = gtk_text_iter_get_offset (iter);
      gtk_text_buffer_insert (buffer, iter, text + start, end - start);
      gtk_text_buffer_get_iter_at_offset (buffer, &start_iter, start_offset);

      insert_tags_for_attributes (buffer, attr, &start_iter, iter);

      gtk_text_buffer_get_iter_at_mark (buffer, iter, mark);
    }
  while (pango_attr_iterator_next (attr));

  gtk_text_buffer_delete_mark (buffer, mark);
  pango_attr_iterator_destroy (attr);
}

/**
 * gtk_text_buffer_insert_markup:
 * @buffer: a `GtkTextBuffer`
 * @iter: location to insert the markup
 * @markup: a nul-terminated UTF-8 string containing Pango markup
 * @len: length of @markup in bytes, or -1
 *
 * Inserts the text in @markup at position @iter.
 *
 * @markup will be inserted in its entirety and must be nul-terminated
 * and valid UTF-8. Emits the [signal@Gtk.TextBuffer::insert-text] signal,
 * possibly multiple times; insertion actually occurs in the default handler
 * for the signal. @iter will point to the end of the inserted text on return.
 */
void
gtk_text_buffer_insert_markup (GtkTextBuffer *buffer,
                               GtkTextIter   *iter,
                               const char    *markup,
                               int            len)
{
  PangoAttrList *attributes;
  char *text;
  GError *error = NULL;

  if (!pango_parse_markup (markup, len, 0, &attributes, &text, NULL, &error))
    {
      g_warning ("Invalid markup string: %s", error->message);
      g_error_free (error);
      return;
    }

  gtk_text_buffer_insert_with_attributes (buffer, iter, text, attributes);

  pango_attr_list_unref (attributes);
  g_free (text);
}

static void
gtk_text_buffer_real_undo (GtkTextBuffer *buffer)
{
  if (gtk_text_history_get_can_undo (buffer->priv->history))
    gtk_text_history_undo (buffer->priv->history);
}

static void
gtk_text_buffer_real_redo (GtkTextBuffer *buffer)
{
  if (gtk_text_history_get_can_redo (buffer->priv->history))
    gtk_text_history_redo (buffer->priv->history);
}

/**
 * gtk_text_buffer_get_can_undo: (attributes org.gtk.Method.get_property=can-undo)
 * @buffer: a `GtkTextBuffer`
 *
 * Gets whether there is an undoable action in the history.
 *
 * Returns: %TRUE if there is an undoable action
 */
gboolean
gtk_text_buffer_get_can_undo (GtkTextBuffer *buffer)
{
  g_return_val_if_fail (GTK_IS_TEXT_BUFFER (buffer), FALSE);

  return gtk_text_history_get_can_undo (buffer->priv->history);
}

/**
 * gtk_text_buffer_get_can_redo: (attributes org.gtk.Method.get_property=can-redo)
 * @buffer: a `GtkTextBuffer`
 *
 * Gets whether there is a redoable action in the history.
 *
 * Returns: %TRUE if there is an redoable action
 */
gboolean
gtk_text_buffer_get_can_redo (GtkTextBuffer *buffer)
{
  g_return_val_if_fail (GTK_IS_TEXT_BUFFER (buffer), FALSE);

  return gtk_text_history_get_can_redo (buffer->priv->history);
}

static void
gtk_text_buffer_history_change_state (gpointer funcs_data,
                                      gboolean is_modified,
                                      gboolean can_undo,
                                      gboolean can_redo)
{
  GtkTextBuffer *buffer = funcs_data;

  if (buffer->priv->can_undo != can_undo)
    {
      buffer->priv->can_undo = can_undo;
      g_object_notify_by_pspec (G_OBJECT (buffer), text_buffer_props[PROP_CAN_UNDO]);
    }

  if (buffer->priv->can_redo != can_redo)
    {
      buffer->priv->can_redo = can_redo;
      g_object_notify_by_pspec (G_OBJECT (buffer), text_buffer_props[PROP_CAN_REDO]);
    }

  if (buffer->priv->modified != is_modified)
    gtk_text_buffer_set_modified (buffer, is_modified);
}

static void
gtk_text_buffer_history_insert (gpointer    funcs_data,
                                guint       begin,
                                guint       end,
                                const char *text,
                                guint       len)
{
  GtkTextBuffer *buffer = funcs_data;
  GtkTextIter iter;

  gtk_text_buffer_get_iter_at_offset (buffer, &iter, begin);
  gtk_text_buffer_insert (buffer, &iter, text, len);
}

static void
gtk_text_buffer_history_delete (gpointer    funcs_data,
                                guint       begin,
                                guint       end,
                                const char *expected_text,
                                guint       len)
{
  GtkTextBuffer *buffer = funcs_data;
  GtkTextIter iter;
  GtkTextIter end_iter;

  gtk_text_buffer_get_iter_at_offset (buffer, &iter, begin);
  gtk_text_buffer_get_iter_at_offset (buffer, &end_iter, end);
  gtk_text_buffer_delete (buffer, &iter, &end_iter);
}

static void
gtk_text_buffer_history_select (gpointer funcs_data,
                                int      selection_insert,
                                int      selection_bound)
{
  GtkTextBuffer *buffer = funcs_data;
  GtkTextIter insert;
  GtkTextIter bound;

  if (selection_insert == -1 || selection_bound == -1)
    return;

  gtk_text_buffer_get_iter_at_offset (buffer, &insert, selection_insert);
  gtk_text_buffer_get_iter_at_offset (buffer, &bound, selection_bound);
  gtk_text_buffer_select_range (buffer, &insert, &bound);
}

/**
 * gtk_text_buffer_undo:
 * @buffer: a `GtkTextBuffer`
 *
 * Undoes the last undoable action on the buffer, if there is one.
 */
void
gtk_text_buffer_undo (GtkTextBuffer *buffer)
{
  g_return_if_fail (GTK_IS_TEXT_BUFFER (buffer));

  if (gtk_text_buffer_get_can_undo (buffer))
    g_signal_emit (buffer, signals[UNDO], 0);
}

/**
 * gtk_text_buffer_redo:
 * @buffer: a `GtkTextBuffer`
 *
 * Redoes the next redoable action on the buffer, if there is one.
 */
void
gtk_text_buffer_redo (GtkTextBuffer *buffer)
{
  g_return_if_fail (GTK_IS_TEXT_BUFFER (buffer));

  if (gtk_text_buffer_get_can_redo (buffer))
    g_signal_emit (buffer, signals[REDO], 0);
}

/**
 * gtk_text_buffer_get_enable_undo: (attributes org.gtk.Method.get_property=enable-undo)
 * @buffer: a `GtkTextBuffer`
 *
 * Gets whether the buffer is saving modifications to the buffer
 * to allow for undo and redo actions.
 *
 * See [method@Gtk.TextBuffer.begin_irreversible_action] and
 * [method@Gtk.TextBuffer.end_irreversible_action] to create
 * changes to the buffer that cannot be undone.
 */
gboolean
gtk_text_buffer_get_enable_undo (GtkTextBuffer *buffer)
{
  g_return_val_if_fail (GTK_IS_TEXT_BUFFER (buffer), FALSE);

  return gtk_text_history_get_enabled (buffer->priv->history);
}

/**
 * gtk_text_buffer_set_enable_undo: (attributes org.gtk.Method.set_property=enable-undo)
 * @buffer: a `GtkTextBuffer`
 * @enable_undo: %TRUE to enable undo
 *
 * Sets whether or not to enable undoable actions in the text buffer.
 *
 * Undoable actions in this context are changes to the text content of
 * the buffer. Changes to tags and marks are not tracked.
 *
 * If enabled, the user will be able to undo the last number of actions
 * up to [method@Gtk.TextBuffer.get_max_undo_levels].
 *
 * See [method@Gtk.TextBuffer.begin_irreversible_action] and
 * [method@Gtk.TextBuffer.end_irreversible_action] to create
 * changes to the buffer that cannot be undone.
 */
void
gtk_text_buffer_set_enable_undo (GtkTextBuffer *buffer,
                                 gboolean       enable_undo)
{
  g_return_if_fail (GTK_IS_TEXT_BUFFER (buffer));

  if (enable_undo != gtk_text_history_get_enabled (buffer->priv->history))
    {
      gtk_text_history_set_enabled (buffer->priv->history, enable_undo);
      g_object_notify_by_pspec (G_OBJECT (buffer),
                                text_buffer_props[PROP_ENABLE_UNDO]);
    }
}

/**
 * gtk_text_buffer_begin_irreversible_action:
 * @buffer: a `GtkTextBuffer`
 *
 * Denotes the beginning of an action that may not be undone.
 *
 * This will cause any previous operations in the undo/redo queue
 * to be cleared.
 *
 * This should be paired with a call to
 * [method@Gtk.TextBuffer.end_irreversible_action] after the irreversible
 * action has completed.
 *
 * You may nest calls to gtk_text_buffer_begin_irreversible_action()
 * and gtk_text_buffer_end_irreversible_action() pairs.
 */
void
gtk_text_buffer_begin_irreversible_action (GtkTextBuffer *buffer)
{
  g_return_if_fail (GTK_IS_TEXT_BUFFER (buffer));

  gtk_text_history_begin_irreversible_action (buffer->priv->history);
}

/**
 * gtk_text_buffer_end_irreversible_action:
 * @buffer: a `GtkTextBuffer`
 *
 * Denotes the end of an action that may not be undone.
 *
 * This will cause any previous operations in the undo/redo
 * queue to be cleared.
 *
 * This should be called after completing modifications to the
 * text buffer after [method@Gtk.TextBuffer.begin_irreversible_action]
 * was called.
 *
 * You may nest calls to gtk_text_buffer_begin_irreversible_action()
 * and gtk_text_buffer_end_irreversible_action() pairs.
 */
void
gtk_text_buffer_end_irreversible_action (GtkTextBuffer *buffer)
{
  g_return_if_fail (GTK_IS_TEXT_BUFFER (buffer));

  gtk_text_history_end_irreversible_action (buffer->priv->history);
}

/**
 * gtk_text_buffer_get_max_undo_levels:
 * @buffer: a `GtkTextBuffer`
 *
 * Gets the maximum number of undo levels to perform.
 *
 * If 0, unlimited undo actions may be performed. Note that this may
 * have a memory usage impact as it requires storing an additional
 * copy of the inserted or removed text within the text buffer.
 */
guint
gtk_text_buffer_get_max_undo_levels (GtkTextBuffer *buffer)
{
  g_return_val_if_fail (GTK_IS_TEXT_BUFFER (buffer), 0);

  return gtk_text_history_get_max_undo_levels (buffer->priv->history);
}

/**
 * gtk_text_buffer_set_max_undo_levels:
 * @buffer: a `GtkTextBuffer`
 * @max_undo_levels: the maximum number of undo actions to perform
 *
 * Sets the maximum number of undo levels to perform.
 *
 * If 0, unlimited undo actions may be performed. Note that this may
 * have a memory usage impact as it requires storing an additional
 * copy of the inserted or removed text within the text buffer.
 */
void
gtk_text_buffer_set_max_undo_levels (GtkTextBuffer *buffer,
                                     guint          max_undo_levels)
{
  g_return_if_fail (GTK_IS_TEXT_BUFFER (buffer));

  gtk_text_history_set_max_undo_levels (buffer->priv->history, max_undo_levels);
}<|MERGE_RESOLUTION|>--- conflicted
+++ resolved
@@ -4730,14 +4730,6 @@
           break;
 
         case PANGO_ATTR_TEXT_TRANSFORM:
-<<<<<<< HEAD
-#endif
-#if PANGO_VERSION_CHECK(1, 49, 1)
-        case PANGO_ATTR_WORD:
-        case PANGO_ATTR_SENTENCE:
-        case PANGO_ATTR_BASELINE_SHIFT:
-        case PANGO_ATTR_FONT_SCALE:
-=======
           INT_ATTR (text_transform);
           break;
 
@@ -4755,7 +4747,6 @@
 
         case PANGO_ATTR_FONT_SCALE:
           INT_ATTR (font_scale);
->>>>>>> 70cb61fb
           break;
 
         case PANGO_ATTR_SHAPE:
