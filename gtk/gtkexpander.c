--- conflicted
+++ resolved
@@ -106,16 +106,10 @@
  *     ╰── <child>
  * ```
  *
-<<<<<<< HEAD
- * `GtkExpander` has three CSS nodes, the main node with the name expander-widget,
- * a subnode with name title and node below it with name expander. The arrow of an
- * expander that is showing its child gets the :checked pseudoclass added to it.
-=======
  * `GtkExpander` has a main node `expander-widget`, and subnode `box` containing
  * the title and child widget. The box subnode `title` contains node `expander`,
  * i.e. the expand/collapse arrow; then the label widget if any. The arrow of an
  * expander that is showing its child gets the `:checked` pseudoclass set on it.
->>>>>>> fef69881
  *
  * # Accessibility
  *
