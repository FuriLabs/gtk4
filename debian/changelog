--- conflicted
+++ resolved
@@ -1,19 +1,13 @@
-<<<<<<< HEAD
-gtk4 (4.6.1+ds-1ubuntu2) jammy; urgency=medium
-
-  * debian/patches/git_gdk_testnames.patch:
-    - use the correct names for the installed gdk tests
-
- -- Sebastien Bacher <seb128@ubuntu.com>  Mon, 07 Mar 2022 21:39:58 +0100
-
-gtk4 (4.6.1+ds-1ubuntu1) jammy; urgency=medium
-
-  * debian/tests:
-    - include the memorytexture test in the flacky set, it has been unreliable
-      ideally that would need debugging but the porting infra is down atm
-
- -- Sebastien Bacher <seb128@ubuntu.com>  Mon, 07 Mar 2022 15:30:20 +0100
-=======
+gtk4 (4.6.2+ds-1ubuntu1) UNRELEASED; urgency=medium
+
+  * Sync with Debian. Remaining change:
+    - debian/tests:
+      + include the memorytexture test in the flaky set, it has been
+        unreliable. Ideally that would need debugging but the porting
+        infra is down atm
+
+ -- Jeremy Bicha <jbicha@ubuntu.com>  Mon, 21 Mar 2022 12:30:25 -0400
+
 gtk4 (4.6.2+ds-1) unstable; urgency=medium
 
   * New upstream release
@@ -29,7 +23,21 @@
     known to be problematic, namely 32-bit ARM.
 
  -- Simon McVittie <smcv@debian.org>  Sun, 20 Mar 2022 17:51:43 +0000
->>>>>>> eab574a6
+
+gtk4 (4.6.1+ds-1ubuntu2) jammy; urgency=medium
+
+  * debian/patches/git_gdk_testnames.patch:
+    - use the correct names for the installed gdk tests
+
+ -- Sebastien Bacher <seb128@ubuntu.com>  Mon, 07 Mar 2022 21:39:58 +0100
+
+gtk4 (4.6.1+ds-1ubuntu1) jammy; urgency=medium
+
+  * debian/tests:
+    - include the memorytexture test in the flacky set, it has been unreliable
+      ideally that would need debugging but the porting infra is down atm
+
+ -- Sebastien Bacher <seb128@ubuntu.com>  Mon, 07 Mar 2022 15:30:20 +0100
 
 gtk4 (4.6.1+ds-1) unstable; urgency=medium
 
