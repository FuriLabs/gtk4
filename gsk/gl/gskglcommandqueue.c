/* gskglcommandqueue.c
 *
 * Copyright 2017 Timm Bäder <mail@baedert.org>
 * Copyright 2018 Matthias Clasen <mclasen@redhat.com>
 * Copyright 2018 Alexander Larsson <alexl@redhat.com>
 * Copyright 2020 Christian Hergert <chergert@redhat.com>
 *
 * This library is free software; you can redistribute it and/or
 * modify it under the terms of the GNU Lesser General Public
 * License as published by the Free Software Foundation; either
 * version 2.1 of the License, or (at your option) any later version.
 *
 * This library is distributed in the hope that it will be useful,
 * but WITHOUT ANY WARRANTY; without even the implied warranty of
 * MERCHANTABILITY or FITNESS FOR A PARTICULAR PURPOSE.  See the GNU
 * Lesser General Public License for more details.
 *
 * You should have received a copy of the GNU Lesser General Public
 * License along with this program.  If not, see <http://www.gnu.org/licenses/>.
 *
 * SPDX-License-Identifier: LGPL-2.1-or-later
 */

#include "config.h"

#include <string.h>

#include <gdk/gdkglcontextprivate.h>
#include <gdk/gdkmemoryformatprivate.h>
#include <gdk/gdkprofilerprivate.h>
#include <gdk/gdktexturedownloaderprivate.h>
#include <gsk/gskdebugprivate.h>
#include <gsk/gskroundedrectprivate.h>

#include "gskglattachmentstateprivate.h"
#include "gskglbufferprivate.h"
#include "gskglcommandqueueprivate.h"
#include "gskgluniformstateprivate.h"

#include "inlinearray.h"

G_DEFINE_TYPE (GskGLCommandQueue, gsk_gl_command_queue, G_TYPE_OBJECT)

#if 0
G_GNUC_UNUSED static inline void
print_uniform (GskGLUniformFormat format,
               guint              array_count,
               gconstpointer      valueptr)
{
  const union {
    graphene_matrix_t matrix[0];
    GskRoundedRect rounded_rect[0];
    float fval[0];
    int ival[0];
    guint uval[0];
  } *data = valueptr;

  switch (format)
    {
    case GSK_GL_UNIFORM_FORMAT_1F:
      g_printerr ("1f<%f>", data->fval[0]);
      break;

    case GSK_GL_UNIFORM_FORMAT_2F:
      g_printerr ("2f<%f,%f>", data->fval[0], data->fval[1]);
      break;

    case GSK_GL_UNIFORM_FORMAT_3F:
      g_printerr ("3f<%f,%f,%f>", data->fval[0], data->fval[1], data->fval[2]);
      break;

    case GSK_GL_UNIFORM_FORMAT_4F:
      g_printerr ("4f<%f,%f,%f,%f>", data->fval[0], data->fval[1], data->fval[2], data->fval[3]);
      break;

    case GSK_GL_UNIFORM_FORMAT_1I:
    case GSK_GL_UNIFORM_FORMAT_TEXTURE:
      g_printerr ("1i<%d>", data->ival[0]);
      break;

    case GSK_GL_UNIFORM_FORMAT_1UI:
      g_printerr ("1ui<%u>", data->uval[0]);
      break;

    case GSK_GL_UNIFORM_FORMAT_COLOR: {
      char *str = gdk_rgba_to_string (valueptr);
      g_printerr ("%s", str);
      g_free (str);
      break;
    }

    case GSK_GL_UNIFORM_FORMAT_ROUNDED_RECT: {
      char *str = gsk_rounded_rect_to_string (valueptr);
      g_printerr ("%s", str);
      g_free (str);
      break;
    }

    case GSK_GL_UNIFORM_FORMAT_MATRIX: {
      float mat[16];
      graphene_matrix_to_float (&data->matrix[0], mat);
      g_printerr ("matrix<");
      for (guint i = 0; i < G_N_ELEMENTS (mat)-1; i++)
        g_printerr ("%f,", mat[i]);
      g_printerr ("%f>", mat[G_N_ELEMENTS (mat)-1]);
      break;
    }

    case GSK_GL_UNIFORM_FORMAT_1FV:
    case GSK_GL_UNIFORM_FORMAT_2FV:
    case GSK_GL_UNIFORM_FORMAT_3FV:
    case GSK_GL_UNIFORM_FORMAT_4FV:
      /* non-V variants are -4 from V variants */
      format -= 4;
      g_printerr ("[");
      for (guint i = 0; i < array_count; i++)
        {
          print_uniform (format, 0, valueptr);
          if (i + 1 != array_count)
            g_printerr (",");
          valueptr = ((guint8*)valueptr + gsk_gl_uniform_format_size (format));
        }
      g_printerr ("]");
      break;

    case GSK_GL_UNIFORM_FORMAT_2I:
      g_printerr ("2i<%d,%d>", data->ival[0], data->ival[1]);
      break;

    case GSK_GL_UNIFORM_FORMAT_3I:
      g_printerr ("3i<%d,%d,%d>", data->ival[0], data->ival[1], data->ival[2]);
      break;

    case GSK_GL_UNIFORM_FORMAT_4I:
      g_printerr ("3i<%d,%d,%d,%d>", data->ival[0], data->ival[1], data->ival[2], data->ival[3]);
      break;

    case GSK_GL_UNIFORM_FORMAT_LAST:
    default:
      g_assert_not_reached ();
    }
}

G_GNUC_UNUSED static inline void
gsk_gl_command_queue_print_batch (GskGLCommandQueue       *self,
                                  const GskGLCommandBatch *batch)
{
  static const char *command_kinds[] = { "Clear", "Draw", };
  guint framebuffer_id;

  g_assert (GSK_IS_GL_COMMAND_QUEUE (self));
  g_assert (batch != NULL);

  if (batch->any.kind == GSK_GL_COMMAND_KIND_CLEAR)
    framebuffer_id = batch->clear.framebuffer;
  else if (batch->any.kind == GSK_GL_COMMAND_KIND_DRAW)
    framebuffer_id = batch->draw.framebuffer;
  else
    return;

  g_printerr ("Batch {\n");
  g_printerr ("         Kind: %s\n", command_kinds[batch->any.kind]);
  g_printerr ("     Viewport: %dx%d\n", batch->any.viewport.width, batch->any.viewport.height);
  g_printerr ("  Framebuffer: %d\n", framebuffer_id);

  if (batch->any.kind == GSK_GL_COMMAND_KIND_DRAW)
    {
      g_printerr ("      Program: %d\n", batch->any.program);
      g_printerr ("     Vertices: %d\n", batch->draw.vbo_count);

      for (guint i = 0; i < batch->draw.bind_count; i++)
        {
          const GskGLCommandBind *bind = &self->batch_binds.items[batch->draw.bind_offset + i];
          g_printerr ("      Bind[%d]: %u\n", bind->texture, bind->id);
        }

      for (guint i = 0; i < batch->draw.uniform_count; i++)
        {
          const GskGLCommandUniform *uniform = &self->batch_uniforms.items[batch->draw.uniform_offset + i];
          g_printerr ("  Uniform[%02d]: ", uniform->location);
          print_uniform (uniform->info.format,
                         uniform->info.array_count,
                         gsk_gl_uniform_state_get_uniform_data (self->uniforms, uniform->info.offset));
          g_printerr ("\n");
        }
    }
  else if (batch->any.kind == GSK_GL_COMMAND_KIND_CLEAR)
    {
      g_printerr ("         Bits: 0x%x\n", batch->clear.bits);
    }

  g_printerr ("}\n");
}

G_GNUC_UNUSED static inline void
gsk_gl_command_queue_capture_png (GskGLCommandQueue *self,
                                  const char        *filename,
                                  guint              width,
                                  guint              height,
                                  gboolean           flip_y)
{
  guint stride;
  guint8 *data;
  GBytes *bytes;
  GdkTexture *texture;

  g_assert (GSK_IS_GL_COMMAND_QUEUE (self));
  g_assert (filename != NULL);

  stride = cairo_format_stride_for_width (CAIRO_FORMAT_ARGB32, width);
  data = g_malloc_n (height, stride);

  glReadPixels (0, 0, width, height, GL_BGRA, GL_UNSIGNED_BYTE, data);

  if (flip_y)
    {
      guint8 *flipped = g_malloc_n (height, stride);

      for (guint i = 0; i < height; i++)
        memcpy (flipped + (height * stride) - ((i + 1) * stride),
                data + (stride * i),
                stride);

      g_free (data);
      data = flipped;
    }

  bytes = g_bytes_new_take (data, height * stride);
  texture = gdk_memory_texture_new (width, height, GDK_MEMORY_DEFAULT, bytes, stride);
  g_bytes_unref (bytes);

  gdk_texture_save_to_png (texture, filename);
  g_object_unref (texture);
}
#endif

static inline gboolean
will_ignore_batch (GskGLCommandQueue *self)
{
  if G_LIKELY (self->batches.len < G_MAXINT16)
    return FALSE;

  if (!self->have_truncated)
    {
      self->have_truncated = TRUE;
      g_critical ("GL command queue too large, truncating further batches.");
    }

  return TRUE;
}

static inline GLint
min_filter_from_index (guint index)
{
  GLint filters[3] = { GL_LINEAR, GL_NEAREST, GL_LINEAR_MIPMAP_LINEAR };

  g_assert (index < GSK_GL_N_FILTERS);

  return filters[index];
}

static inline GLint
mag_filter_from_index (guint index)
{
  GLint filters[3] = { GL_LINEAR, GL_NEAREST, GL_LINEAR };

  g_assert (index < GSK_GL_N_FILTERS);

  return filters[index];
}

static inline guint
snapshot_attachments (const GskGLAttachmentState *state,
                      GskGLCommandBinds          *array)
{
  GskGLCommandBind *bind = gsk_gl_command_binds_append_n (array, G_N_ELEMENTS (state->textures));
  guint count = 0;

  for (guint i = 0; i < G_N_ELEMENTS (state->textures); i++)
    {
      if (state->textures[i].id)
        {
          bind[count].id = state->textures[i].id;
          bind[count].texture = state->textures[i].texture;
          if (state->textures[i].target == GL_TEXTURE_EXTERNAL_OES)
            bind[count].sampler = SAMPLER_EXTERNAL;
          else
            bind[count].sampler = state->textures[i].sampler;
          count++;
        }
    }

  if (count != G_N_ELEMENTS (state->textures))
    array->len -= G_N_ELEMENTS (state->textures) - count;

  return count;
}

static inline guint
snapshot_uniforms (GskGLUniformState    *state,
                   GskGLUniformProgram  *program,
                   GskGLCommandUniforms *array)
{
  GskGLCommandUniform *uniform = gsk_gl_command_uniforms_append_n (array, program->n_mappings);
  guint count = 0;

  for (guint i = 0; i < program->n_mappings; i++)
    {
      const GskGLUniformMapping *mapping = &program->mappings[i];

      if (!mapping->info.initial && mapping->info.format && mapping->location > -1)
        {
          uniform[count].location = mapping->location;
          uniform[count].info = mapping->info;
          count++;
        }
    }

  if (count != program->n_mappings)
    array->len -= program->n_mappings - count;

  return count;
}

static inline gboolean
snapshots_equal (GskGLCommandQueue *self,
                 GskGLCommandBatch *first,
                 GskGLCommandBatch *second)
{
  if (first->draw.bind_count != second->draw.bind_count ||
      first->draw.uniform_count != second->draw.uniform_count)
    return FALSE;

  for (guint i = 0; i < first->draw.bind_count; i++)
    {
      const GskGLCommandBind *fb = &self->batch_binds.items[first->draw.bind_offset+i];
      const GskGLCommandBind *sb = &self->batch_binds.items[second->draw.bind_offset+i];

      if (fb->id != sb->id || fb->texture != sb->texture)
        return FALSE;
    }

  for (guint i = 0; i < first->draw.uniform_count; i++)
    {
      const GskGLCommandUniform *fu = &self->batch_uniforms.items[first->draw.uniform_offset+i];
      const GskGLCommandUniform *su = &self->batch_uniforms.items[second->draw.uniform_offset+i];
      gconstpointer fdata;
      gconstpointer sdata;
      gsize len;

      /* Short circuit if we'd end up with the same memory */
      if (fu->info.offset == su->info.offset)
        continue;

      if (fu->info.format != su->info.format ||
          fu->info.array_count != su->info.array_count)
        return FALSE;

      fdata = gsk_gl_uniform_state_get_uniform_data (self->uniforms, fu->info.offset);
      sdata = gsk_gl_uniform_state_get_uniform_data (self->uniforms, su->info.offset);

      switch (fu->info.format)
        {
        case GSK_GL_UNIFORM_FORMAT_1F:
        case GSK_GL_UNIFORM_FORMAT_1FV:
        case GSK_GL_UNIFORM_FORMAT_1I:
        case GSK_GL_UNIFORM_FORMAT_TEXTURE:
        case GSK_GL_UNIFORM_FORMAT_1UI:
          len = 4;
          break;

        case GSK_GL_UNIFORM_FORMAT_2F:
        case GSK_GL_UNIFORM_FORMAT_2FV:
        case GSK_GL_UNIFORM_FORMAT_2I:
          len = 8;
          break;

        case GSK_GL_UNIFORM_FORMAT_3F:
        case GSK_GL_UNIFORM_FORMAT_3FV:
        case GSK_GL_UNIFORM_FORMAT_3I:
          len = 12;
          break;

        case GSK_GL_UNIFORM_FORMAT_4F:
        case GSK_GL_UNIFORM_FORMAT_4FV:
        case GSK_GL_UNIFORM_FORMAT_4I:
          len = 16;
          break;


        case GSK_GL_UNIFORM_FORMAT_MATRIX:
          len = sizeof (float) * 16;
          break;

        case GSK_GL_UNIFORM_FORMAT_ROUNDED_RECT:
          len = sizeof (float) * 12;
          break;

        case GSK_GL_UNIFORM_FORMAT_COLOR:
          len = sizeof (float) * 4;
          break;

        default:
          g_assert_not_reached ();
        }

      len *= fu->info.array_count;

      if (memcmp (fdata, sdata, len) != 0)
        return FALSE;
    }

  return TRUE;
}

static void
gsk_gl_command_queue_dispose (GObject *object)
{
  GskGLCommandQueue *self = (GskGLCommandQueue *)object;

  g_assert (GSK_IS_GL_COMMAND_QUEUE (self));

  g_clear_object (&self->profiler);
  g_clear_object (&self->gl_profiler);
  g_clear_object (&self->context);
  g_clear_pointer (&self->attachments, gsk_gl_attachment_state_unref);
  g_clear_pointer (&self->uniforms, gsk_gl_uniform_state_unref);

  if (self->has_samplers)
    glDeleteSamplers (G_N_ELEMENTS (self->samplers), self->samplers);

  gsk_gl_command_batches_clear (&self->batches);
  gsk_gl_command_binds_clear (&self->batch_binds);
  gsk_gl_command_uniforms_clear (&self->batch_uniforms);
  gsk_gl_syncs_clear (&self->syncs);

  gsk_gl_buffer_destroy (&self->vertices);

  G_OBJECT_CLASS (gsk_gl_command_queue_parent_class)->dispose (object);
}

static void
gsk_gl_command_queue_class_init (GskGLCommandQueueClass *klass)
{
  GObjectClass *object_class = G_OBJECT_CLASS (klass);

  object_class->dispose = gsk_gl_command_queue_dispose;
}

static void
gsk_gl_command_queue_init (GskGLCommandQueue *self)
{
  self->max_texture_size = -1;

  gsk_gl_command_batches_init (&self->batches, 128);
  gsk_gl_command_binds_init (&self->batch_binds, 1024);
  gsk_gl_command_uniforms_init (&self->batch_uniforms, 2048);
  gsk_gl_syncs_init (&self->syncs, 10);

  gsk_gl_buffer_init (&self->vertices, GL_ARRAY_BUFFER, sizeof (GskGLDrawVertex));
}

GskGLCommandQueue *
gsk_gl_command_queue_new (GdkGLContext      *context,
                          GskGLUniformState *uniforms)
{
  GskGLCommandQueue *self;
  guint i;

  g_return_val_if_fail (GDK_IS_GL_CONTEXT (context), NULL);

  self = g_object_new (GSK_TYPE_GL_COMMAND_QUEUE, NULL);
  self->context = g_object_ref (context);
  self->attachments = gsk_gl_attachment_state_new ();

  /* Use shared uniform state if we're provided one */
  if (uniforms != NULL)
    self->uniforms = gsk_gl_uniform_state_ref (uniforms);
  else
    self->uniforms = gsk_gl_uniform_state_new ();

  /* Determine max texture size immediately and restore context */
  gdk_gl_context_make_current (context);

  glGetIntegerv (GL_MAX_TEXTURE_SIZE, &self->max_texture_size);
  if (g_getenv ("GSK_MAX_TEXTURE_SIZE"))
    {
      int max_texture_size = atoi (g_getenv ("GSK_MAX_TEXTURE_SIZE"));
      if (max_texture_size == 0)
        {
          g_warning ("Failed to parse GSK_MAX_TEXTURE_SIZE");
        }
      else
        {
          max_texture_size = MAX (max_texture_size, 512);
          GSK_DEBUG(OPENGL, "Limiting max texture size to %d", max_texture_size);
          self->max_texture_size = MIN (self->max_texture_size, max_texture_size);
        }
    }

  self->has_samplers = gdk_gl_context_check_version (context, "3.3", "3.0");
  self->can_swizzle = gdk_gl_context_check_version (context, "3.0", "3.0");

  /* create the samplers */
  if (self->has_samplers)
    {
      glGenSamplers (G_N_ELEMENTS (self->samplers), self->samplers);
      for (i = 0; i < G_N_ELEMENTS (self->samplers); i++)
        {
          glSamplerParameteri (self->samplers[i], GL_TEXTURE_MIN_FILTER, min_filter_from_index (i / GSK_GL_N_FILTERS));
          glSamplerParameteri (self->samplers[i], GL_TEXTURE_MAG_FILTER, mag_filter_from_index (i % GSK_GL_N_FILTERS));
          glSamplerParameteri (self->samplers[i], GL_TEXTURE_WRAP_S, GL_CLAMP_TO_EDGE);
          glSamplerParameteri (self->samplers[i], GL_TEXTURE_WRAP_T, GL_CLAMP_TO_EDGE);
        }
    }

  return g_steal_pointer (&self);
}

static inline GskGLCommandBatch *
begin_next_batch (GskGLCommandQueue *self)
{
  GskGLCommandBatch *batch;

  g_assert (GSK_IS_GL_COMMAND_QUEUE (self));

  /* GskGLCommandBatch contains an embedded linked list using integers into the
   * self->batches array. We can't use pointer because the batches could be
   * realloc()'d at runtime.
   *
   * Before we execute the command queue, we sort the batches by framebuffer but
   * leave the batches in place as we can just tweak the links via prev/next.
   *
   * Generally we only traverse forwards, so we could ignore the previous field.
   * But to optimize the reordering of batches by framebuffer we walk backwards
   * so we sort by most-recently-seen framebuffer to ensure draws happen in the
   * proper order.
   */

  batch = gsk_gl_command_batches_append (&self->batches);
  batch->any.next_batch_index = -1;
  batch->any.prev_batch_index = self->tail_batch_index;

  return batch;
}

static void
enqueue_batch (GskGLCommandQueue *self)
{
  guint index;

  g_assert (GSK_IS_GL_COMMAND_QUEUE (self));
  g_assert (self->batches.len > 0);

  /* Batches are linked lists but using indexes into the batches array instead
   * of pointers. This is for two main reasons. First, 16-bit indexes allow us
   * to store the information in 4 bytes, where as two pointers would take 16
   * bytes.  Furthermore, we have an array here so pointers would get
   * invalidated if we realloc()'d (and that can happen from time to time).
   */

  index = self->batches.len - 1;

  if (self->head_batch_index == -1)
    self->head_batch_index = index;

  if (self->tail_batch_index != -1)
    {
      GskGLCommandBatch *prev = &self->batches.items[self->tail_batch_index];

      prev->any.next_batch_index = index;
    }

  self->tail_batch_index = index;
}

static void
discard_batch (GskGLCommandQueue *self)
{
  g_assert (GSK_IS_GL_COMMAND_QUEUE (self));
  g_assert (self->batches.len > 0);

  self->batches.len--;
}

gboolean
gsk_gl_command_queue_begin_draw (GskGLCommandQueue   *self,
                                 GskGLUniformProgram *program,
                                 guint                width,
                                 guint                height)
{
  GskGLCommandBatch *batch;

  g_assert (GSK_IS_GL_COMMAND_QUEUE (self));
  g_assert (self->in_draw == FALSE);
  g_assert (width <= G_MAXUINT16);
  g_assert (height <= G_MAXUINT16);

  /* Our internal links use 16-bits, so that is our max number
   * of batches we can have in one frame.
   */
  if (will_ignore_batch (self))
    return FALSE;

  self->program_info = program;

  batch = begin_next_batch (self);
  batch->any.kind = GSK_GL_COMMAND_KIND_DRAW;
  batch->any.program = program->program_id;
  batch->any.next_batch_index = -1;
  batch->any.viewport.width = width;
  batch->any.viewport.height = height;
  batch->draw.blend = 1;
  batch->draw.framebuffer = 0;
  batch->draw.uniform_count = 0;
  batch->draw.uniform_offset = self->batch_uniforms.len;
  batch->draw.bind_count = 0;
  batch->draw.bind_offset = self->batch_binds.len;
  batch->draw.vbo_count = 0;
  batch->draw.vbo_offset = gsk_gl_buffer_get_offset (&self->vertices);

  self->fbo_max = MAX (self->fbo_max, batch->draw.framebuffer);

  self->in_draw = TRUE;

  return TRUE;
}

void
gsk_gl_command_queue_end_draw (GskGLCommandQueue *self)
{
  GskGLCommandBatch *last_batch;
  GskGLCommandBatch *batch;

  g_assert (GSK_IS_GL_COMMAND_QUEUE (self));
  g_assert (self->batches.len > 0);

  if (will_ignore_batch (self))
    {
      self->in_draw = FALSE;
      return;
    }

  batch = gsk_gl_command_batches_tail (&self->batches);

  g_assert (self->in_draw == TRUE);
  g_assert (batch->any.kind == GSK_GL_COMMAND_KIND_DRAW);

  if G_UNLIKELY (batch->draw.vbo_count == 0)
    {
      discard_batch (self);
      self->in_draw = FALSE;
      return;
    }

  /* Track the destination framebuffer in case it changed */
  batch->draw.framebuffer = self->attachments->fbo.id;
  self->attachments->fbo.changed = FALSE;
  self->fbo_max = MAX (self->fbo_max, self->attachments->fbo.id);

  /* Save our full uniform state for this draw so we can possibly
   * reorder the draw later.
   */
  batch->draw.uniform_offset = self->batch_uniforms.len;
  batch->draw.uniform_count = snapshot_uniforms (self->uniforms, self->program_info, &self->batch_uniforms);

  /* Track the bind attachments that changed */
  if (self->program_info->has_attachments)
    {
      batch->draw.bind_offset = self->batch_binds.len;
      batch->draw.bind_count = snapshot_attachments (self->attachments, &self->batch_binds);
    }
  else
    {
      batch->draw.bind_offset = 0;
      batch->draw.bind_count = 0;
    }

  if (self->batches.len > 1)
    last_batch = &self->batches.items[self->batches.len - 2];
  else
    last_batch = NULL;

  /* Do simple chaining of draw to last batch. */
  if (last_batch != NULL &&
      last_batch->any.kind == GSK_GL_COMMAND_KIND_DRAW &&
      last_batch->any.program == batch->any.program &&
      last_batch->any.viewport.width == batch->any.viewport.width &&
      last_batch->any.viewport.height == batch->any.viewport.height &&
      last_batch->draw.blend == batch->draw.blend &&
      last_batch->draw.framebuffer == batch->draw.framebuffer &&
      last_batch->draw.vbo_offset + last_batch->draw.vbo_count == batch->draw.vbo_offset &&
      last_batch->draw.vbo_count + batch->draw.vbo_count <= 0xffff &&
      snapshots_equal (self, last_batch, batch))
    {
      last_batch->draw.vbo_count += batch->draw.vbo_count;
      discard_batch (self);
    }
  else
    {
      enqueue_batch (self);
    }

  self->in_draw = FALSE;
  self->program_info = NULL;
}

/**
 * gsk_gl_command_queue_split_draw:
 * @self a `GskGLCommandQueue`
 *
 * This function is like calling gsk_gl_command_queue_end_draw() followed by
 * a gsk_gl_command_queue_begin_draw() with the same parameters as a
 * previous begin draw (if shared uniforms where not changed further).
 *
 * This is useful to avoid comparisons inside of loops where we know shared
 * uniforms are not changing.
 *
 * This generally should just be called from gsk_gl_program_split_draw()
 * as that is where the begin/end flow happens from the render job.
 */
void
gsk_gl_command_queue_split_draw (GskGLCommandQueue *self)
{
  GskGLCommandBatch *batch;
  GskGLUniformProgram *program;
  guint width;
  guint height;

  g_assert (GSK_IS_GL_COMMAND_QUEUE (self));
  g_assert (self->batches.len > 0);

  if (will_ignore_batch (self))
    return;

  g_assert (self->in_draw == TRUE);

  program = self->program_info;

  batch = gsk_gl_command_batches_tail (&self->batches);

  g_assert (batch->any.kind == GSK_GL_COMMAND_KIND_DRAW);

  width = batch->any.viewport.width;
  height = batch->any.viewport.height;

  gsk_gl_command_queue_end_draw (self);
  gsk_gl_command_queue_begin_draw (self, program, width, height);
}

void
gsk_gl_command_queue_clear (GskGLCommandQueue     *self,
                            guint                  clear_bits,
                            const graphene_rect_t *viewport)
{
  GskGLCommandBatch *batch;

  g_assert (GSK_IS_GL_COMMAND_QUEUE (self));
  g_assert (self->in_draw == FALSE);

  if (will_ignore_batch (self))
    return;

  if (clear_bits == 0)
    clear_bits = GL_COLOR_BUFFER_BIT | GL_DEPTH_BUFFER_BIT | GL_STENCIL_BUFFER_BIT;

  batch = begin_next_batch (self);
  batch->any.kind = GSK_GL_COMMAND_KIND_CLEAR;
  batch->any.viewport.width = viewport->size.width;
  batch->any.viewport.height = viewport->size.height;
  batch->clear.bits = clear_bits;
  batch->clear.framebuffer = self->attachments->fbo.id;
  batch->any.next_batch_index = -1;
  batch->any.program = 0;

  self->fbo_max = MAX (self->fbo_max, batch->clear.framebuffer);

  enqueue_batch (self);

  self->attachments->fbo.changed = FALSE;
}

GdkGLContext *
gsk_gl_command_queue_get_context (GskGLCommandQueue *self)
{
  g_return_val_if_fail (GSK_IS_GL_COMMAND_QUEUE (self), NULL);

  return self->context;
}

void
gsk_gl_command_queue_make_current (GskGLCommandQueue *self)
{
  g_assert (GSK_IS_GL_COMMAND_QUEUE (self));
  g_assert (GDK_IS_GL_CONTEXT (self->context));

  gdk_gl_context_make_current (self->context);
}

void
gsk_gl_command_queue_delete_program (GskGLCommandQueue *self,
                                     guint              program)
{
  g_assert (GSK_IS_GL_COMMAND_QUEUE (self));

  glDeleteProgram (program);
}

static inline void
apply_viewport (guint *current_width,
                guint *current_height,
                guint  width,
                guint  height)
{
  if G_UNLIKELY (*current_width != width || *current_height != height)
    {
      *current_width = width;
      *current_height = height;
      glViewport (0, 0, width, height);
    }
}

static inline void
apply_scissor (gboolean              *state,
               guint                  framebuffer,
               const graphene_rect_t *scissor,
               gboolean               has_scissor,
               guint                  default_framebuffer)
{
  g_assert (framebuffer != (guint)-1);

  if (framebuffer != default_framebuffer || !has_scissor)
    {
      if (*state != FALSE)
        {
          glDisable (GL_SCISSOR_TEST);
          *state = FALSE;
        }
    }
  else
    {
      if (*state != TRUE)
        {
          glEnable (GL_SCISSOR_TEST);
          glScissor (scissor->origin.x,
                     scissor->origin.y,
                     scissor->size.width,
                     scissor->size.height);
          *state = TRUE;
        }
    }
}

static inline gboolean
apply_framebuffer (int   *framebuffer,
                   guint  new_framebuffer)
{
  if G_UNLIKELY (new_framebuffer != *framebuffer)
    {
      *framebuffer = new_framebuffer;
      glBindFramebuffer (GL_FRAMEBUFFER, new_framebuffer);
      return TRUE;
    }

  return FALSE;
}

static inline void
gsk_gl_command_queue_unlink (GskGLCommandQueue *self,
                             GskGLCommandBatch *batch)
{
  if (batch->any.prev_batch_index == -1)
    self->head_batch_index = batch->any.next_batch_index;
  else
    self->batches.items[batch->any.prev_batch_index].any.next_batch_index = batch->any.next_batch_index;

  if (batch->any.next_batch_index == -1)
    self->tail_batch_index = batch->any.prev_batch_index;
  else
    self->batches.items[batch->any.next_batch_index].any.prev_batch_index = batch->any.prev_batch_index;

  batch->any.prev_batch_index = -1;
  batch->any.next_batch_index = -1;
}

static inline void
gsk_gl_command_queue_insert_before (GskGLCommandQueue *self,
                                    GskGLCommandBatch *batch,
                                    GskGLCommandBatch *sibling)
{
  int sibling_index;
  int index;

  g_assert (batch >= self->batches.items);
  g_assert (batch < &self->batches.items[self->batches.len]);
  g_assert (sibling >= self->batches.items);
  g_assert (sibling < &self->batches.items[self->batches.len]);

  index = gsk_gl_command_batches_index_of (&self->batches, batch);
  sibling_index = gsk_gl_command_batches_index_of (&self->batches, sibling);

  batch->any.next_batch_index = sibling_index;
  batch->any.prev_batch_index = sibling->any.prev_batch_index;

  if (batch->any.prev_batch_index > -1)
    self->batches.items[batch->any.prev_batch_index].any.next_batch_index = index;

  sibling->any.prev_batch_index = index;

  if (batch->any.prev_batch_index == -1)
    self->head_batch_index = index;
}

static void
gsk_gl_command_queue_sort_batches (GskGLCommandQueue *self)
{
  int *seen;
  int *seen_free = NULL;
  int index;

  g_assert (GSK_IS_GL_COMMAND_QUEUE (self));
  g_assert (self->tail_batch_index >= 0);
  g_assert (self->fbo_max >= 0);

  /* Create our seen list with most recent index set to -1,
   * meaning we haven't yet seen that framebuffer.
   */
  if (self->fbo_max < 1024)
    seen = g_alloca (sizeof (int) * (self->fbo_max + 1));
  else
    seen = seen_free = g_new0 (int, (self->fbo_max + 1));
  for (int i = 0; i <= self->fbo_max; i++)
    seen[i] = -1;

  /* Walk in reverse, and if we've seen that framebuffer before, we want to
   * delay this operation until right before the last batch we saw for that
   * framebuffer.
   *
   * We can do this because we don't use a framebuffer's texture until it has
   * been completely drawn.
   */
  index = self->tail_batch_index;

  while (index >= 0)
    {
      GskGLCommandBatch *batch = &self->batches.items[index];
      int cur_index = index;
      int fbo = -1;

      g_assert (index > -1);
      g_assert (index < self->batches.len);

      switch (batch->any.kind)
        {
        case GSK_GL_COMMAND_KIND_DRAW:
          fbo = batch->draw.framebuffer;
          break;

        case GSK_GL_COMMAND_KIND_CLEAR:
          fbo = batch->clear.framebuffer;
          break;

        default:
          g_assert_not_reached ();
        }

      index = batch->any.prev_batch_index;

      g_assert (index >= -1);
      g_assert (index < (int)self->batches.len);
      g_assert (fbo >= -1);

      if (fbo == -1)
        continue;

      g_assert (fbo <= self->fbo_max);
      g_assert (seen[fbo] >= -1);
      g_assert (seen[fbo] < (int)self->batches.len);

      if (seen[fbo] != -1 && seen[fbo] != batch->any.next_batch_index)
        {
          int mru_index = seen[fbo];
          GskGLCommandBatch *mru = &self->batches.items[mru_index];

          g_assert (mru_index > -1);

          gsk_gl_command_queue_unlink (self, batch);

          g_assert (batch->any.prev_batch_index == -1);
          g_assert (batch->any.next_batch_index == -1);

          gsk_gl_command_queue_insert_before (self, batch, mru);

          g_assert (batch->any.prev_batch_index > -1 ||
                    self->head_batch_index == cur_index);
          g_assert (batch->any.next_batch_index == seen[fbo]);
        }

      g_assert (cur_index > -1);
      g_assert (seen[fbo] >= -1);

      seen[fbo] = cur_index;
    }

  g_free (seen_free);
}

/**
 * gsk_gl_command_queue_execute:
 * @self: a `GskGLCommandQueue`
 * @surface_height: the height of the backing surface
 * @scale: the scale of the backing surface
 * @scissor: (nullable): the scissor clip if any
 * @default_framebuffer: the default framebuffer id if not zero
 *
 * Executes all of the batches in the command queue.
 *
 * Typically, the scissor rect is only applied when rendering to the default
 * framebuffer (zero in most cases). However, if @default_framebuffer is not
 * zero, it will be checked to see if the rendering target matches so that
 * the scissor rect is applied. This should be used in cases where rendering
 * to the backbuffer for display is not the default GL framebuffer of zero.
 * Currently, this happens when rendering on macOS using IOSurface.
 */
void
gsk_gl_command_queue_execute (GskGLCommandQueue    *self,
                              guint                 surface_height,
                              float                 scale,
                              const cairo_region_t *scissor,
                              guint                 default_framebuffer)
{
  G_GNUC_UNUSED guint count = 0;
  graphene_rect_t scissor_test = GRAPHENE_RECT_INIT (0, 0, 0, 0);
  gboolean has_scissor = scissor != NULL;
  gboolean scissor_state = -1;
  guint program = 0;
  guint width = 0;
  guint height = 0;
  G_GNUC_UNUSED unsigned int n_binds = 0;
  G_GNUC_UNUSED unsigned int n_fbos = 0;
  G_GNUC_UNUSED unsigned int n_uniforms = 0;
  G_GNUC_UNUSED unsigned int n_programs = 0;
  guint vao_id;
  guint vbo_id;
  int textures[GSK_GL_MAX_TEXTURES_PER_PROGRAM];
  int samplers[GSK_GL_MAX_TEXTURES_PER_PROGRAM];
  int framebuffer = -1;
  int next_batch_index;
  int active = -1;

  g_assert (GSK_IS_GL_COMMAND_QUEUE (self));
  g_assert (self->in_draw == FALSE);

  if (self->batches.len == 0)
    return;

  for (guint i = 0; i < G_N_ELEMENTS (textures); i++)
    textures[i] = -1;
  for (guint i = 0; i < G_N_ELEMENTS (samplers); i++)
    samplers[i] = -1;

  gsk_gl_command_queue_sort_batches (self);

  gsk_gl_command_queue_make_current (self);

  gsk_gl_profiler_begin_gpu_region (self->gl_profiler);
  gsk_profiler_timer_begin (self->profiler, self->metrics.cpu_time);

  glEnable (GL_DEPTH_TEST);
  glDepthFunc (GL_LEQUAL);

  /* Pre-multiplied alpha */
  glEnable (GL_BLEND);
  glBlendFunc (GL_ONE, GL_ONE_MINUS_SRC_ALPHA);
  glBlendEquation (GL_FUNC_ADD);

  if (gdk_gl_context_has_vertex_arrays (self->context))
    {
      glGenVertexArrays (1, &vao_id);
      glBindVertexArray (vao_id);
    }

  vbo_id = gsk_gl_buffer_submit (&self->vertices);

  /* 0 = position location */
  glEnableVertexAttribArray (0);
  glVertexAttribPointer (0, 2, GL_FLOAT, GL_FALSE,
                         sizeof (GskGLDrawVertex),
                         (void *) G_STRUCT_OFFSET (GskGLDrawVertex, position));

  /* 1 = texture coord location */
  glEnableVertexAttribArray (1);
  glVertexAttribPointer (1, 2, GL_FLOAT, GL_FALSE,
                         sizeof (GskGLDrawVertex),
                         (void *) G_STRUCT_OFFSET (GskGLDrawVertex, uv));

  /* 2 = color location */
  glEnableVertexAttribArray (2);
  glVertexAttribPointer (2, 4, GL_HALF_FLOAT, GL_FALSE,
                         sizeof (GskGLDrawVertex),
                         (void *) G_STRUCT_OFFSET (GskGLDrawVertex, color));

  /* 3 = color2 location */
  glEnableVertexAttribArray (3);
  glVertexAttribPointer (3, 4, GL_HALF_FLOAT, GL_FALSE,
                         sizeof (GskGLDrawVertex),
                         (void *) G_STRUCT_OFFSET (GskGLDrawVertex, color2));

  /* Setup initial scissor clip */
  if (scissor != NULL && cairo_region_num_rectangles (scissor) > 0)
    {
      cairo_rectangle_int_t r;

      g_assert (cairo_region_num_rectangles (scissor) == 1);
      cairo_region_get_rectangle (scissor, 0, &r);

      scissor_test.origin.x = (int) floor (r.x * scale);
      scissor_test.origin.y = (int) floor (surface_height - (r.height * scale) - (r.y * scale));
      scissor_test.size.width = (int) ceil (r.width * scale);
      scissor_test.size.height = (int) ceil (r.height * scale);
    }

  next_batch_index = self->head_batch_index;

  while (next_batch_index >= 0)
    {
      const GskGLCommandBatch *batch = &self->batches.items[next_batch_index];

      g_assert (next_batch_index >= 0);
      g_assert (next_batch_index < self->batches.len);
      g_assert (batch->any.next_batch_index != next_batch_index);

      count++;

      switch (batch->any.kind)
        {
        case GSK_GL_COMMAND_KIND_CLEAR:
          if (apply_framebuffer (&framebuffer, batch->clear.framebuffer))
            {
              apply_scissor (&scissor_state, framebuffer, &scissor_test, has_scissor, default_framebuffer);
              n_fbos++;
            }

          apply_viewport (&width,
                          &height,
                          batch->any.viewport.width,
                          batch->any.viewport.height);

          glClearColor (0, 0, 0, 0);
          glClear (batch->clear.bits);
        break;

        case GSK_GL_COMMAND_KIND_DRAW:
          if (batch->any.program != program)
            {
              program = batch->any.program;
              glUseProgram (program);

              n_programs++;
            }

          if (apply_framebuffer (&framebuffer, batch->draw.framebuffer))
            {
              apply_scissor (&scissor_state, framebuffer, &scissor_test, has_scissor, default_framebuffer);
              n_fbos++;
            }

          apply_viewport (&width,
                          &height,
                          batch->any.viewport.width,
                          batch->any.viewport.height);

          if G_UNLIKELY (batch->draw.bind_count > 0)
            {
              const GskGLCommandBind *bind = &self->batch_binds.items[batch->draw.bind_offset];

              g_assert (bind->texture < G_N_ELEMENTS (textures));
              for (guint i = 0; i < batch->draw.bind_count; i++)
                {
                  if (textures[bind->texture] != bind->id)
                    {
                      GskGLSync *s;

                      if (active != bind->texture)
                        {
                          active = bind->texture;
                          glActiveTexture (GL_TEXTURE0 + bind->texture);
                        }

                      s = gsk_gl_syncs_get_sync (&self->syncs, bind->id);
                      if (s && s->sync)
                        {
                          glWaitSync ((GLsync) s->sync, 0, GL_TIMEOUT_IGNORED);
                          s->sync = NULL;
                        }

                      if (bind->sampler == SAMPLER_EXTERNAL)
                        glBindTexture (GL_TEXTURE_EXTERNAL_OES, bind->id);
                      else
                        glBindTexture (GL_TEXTURE_2D, bind->id);
                      textures[bind->texture] = bind->id;
                      if (!self->has_samplers)
                        {
                          if (bind->sampler == SAMPLER_EXTERNAL)
                            {
                              glTexParameteri (GL_TEXTURE_EXTERNAL_OES, GL_TEXTURE_MIN_FILTER, GL_NEAREST);
                              glTexParameteri (GL_TEXTURE_EXTERNAL_OES, GL_TEXTURE_MAG_FILTER, GL_LINEAR);
                            }
                          else
                            {
                              glTexParameteri (GL_TEXTURE_2D, GL_TEXTURE_MIN_FILTER, min_filter_from_index (bind->sampler / GSK_GL_N_FILTERS));
                              glTexParameteri (GL_TEXTURE_2D, GL_TEXTURE_MAG_FILTER, mag_filter_from_index (bind->sampler % GSK_GL_N_FILTERS));
                            }
                        }
                    }

                  if (samplers[bind->texture] != bind->sampler)
                    {
                      if (self->has_samplers)
                        glBindSampler (bind->texture, self->samplers[bind->sampler]);
                      else
                        {
                          if (bind->sampler == SAMPLER_EXTERNAL)
                            {
                              glTexParameteri (GL_TEXTURE_EXTERNAL_OES, GL_TEXTURE_MIN_FILTER, GL_NEAREST);
                              glTexParameteri (GL_TEXTURE_EXTERNAL_OES, GL_TEXTURE_MAG_FILTER, GL_LINEAR);
                            }
                          else
                            {
                              glTexParameteri (GL_TEXTURE_2D, GL_TEXTURE_MIN_FILTER, min_filter_from_index (bind->sampler / GSK_GL_N_FILTERS));
                              glTexParameteri (GL_TEXTURE_2D, GL_TEXTURE_MAG_FILTER, mag_filter_from_index (bind->sampler % GSK_GL_N_FILTERS));
                            }
                        }
                      samplers[bind->texture] = bind->sampler;
                    }

                  bind++;
                }

              n_binds += batch->draw.bind_count;
            }

          if (batch->draw.uniform_count > 0)
            {
              const GskGLCommandUniform *u = &self->batch_uniforms.items[batch->draw.uniform_offset];

              for (guint i = 0; i < batch->draw.uniform_count; i++, u++)
                gsk_gl_uniform_state_apply (self->uniforms, program, u->location, u->info);

              n_uniforms += batch->draw.uniform_count;
            }

          if (batch->draw.blend == 0)
            glDisable (GL_BLEND);

          glDrawArrays (GL_TRIANGLES, batch->draw.vbo_offset, batch->draw.vbo_count);

          if (batch->draw.blend == 0)
            glEnable (GL_BLEND);
        break;

        default:
          g_assert_not_reached ();
        }

#if 0
      if (batch->any.kind == GSK_GL_COMMAND_KIND_DRAW ||
          batch->any.kind == GSK_GL_COMMAND_KIND_CLEAR)
        {
          char filename[128];
          g_snprintf (filename, sizeof filename,
                      "capture%03u_batch%03d_kind%u_program%u_u%u_b%u_fb%u_ctx%p.png",
                      count, next_batch_index,
                      batch->any.kind, batch->any.program,
                      batch->any.kind == GSK_GL_COMMAND_KIND_DRAW ? batch->draw.uniform_count : 0,
                      batch->any.kind == GSK_GL_COMMAND_KIND_DRAW ? batch->draw.bind_count : 0,
                      framebuffer,
                      gdk_gl_context_get_current ());
          gsk_gl_command_queue_capture_png (self, filename, width, height, TRUE);
          gsk_gl_command_queue_print_batch (self, batch);
        }
#endif

      next_batch_index = batch->any.next_batch_index;
    }

  glDeleteBuffers (1, &vbo_id);
  if (gdk_gl_context_has_vertex_arrays (self->context))
    glDeleteVertexArrays (1, &vao_id);

  gdk_profiler_set_int_counter (self->metrics.n_binds, n_binds);
  gdk_profiler_set_int_counter (self->metrics.n_uniforms, n_uniforms);
  gdk_profiler_set_int_counter (self->metrics.n_fbos, n_fbos);
  gdk_profiler_set_int_counter (self->metrics.n_programs, n_programs);
  gdk_profiler_set_int_counter (self->metrics.n_uploads, self->n_uploads);
  gdk_profiler_set_int_counter (self->metrics.queue_depth, self->batches.len);

  {
    gint64 start_time G_GNUC_UNUSED = gsk_profiler_timer_get_start (self->profiler, self->metrics.cpu_time);
    gint64 cpu_time = gsk_profiler_timer_end (self->profiler, self->metrics.cpu_time);
    gint64 gpu_time = gsk_gl_profiler_end_gpu_region (self->gl_profiler);

    gsk_profiler_timer_set (self->profiler, self->metrics.gpu_time, gpu_time);
    gsk_profiler_timer_set (self->profiler, self->metrics.cpu_time, cpu_time);
    gsk_profiler_counter_inc (self->profiler, self->metrics.n_frames);

    gsk_profiler_push_samples (self->profiler);
  }
}

void
gsk_gl_command_queue_begin_frame (GskGLCommandQueue *self)
{
  g_assert (GSK_IS_GL_COMMAND_QUEUE (self));
  g_assert (self->batches.len == 0);

  gsk_gl_command_queue_make_current (self);

  self->fbo_max = 0;
  self->tail_batch_index = -1;
  self->head_batch_index = -1;
  self->in_frame = TRUE;
}

/**
 * gsk_gl_command_queue_end_frame:
 * @self: a `GskGLCommandQueue`
 *
 * This function performs cleanup steps that need to be done after
 * a frame has finished. This is not performed as part of the command
 * queue execution to allow for the frame to be submitted as soon
 * as possible.
 *
 * However, it should be executed after the draw contexts end_frame
 * has been called to swap the OpenGL framebuffers.
 */
void
gsk_gl_command_queue_end_frame (GskGLCommandQueue *self)
{
  g_assert (GSK_IS_GL_COMMAND_QUEUE (self));

  gsk_gl_command_queue_make_current (self);
  gsk_gl_uniform_state_end_frame (self->uniforms);

  /* Reset attachments so we don't hold on to any textures
   * that might be released after the frame.
   */
  for (guint i = 0; i < G_N_ELEMENTS (self->attachments->textures); i++)
    {
      if (self->attachments->textures[i].id != 0)
        {
          glActiveTexture (GL_TEXTURE0 + i);
          glBindTexture (self->attachments->textures[i].target, 0);

          self->attachments->textures[i].id = 0;
          self->attachments->textures[i].changed = FALSE;
          self->attachments->textures[i].initial = TRUE;
        }
    }

  self->batches.len = 0;
  self->batch_binds.len = 0;
  self->batch_uniforms.len = 0;
  self->syncs.len = 0;
  self->n_uploads = 0;
  self->tail_batch_index = -1;
  self->in_frame = FALSE;
}

gboolean
gsk_gl_command_queue_create_render_target (GskGLCommandQueue *self,
                                           int                width,
                                           int                height,
                                           int                format,
                                           guint             *out_fbo_id,
                                           guint             *out_texture_id)
{
  GLuint fbo_id = 0;
  GLint texture_id;

  g_assert (GSK_IS_GL_COMMAND_QUEUE (self));
  g_assert (width > 0);
  g_assert (height > 0);
  g_assert (out_fbo_id != NULL);
  g_assert (out_texture_id != NULL);

  texture_id = gsk_gl_command_queue_create_texture (self,
                                                    width, height,
                                                    format);

  if (texture_id == -1)
    {
      *out_fbo_id = 0;
      *out_texture_id = 0;
      return FALSE;
    }

  fbo_id = gsk_gl_command_queue_create_framebuffer (self);

  glBindFramebuffer (GL_FRAMEBUFFER, fbo_id);
  glFramebufferTexture2D (GL_FRAMEBUFFER, GL_COLOR_ATTACHMENT0, GL_TEXTURE_2D, texture_id, 0);
  g_assert_cmphex (glCheckFramebufferStatus (GL_FRAMEBUFFER), ==, GL_FRAMEBUFFER_COMPLETE);

  *out_fbo_id = fbo_id;
  *out_texture_id = texture_id;

  return TRUE;
}

int
gsk_gl_command_queue_create_texture (GskGLCommandQueue *self,
                                     int                width,
                                     int                height,
                                     int                format)
{
  GLuint texture_id = 0;

  g_assert (GSK_IS_GL_COMMAND_QUEUE (self));

  if G_UNLIKELY (self->max_texture_size == -1)
    glGetIntegerv (GL_MAX_TEXTURE_SIZE, &self->max_texture_size);

  if (width > self->max_texture_size || height > self->max_texture_size)
    return -1;

  glGenTextures (1, &texture_id);

  glActiveTexture (GL_TEXTURE0);
  glBindTexture (GL_TEXTURE_2D, texture_id);

  glTexParameteri (GL_TEXTURE_2D, GL_TEXTURE_MIN_FILTER, GL_LINEAR);
  glTexParameteri (GL_TEXTURE_2D, GL_TEXTURE_MAG_FILTER, GL_LINEAR);
  glTexParameteri (GL_TEXTURE_2D, GL_TEXTURE_WRAP_S, GL_CLAMP_TO_EDGE);
  glTexParameteri (GL_TEXTURE_2D, GL_TEXTURE_WRAP_T, GL_CLAMP_TO_EDGE);

  switch (format)
  {
    case 0:
      break;
    case GL_RGBA8:
      glTexImage2D (GL_TEXTURE_2D, 0, format, width, height, 0, GL_RGBA, GL_UNSIGNED_BYTE, NULL);
      break;
    case GL_RGBA16F:
      glTexImage2D (GL_TEXTURE_2D, 0, format, width, height, 0, GL_RGBA, GL_HALF_FLOAT, NULL);
      break;
    case GL_RGBA32F:
      glTexImage2D (GL_TEXTURE_2D, 0, format, width, height, 0, GL_RGBA, GL_FLOAT, NULL);
      break;
    default:
      /* If you add new formats, make sure to set the correct format and type here
       * so that GLES doesn't barf invalid operations at you.
       * Because it is very important that these 3 values match when data is set to
       * NULL, do you hear me?
       */
      g_assert_not_reached ();
      break;
  }

  /* Restore the previous texture if it was set */
  if (self->attachments->textures[0].id != 0 &&
      self->attachments->textures[0].target == GL_TEXTURE_2D)
    glBindTexture (self->attachments->textures[0].target, self->attachments->textures[0].id);

  return (int)texture_id;
}

guint
gsk_gl_command_queue_create_framebuffer (GskGLCommandQueue *self)
{
  GLuint fbo_id;

  g_assert (GSK_IS_GL_COMMAND_QUEUE (self));

  glGenFramebuffers (1, &fbo_id);

  return fbo_id;
}

static GdkMemoryFormat
<<<<<<< HEAD
memory_format_gl_format (GdkMemoryFormat  data_format,
                         gboolean         use_es,
                         guint            major,
                         guint            minor,
                         guint           *gl_internalformat,
                         guint           *gl_format,
                         guint           *gl_type,
                         GLint            gl_swizzle[4])
=======
memory_format_gl_format (GskGLCommandQueue *self,
                         GdkMemoryFormat    data_format,
                         gboolean           ensure_mipmap,
                         gboolean          *out_can_mipmap,
                         GLint             *gl_internalformat,
                         GLenum            *gl_format,
                         GLenum            *gl_type,
                         GLint              gl_swizzle[4])
>>>>>>> a45b66e1
{
  GdkGLMemoryFlags flags, required_flags;
  GdkMemoryFormat alt_format;
  const GdkMemoryFormat *fallbacks;
  gsize i;

  /* No support for straight formats yet */
  if (gdk_memory_format_alpha (data_format) == GDK_MEMORY_ALPHA_STRAIGHT)
    data_format = gdk_memory_format_get_premultiplied (data_format);

  required_flags = GDK_GL_FORMAT_USABLE | GDK_GL_FORMAT_FILTERABLE;
  if (ensure_mipmap)
    required_flags |= GDK_GL_FORMAT_RENDERABLE;

  /* First, try the format itself */
  flags = gdk_gl_context_get_format_flags (self->context, data_format);
  if ((flags & required_flags) == required_flags)
    {
      gdk_memory_format_gl_format (data_format,
                                   gl_internalformat,
                                   gl_format,
                                   gl_type,
                                   gl_swizzle);
      *out_can_mipmap = (flags & GDK_GL_FORMAT_RENDERABLE) ? TRUE : FALSE;
      return data_format;
    }

  /* Second, try the potential RGBA format */
  if (gdk_memory_format_gl_rgba_format (data_format,
                                        &alt_format,
                                        gl_internalformat,
                                        gl_format,
                                        gl_type,
                                        gl_swizzle))
    {
      flags = gdk_gl_context_get_format_flags (self->context, alt_format);
      if ((flags & required_flags) == required_flags)
        {
          *out_can_mipmap = (flags & GDK_GL_FORMAT_RENDERABLE) ? TRUE : FALSE;

          if (self->can_swizzle)
            return data_format;

          gdk_memory_format_gl_format (alt_format,
                                       gl_internalformat,
                                       gl_format,
                                       gl_type,
                                       gl_swizzle);

          return alt_format;
        }
    }

  /* Next, try the fallbacks */
  fallbacks = gdk_memory_format_get_fallbacks (data_format);
  for (i = 0; fallbacks[i] != -1; i++)
    {
      flags = gdk_gl_context_get_format_flags (self->context, fallbacks[i]);
      if (((flags & required_flags) == required_flags))
        {
          gdk_memory_format_gl_format (fallbacks[i],
                                       gl_internalformat,
                                       gl_format,
                                       gl_type,
                                       gl_swizzle);

          *out_can_mipmap = (flags & GDK_GL_FORMAT_RENDERABLE) ? TRUE : FALSE;
          return fallbacks[i];
        }
    }

  g_assert_not_reached ();

  return GDK_MEMORY_R8G8B8A8_PREMULTIPLIED;
}

static void
gsk_gl_command_queue_do_upload_texture_chunk (GskGLCommandQueue *self,
                                              GdkTexture        *texture,
                                              int                x,
                                              int                y,
                                              GdkMemoryFormat    data_format,
                                              GLenum             gl_format,
                                              GLenum             gl_type,
                                              GLint              gl_swizzle[4])

{
  G_GNUC_UNUSED gint64 start_time = GDK_PROFILER_CURRENT_TIME;
  const guchar *data;
  gsize stride;
  GBytes *bytes;
  GdkTextureDownloader downloader;
  int width, height;
  gsize bpp;

  width = gdk_texture_get_width (texture);
  height = gdk_texture_get_height (texture);

<<<<<<< HEAD
  data_format = memory_format_gl_format (data_format,
                                         use_es,
                                         major,
                                         minor,
                                         &gl_internalformat,
                                         &gl_format,
                                         &gl_type,
                                         gl_swizzle);
=======
  if (GSK_DEBUG_CHECK (FALLBACK) &&
      data_format != gdk_texture_get_format (texture))
    {
      GEnumClass *enum_class = g_type_class_ref (GDK_TYPE_MEMORY_FORMAT);

      gdk_debug_message ("Unsupported format %s, converting on CPU to %s",
                         g_enum_get_value (enum_class, gdk_texture_get_format (texture))->value_nick,
                         g_enum_get_value (enum_class, data_format)->value_nick);

      g_type_class_unref (enum_class);
    }
>>>>>>> a45b66e1

  gdk_texture_downloader_init (&downloader, texture);
  gdk_texture_downloader_set_format (&downloader, data_format);
  bytes = gdk_texture_downloader_download_bytes (&downloader, &stride);
  gdk_texture_downloader_finish (&downloader);
  data = g_bytes_get_data (bytes, NULL);
  bpp = gdk_memory_format_bytes_per_pixel (data_format);

  if (gdk_profiler_is_running ())
    {
      gdk_profiler_add_markf (start_time, GDK_PROFILER_CURRENT_TIME-start_time,
                              "Download Texture chunk",
                              "Tile %dx%d Size %dx%d", x, y, width, height);
      start_time = GDK_PROFILER_CURRENT_TIME;
    }

  glPixelStorei (GL_UNPACK_ALIGNMENT, gdk_memory_format_alignment (data_format));

  /* GL_UNPACK_ROW_LENGTH is available on desktop GL, OpenGL ES >= 3.0, or if
   * the GL_EXT_unpack_subimage extension for OpenGL ES 2.0 is available
   */
  if (stride == width * bpp)
    {
      glTexSubImage2D (GL_TEXTURE_2D, 0, x, y, width, height, gl_format, gl_type, data);
    }
  else if (stride % bpp == 0 && gdk_gl_context_has_unpack_subimage (self->context))
    {
      glPixelStorei (GL_UNPACK_ROW_LENGTH, stride / bpp);

      glTexSubImage2D (GL_TEXTURE_2D, 0, x, y, width, height, gl_format, gl_type, data);

      glPixelStorei (GL_UNPACK_ROW_LENGTH, 0);
    }
  else
    {
      for (int i = 0; i < height; i++)
        glTexSubImage2D (GL_TEXTURE_2D, 0, x, y + i, width, 1, gl_format, gl_type, data + (i * stride));
    }

  glPixelStorei (GL_UNPACK_ALIGNMENT, 4);

  /* Only apply swizzle if really needed, might not even be
   * supported if default values are set
   */
  if (gl_swizzle[0] != GL_RED || gl_swizzle[1] != GL_GREEN || gl_swizzle[2] != GL_BLUE || gl_swizzle[3] != GL_ALPHA)
    {
      /* Set each channel independently since GLES 3.0 doesn't support the iv method */
      glTexParameteri(GL_TEXTURE_2D, GL_TEXTURE_SWIZZLE_R, gl_swizzle[0]);
      glTexParameteri(GL_TEXTURE_2D, GL_TEXTURE_SWIZZLE_G, gl_swizzle[1]);
      glTexParameteri(GL_TEXTURE_2D, GL_TEXTURE_SWIZZLE_B, gl_swizzle[2]);
      glTexParameteri(GL_TEXTURE_2D, GL_TEXTURE_SWIZZLE_A, gl_swizzle[3]);
    }

  g_bytes_unref (bytes);

  if (gdk_profiler_is_running ())
    gdk_profiler_add_markf (start_time, GDK_PROFILER_CURRENT_TIME-start_time,
                            "Upload Texture chunk",
                            "Tile %dx%d Size %dx%d", x, y, width, height);
}

int
gsk_gl_command_queue_upload_texture_chunks (GskGLCommandQueue    *self,
                                            gboolean              ensure_mipmap,
                                            unsigned int          n_chunks,
                                            GskGLTextureChunk    *chunks,
                                            gboolean             *out_can_mipmap)
{
  G_GNUC_UNUSED gint64 start_time = GDK_PROFILER_CURRENT_TIME;
  int width, height;
  GdkMemoryFormat data_format;
  GLint gl_internalformat;
  GLenum gl_format;
  GLenum gl_type;
  GLint gl_swizzle[4];
  int texture_id;

  g_assert (GSK_IS_GL_COMMAND_QUEUE (self));

  width = height = 0;
  for (unsigned int i = 0; i < n_chunks; i++)
    {
      GskGLTextureChunk *c = &chunks[i];

      width = MAX (width, c->x + gdk_texture_get_width (c->texture));
      height = MAX (height, c->y + gdk_texture_get_height (c->texture));
    }

  if (width > self->max_texture_size || height > self->max_texture_size)
    {
      g_warning ("Attempt to create texture of size %ux%u but max size is %d. "
                 "Clipping will occur.",
                 width, height, self->max_texture_size);
      width = MIN (width, self->max_texture_size);
      height = MIN (height, self->max_texture_size);
    }

  texture_id = gsk_gl_command_queue_create_texture (self, width, height, 0);
  if (texture_id == -1)
    return texture_id;

  self->n_uploads++;

  /* Switch to texture0 as 2D. We'll restore it later. */
  glActiveTexture (GL_TEXTURE0);
  glBindTexture (GL_TEXTURE_2D, texture_id);

  /* Initialize the texture */
  data_format = gdk_texture_get_format (chunks[0].texture);
  data_format = memory_format_gl_format (self,
                                         data_format,
                                         ensure_mipmap,
                                         out_can_mipmap,
                                         &gl_internalformat,
                                         &gl_format,
                                         &gl_type,
                                         gl_swizzle);

  glTexImage2D (GL_TEXTURE_2D, 0, gl_internalformat, width, height, 0, gl_format, gl_type, NULL);

  for (unsigned int i = 0; i < n_chunks; i++)
    {
      GskGLTextureChunk *c = &chunks[i];
      gsk_gl_command_queue_do_upload_texture_chunk (self, c->texture, c->x, c->y, data_format, gl_format, gl_type, gl_swizzle);
    }

  /* Restore previous texture state if any */
  if (self->attachments->textures[0].id > 0)
    glBindTexture (self->attachments->textures[0].target,
                   self->attachments->textures[0].id);

  if (gdk_profiler_is_running ())
    gdk_profiler_add_markf (start_time, GDK_PROFILER_CURRENT_TIME-start_time,
                            "Upload Texture",
                            "Size %dx%d", width, height);

  return texture_id;
}

int
gsk_gl_command_queue_upload_texture (GskGLCommandQueue *self,
                                     GdkTexture        *texture,
                                     gboolean           ensure_mipmap,
                                     gboolean          *out_can_mipmap)
{
  return gsk_gl_command_queue_upload_texture_chunks (self,
                                                     ensure_mipmap,
                                                     1,
                                                     &(GskGLTextureChunk){ texture, 0, 0},
                                                     out_can_mipmap);
}

void
gsk_gl_command_queue_set_profiler (GskGLCommandQueue *self,
                                   GskProfiler       *profiler)
{
  g_assert (GSK_IS_GL_COMMAND_QUEUE (self));
  g_assert (GSK_IS_PROFILER (profiler));

  if (g_set_object (&self->profiler, profiler))
    {
      self->gl_profiler = gsk_gl_profiler_new (self->context);

      self->metrics.n_frames = gsk_profiler_add_counter (profiler, "frames", "Frames", FALSE);
      self->metrics.cpu_time = gsk_profiler_add_timer (profiler, "cpu-time", "CPU Time", FALSE, TRUE);
      self->metrics.gpu_time = gsk_profiler_add_timer (profiler, "gpu-time", "GPU Time", FALSE, TRUE);

      self->metrics.n_binds = gdk_profiler_define_int_counter ("attachments", "Number of texture attachments");
      self->metrics.n_fbos = gdk_profiler_define_int_counter ("fbos", "Number of framebuffers attached");
      self->metrics.n_uniforms = gdk_profiler_define_int_counter ("uniforms", "Number of uniforms changed");
      self->metrics.n_uploads = gdk_profiler_define_int_counter ("uploads", "Number of texture uploads");
      self->metrics.n_programs = gdk_profiler_define_int_counter ("programs", "Number of program changes");
      self->metrics.queue_depth = gdk_profiler_define_int_counter ("gl-queue-depth", "Depth of GL command batches");
    }
}<|MERGE_RESOLUTION|>--- conflicted
+++ resolved
@@ -1477,16 +1477,6 @@
 }
 
 static GdkMemoryFormat
-<<<<<<< HEAD
-memory_format_gl_format (GdkMemoryFormat  data_format,
-                         gboolean         use_es,
-                         guint            major,
-                         guint            minor,
-                         guint           *gl_internalformat,
-                         guint           *gl_format,
-                         guint           *gl_type,
-                         GLint            gl_swizzle[4])
-=======
 memory_format_gl_format (GskGLCommandQueue *self,
                          GdkMemoryFormat    data_format,
                          gboolean           ensure_mipmap,
@@ -1495,7 +1485,6 @@
                          GLenum            *gl_format,
                          GLenum            *gl_type,
                          GLint              gl_swizzle[4])
->>>>>>> a45b66e1
 {
   GdkGLMemoryFlags flags, required_flags;
   GdkMemoryFormat alt_format;
@@ -1594,16 +1583,6 @@
   width = gdk_texture_get_width (texture);
   height = gdk_texture_get_height (texture);
 
-<<<<<<< HEAD
-  data_format = memory_format_gl_format (data_format,
-                                         use_es,
-                                         major,
-                                         minor,
-                                         &gl_internalformat,
-                                         &gl_format,
-                                         &gl_type,
-                                         gl_swizzle);
-=======
   if (GSK_DEBUG_CHECK (FALLBACK) &&
       data_format != gdk_texture_get_format (texture))
     {
@@ -1615,7 +1594,6 @@
 
       g_type_class_unref (enum_class);
     }
->>>>>>> a45b66e1
 
   gdk_texture_downloader_init (&downloader, texture);
   gdk_texture_downloader_set_format (&downloader, data_format);
