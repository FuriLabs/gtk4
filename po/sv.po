# Swedish messages for GTK.
# Copyright © 1999-2024 Free Software Foundation, Inc.
# Tomas Ögren <stric@ing.umu.se>, 1999.
# Christian Rose <menthos@menthos.com>, 2000, 2001, 2002, 2003, 2004, 2005.
# Daniel Nylander <po@danielnylander.se>, 2006, 2007, 2008, 2009, 2010, 2011, 2012.
# Josef Andersson <josef.andersson@fripost.org>, 2014.
# Anders Jonsson <anders.jonsson@norsjovallen.se>, 2015, 2016, 2017, 2018, 2019, 2020, 2021, 2022, 2023, 2024.
# Luna Jernberg <droidbittin@gmail.com>, 2022, 2024.
#
msgid ""
msgstr ""
"Project-Id-Version: gtk\n"
"Report-Msgid-Bugs-To: https://gitlab.gnome.org/GNOME/gtk/-/issues/\n"
<<<<<<< HEAD
"POT-Creation-Date: 2023-11-18 18:54+0000\n"
"PO-Revision-Date: 2023-11-18 22:57+0200\n"
=======
"POT-Creation-Date: 2024-03-05 13:23+0000\n"
"PO-Revision-Date: 2024-03-06 18:48+0100\n"
>>>>>>> 29c29b0e
"Last-Translator: Anders Jonsson <anders.jonsson@norsjovallen.se>\n"
"Language-Team: Swedish <tp-sv@listor.tp-sv.se>\n"
"Language: sv\n"
"MIME-Version: 1.0\n"
"Content-Type: text/plain; charset=UTF-8\n"
"Content-Transfer-Encoding: 8bit\n"
"Plural-Forms: nplurals=2; plural=(n != 1);\n"
"X-Generator: Poedit 3.4.2\n"

#: gdk/broadway/gdkbroadway-server.c:135
#, c-format
msgid "Broadway display type not supported: %s"
msgstr "Broadway-displaytyp stöds inte: %s"

#: gdk/gdkclipboard.c:232
msgid "This clipboard cannot store data."
msgstr "Detta urklipp kan inte lagra data."

#: gdk/gdkclipboard.c:287 gdk/gdkclipboard.c:786 gdk/gdkclipboard.c:1086
msgid "Cannot read from empty clipboard."
msgstr "Kan inte läsa från tomt urklipp."

#: gdk/gdkclipboard.c:318 gdk/gdkclipboard.c:1136 gdk/gdkdrag.c:618
msgid "No compatible formats to transfer clipboard contents."
msgstr "Inga kompatibla format för att överföra urklippsinnehåll."

#: gdk/gdkcontentprovider.c:106 gdk/gdkcontentproviderimpl.c:313
#: gdk/gdkcontentproviderimpl.c:532
#, c-format
msgid "Cannot provide contents as “%s”"
msgstr "Kan inte tillhandahålla innehåll som ”%s”"

#: gdk/gdkcontentprovider.c:127
#, c-format
msgid "Cannot provide contents as %s"
msgstr "Kan inte tillhandahålla innehåll som %s"

<<<<<<< HEAD
#: gdk/gdkdisplay.c:156 gdk/gdkglcontext.c:443
msgid "The current backend does not support OpenGL"
msgstr "Den aktuella bakänden stöder inte OpenGL"

#: gdk/gdkdisplay.c:1244 gdk/gdksurface.c:1252
msgid "Vulkan support disabled via GDK_DEBUG"
msgstr "Vulkan-stöd inaktiverat via GDK_DEBUG"

#: gdk/gdkdisplay.c:1276
msgid "GL support disabled via GDK_DEBUG"
msgstr "GL-stöd inaktiverat via GDK_DEBUG"

#: gdk/gdkdisplay.c:1574
msgid "No EGL configuration available"
msgstr "Ingen EGL-konfiguration tillgänglig"

#: gdk/gdkdisplay.c:1582
msgid "Failed to get EGL configurations"
msgstr "Misslyckades med att hämta EGL-konfigurationer"

#: gdk/gdkdisplay.c:1612
msgid "No EGL configuration with required features found"
msgstr "Ingen EGL-konfiguration med funktionerna som krävdes hittades"

#: gdk/gdkdisplay.c:1619
msgid "No perfect EGL configuration found"
msgstr "Ingen perfekt EGL-konfiguration hittades"

#: gdk/gdkdisplay.c:1661
=======
#: gdk/gdkdisplay.c:176 gdk/gdkglcontext.c:459
msgid "The current backend does not support OpenGL"
msgstr "Den aktuella bakänden stöder inte OpenGL"

#: gdk/gdkdisplay.c:1315 gdk/gdkvulkancontext.c:1601
msgid "Vulkan support disabled via GDK_DEBUG"
msgstr "Vulkan-stöd inaktiverat via GDK_DEBUG"

#: gdk/gdkdisplay.c:1369
msgid "GL support disabled via GDK_DEBUG"
msgstr "GL-stöd inaktiverat via GDK_DEBUG"

#: gdk/gdkdisplay.c:1665
msgid "No EGL configuration available"
msgstr "Ingen EGL-konfiguration tillgänglig"

#: gdk/gdkdisplay.c:1673
msgid "Failed to get EGL configurations"
msgstr "Misslyckades med att hämta EGL-konfigurationer"

#: gdk/gdkdisplay.c:1703
msgid "No EGL configuration with required features found"
msgstr "Ingen EGL-konfiguration med funktionerna som krävdes hittades"

#: gdk/gdkdisplay.c:1710
msgid "No perfect EGL configuration found"
msgstr "Ingen perfekt EGL-konfiguration hittades"

#: gdk/gdkdisplay.c:1752
>>>>>>> 29c29b0e
#, c-format
msgid "EGL implementation is missing extension %s"
msgid_plural "EGL implementation is missing %2$d extensions: %1$s"
msgstr[0] "EGL-implementationen saknar tillägget %s"
msgstr[1] "EGL-implementationen saknar %2$d tillägg: %1$s"

<<<<<<< HEAD
#: gdk/gdkdisplay.c:1694
msgid "libEGL not available in this sandbox"
msgstr "libEGL är inte tillgängligt i denna sandlåda"

#: gdk/gdkdisplay.c:1695
msgid "libEGL not available"
msgstr "libEGL inte tillgängligt"

#: gdk/gdkdisplay.c:1705
msgid "Failed to create EGL display"
msgstr "Misslyckades med att skapa EGL-display"

#: gdk/gdkdisplay.c:1715
msgid "Could not initialize EGL display"
msgstr "Kunde inte initiera EGL-display"

#: gdk/gdkdisplay.c:1726
=======
#: gdk/gdkdisplay.c:1801
msgid "libEGL not available in this sandbox"
msgstr "libEGL är inte tillgängligt i denna sandlåda"

#: gdk/gdkdisplay.c:1802
msgid "libEGL not available"
msgstr "libEGL inte tillgängligt"

#: gdk/gdkdisplay.c:1812
msgid "Failed to create EGL display"
msgstr "Misslyckades med att skapa EGL-display"

#: gdk/gdkdisplay.c:1821
msgid "Could not initialize EGL display"
msgstr "Kunde inte initiera EGL-display"

#: gdk/gdkdisplay.c:1831
>>>>>>> 29c29b0e
#, c-format
msgid "EGL version %d.%d is too old. GTK requires %d.%d"
msgstr "EGL-version %d.%d är för gammal. GTK kräver %d.%d"

#: gdk/gdkdrop.c:130
msgid "Drag’n’drop from other applications is not supported."
msgstr "Dra-och-släpp från andra program stöds inte."

#: gdk/gdkdrop.c:163
msgid "No compatible formats to transfer contents."
msgstr "Inga kompatibla format för att överföra innehåll."

<<<<<<< HEAD
#: gdk/gdkglcontext.c:402 gdk/x11/gdkglcontext-glx.c:642
msgid "No GL API allowed."
msgstr "Inget GL-API tillåtet."

#: gdk/gdkglcontext.c:426 gdk/win32/gdkglcontext-win32-wgl.c:387
#: gdk/win32/gdkglcontext-win32-wgl.c:530
#: gdk/win32/gdkglcontext-win32-wgl.c:574 gdk/x11/gdkglcontext-glx.c:691
msgid "Unable to create a GL context"
msgstr "Kan inte skapa en GL-kontext"

#: gdk/gdkglcontext.c:1281
msgid "Anything but OpenGL ES disabled via GDK_DEBUG"
msgstr "Allt utom OpenGL ES inaktiverat via GDK_DEBUG"

#: gdk/gdkglcontext.c:1290
=======
#: gdk/gdkglcontext.c:419 gdk/x11/gdkglcontext-glx.c:645
msgid "No GL API allowed."
msgstr "Inget GL-API tillåtet."

#: gdk/gdkglcontext.c:442 gdk/win32/gdkglcontext-win32-wgl.c:395
#: gdk/win32/gdkglcontext-win32-wgl.c:538
#: gdk/win32/gdkglcontext-win32-wgl.c:582 gdk/x11/gdkglcontext-glx.c:691
msgid "Unable to create a GL context"
msgstr "Kan inte skapa en GL-kontext"

#: gdk/gdkglcontext.c:1304
msgid "OpenGL ES disabled via GDK_DEBUG"
msgstr "OpenGL ES inaktiverat via GDK_DEBUG"

#: gdk/gdkglcontext.c:1316
msgid "OpenGL disabled via GDK_DEBUG"
msgstr "OpenGL inaktiverat via GDK_DEBUG"

#: gdk/gdkglcontext.c:1327
>>>>>>> 29c29b0e
#, c-format
msgid "Application does not support %s API"
msgstr "Programmet stöder inte %s-API"

#. translators: This is about OpenGL backend names, like
#. * "Trying to use X11 GLX, but EGL is already in use"
<<<<<<< HEAD
#: gdk/gdkglcontext.c:1899
=======
#: gdk/gdkglcontext.c:2113
>>>>>>> 29c29b0e
#, c-format
msgid "Trying to use %s, but %s is already in use"
msgstr "Försöker använda %s, men %s används redan"

<<<<<<< HEAD
#: gdk/gdktexture.c:530
=======
#: gdk/gdktexture.c:580
>>>>>>> 29c29b0e
msgid "Unknown image format."
msgstr "Okänt bildformat."

#.
#. * Translators, the strings in the “keyboard label” context are
#. * display names for keyboard keys. Some of them have prefixes like
#. * XF86 or ISO_ — these should be removed in the translation. Similarly,
#. * underscores should be replaced by spaces. The prefix “KP_” stands
#. * for “key pad” and you may want to include that in your translation.
#. * Here are some examples of English translations:
#. * XF86AudioMute - Audio mute
#. * Scroll_lock   - Scroll lock
#. * KP_Space      - Space (keypad)
#.
#: gdk/keynamesprivate.h:6843
msgctxt "keyboard label"
msgid "BackSpace"
msgstr "Backsteg"

#: gdk/keynamesprivate.h:6844
msgctxt "keyboard label"
msgid "Tab"
msgstr "Tabulator"

#: gdk/keynamesprivate.h:6845
msgctxt "keyboard label"
msgid "Return"
msgstr "Retur"

#: gdk/keynamesprivate.h:6846
msgctxt "keyboard label"
msgid "Pause"
msgstr "Pause"

#: gdk/keynamesprivate.h:6847
msgctxt "keyboard label"
msgid "Scroll_Lock"
msgstr "Scroll Lock"

#: gdk/keynamesprivate.h:6848
msgctxt "keyboard label"
msgid "Sys_Req"
msgstr "SysRq"

#: gdk/keynamesprivate.h:6849
msgctxt "keyboard label"
msgid "Escape"
msgstr "Escape"

# Osäker.
#: gdk/keynamesprivate.h:6850
msgctxt "keyboard label"
msgid "Multi_key"
msgstr "Multi-tangent"

#: gdk/keynamesprivate.h:6851
msgctxt "keyboard label"
msgid "Home"
msgstr "Home"

#: gdk/keynamesprivate.h:6852
msgctxt "keyboard label"
msgid "Left"
msgstr "Vänster"

#: gdk/keynamesprivate.h:6853
msgctxt "keyboard label"
msgid "Up"
msgstr "Upp"

#: gdk/keynamesprivate.h:6854
msgctxt "keyboard label"
msgid "Right"
msgstr "Höger"

#: gdk/keynamesprivate.h:6855
msgctxt "keyboard label"
msgid "Down"
msgstr "Ned"

#: gdk/keynamesprivate.h:6856 gtk/gtkshortcutlabel.c:217
msgctxt "keyboard label"
msgid "Page_Up"
msgstr "Page Up"

#: gdk/keynamesprivate.h:6857 gtk/gtkshortcutlabel.c:220
msgctxt "keyboard label"
msgid "Page_Down"
msgstr "Page Down"

#: gdk/keynamesprivate.h:6858
msgctxt "keyboard label"
msgid "End"
msgstr "End"

#: gdk/keynamesprivate.h:6859
msgctxt "keyboard label"
msgid "Begin"
msgstr "Begin"

#: gdk/keynamesprivate.h:6860
msgctxt "keyboard label"
msgid "Print"
msgstr "Print"

#: gdk/keynamesprivate.h:6861
msgctxt "keyboard label"
msgid "Insert"
msgstr "Insert"

#: gdk/keynamesprivate.h:6862
msgctxt "keyboard label"
msgid "Num_Lock"
msgstr "Num Lock"

#. Translators: KP_ means “key pad” here
#: gdk/keynamesprivate.h:6864
msgctxt "keyboard label"
msgid "KP_Space"
msgstr "Blanksteg (knappsats)"

#: gdk/keynamesprivate.h:6865
msgctxt "keyboard label"
msgid "KP_Tab"
msgstr "Tabulator (knappsats)"

#: gdk/keynamesprivate.h:6866
msgctxt "keyboard label"
msgid "KP_Enter"
msgstr "Retur (knappsats)"

#: gdk/keynamesprivate.h:6867
msgctxt "keyboard label"
msgid "KP_Home"
msgstr "Home (knappsats)"

#: gdk/keynamesprivate.h:6868
msgctxt "keyboard label"
msgid "KP_Left"
msgstr "Vänster (knappsats)"

#: gdk/keynamesprivate.h:6869
msgctxt "keyboard label"
msgid "KP_Up"
msgstr "Upp (knappsats)"

#: gdk/keynamesprivate.h:6870
msgctxt "keyboard label"
msgid "KP_Right"
msgstr "Höger (knappsats)"

#: gdk/keynamesprivate.h:6871
msgctxt "keyboard label"
msgid "KP_Down"
msgstr "Ned (knappsats)"

#: gdk/keynamesprivate.h:6872
msgctxt "keyboard label"
msgid "KP_Page_Up"
msgstr "Page Up (knappsats)"

#: gdk/keynamesprivate.h:6873
msgctxt "keyboard label"
msgid "KP_Prior"
msgstr "Prior (knappsats)"

#: gdk/keynamesprivate.h:6874
msgctxt "keyboard label"
msgid "KP_Page_Down"
msgstr "Page Down (knappsats)"

#: gdk/keynamesprivate.h:6875
msgctxt "keyboard label"
msgid "KP_Next"
msgstr "Next (knappsats)"

#: gdk/keynamesprivate.h:6876
msgctxt "keyboard label"
msgid "KP_End"
msgstr "End (knappsats)"

#: gdk/keynamesprivate.h:6877
msgctxt "keyboard label"
msgid "KP_Begin"
msgstr "Begin (knappsats)"

#: gdk/keynamesprivate.h:6878
msgctxt "keyboard label"
msgid "KP_Insert"
msgstr "Insert (knappsats)"

#: gdk/keynamesprivate.h:6879
msgctxt "keyboard label"
msgid "KP_Delete"
msgstr "Delete (knappsats)"

#: gdk/keynamesprivate.h:6880
msgctxt "keyboard label"
msgid "Delete"
msgstr "Delete"

#: gdk/keynamesprivate.h:6881
msgctxt "keyboard label"
msgid "MonBrightnessUp"
msgstr "Öka skärmens ljusstyrka"

#: gdk/keynamesprivate.h:6882
msgctxt "keyboard label"
msgid "MonBrightnessDown"
msgstr "Sänk skärmens ljusstyrka"

#: gdk/keynamesprivate.h:6883
msgctxt "keyboard label"
msgid "KbdBrightnessUp"
msgstr "Öka skärmens ljusstyrka"

#: gdk/keynamesprivate.h:6884
msgctxt "keyboard label"
msgid "KbdBrightnessDown"
msgstr "Sänk skärmens ljusstyrka"

#: gdk/keynamesprivate.h:6885
msgctxt "keyboard label"
msgid "AudioMute"
msgstr "Tysta"

#: gdk/keynamesprivate.h:6886
msgctxt "keyboard label"
msgid "AudioMicMute"
msgstr "Tysta mikrofon"

#: gdk/keynamesprivate.h:6887
msgctxt "keyboard label"
msgid "AudioLowerVolume"
msgstr "Sänk volymen"

#: gdk/keynamesprivate.h:6888
msgctxt "keyboard label"
msgid "AudioRaiseVolume"
msgstr "Höj volymen"

#: gdk/keynamesprivate.h:6889
msgctxt "keyboard label"
msgid "AudioPlay"
msgstr "Spela upp ljud"

#: gdk/keynamesprivate.h:6890
msgctxt "keyboard label"
msgid "AudioStop"
msgstr "Stoppa ljud"

#: gdk/keynamesprivate.h:6891
msgctxt "keyboard label"
msgid "AudioNext"
msgstr "Nästa"

#: gdk/keynamesprivate.h:6892
msgctxt "keyboard label"
msgid "AudioPrev"
msgstr "Föregående"

#: gdk/keynamesprivate.h:6893
msgctxt "keyboard label"
msgid "AudioRecord"
msgstr "Spela in ljud"

#: gdk/keynamesprivate.h:6894
msgctxt "keyboard label"
msgid "AudioPause"
msgstr "Gör paus"

#: gdk/keynamesprivate.h:6895
msgctxt "keyboard label"
msgid "AudioRewind"
msgstr "Spola bakåt"

#: gdk/keynamesprivate.h:6896
msgctxt "keyboard label"
msgid "AudioMedia"
msgstr "Media"

#: gdk/keynamesprivate.h:6897
msgctxt "keyboard label"
msgid "Eject"
msgstr "Mata ut"

#: gdk/keynamesprivate.h:6898
msgctxt "keyboard label"
msgid "Explorer"
msgstr "Utforskare"

#: gdk/keynamesprivate.h:6899
msgctxt "keyboard label"
msgid "Calculator"
msgstr "Kalkylator"

#: gdk/keynamesprivate.h:6900
msgctxt "keyboard label"
msgid "Mail"
msgstr "E-post"

#: gdk/keynamesprivate.h:6901
msgctxt "keyboard label"
msgid "WWW"
msgstr "WWW"

#: gdk/keynamesprivate.h:6902
msgctxt "keyboard label"
msgid "Search"
msgstr "Sök"

#: gdk/keynamesprivate.h:6903
msgctxt "keyboard label"
msgid "Tools"
msgstr "Verktyg"

#: gdk/keynamesprivate.h:6904
msgctxt "keyboard label"
msgid "ScreenSaver"
msgstr "Skärmsläckare"

#: gdk/keynamesprivate.h:6905
msgctxt "keyboard label"
msgid "Battery"
msgstr "Batteri"

#: gdk/keynamesprivate.h:6906
msgctxt "keyboard label"
msgid "Launch1"
msgstr "Starta1"

#: gdk/keynamesprivate.h:6907
msgctxt "keyboard label"
msgid "Forward"
msgstr "Framåt"

#: gdk/keynamesprivate.h:6908
msgctxt "keyboard label"
msgid "Back"
msgstr "Bakåt"

#: gdk/keynamesprivate.h:6909
msgctxt "keyboard label"
msgid "Sleep"
msgstr "Strömsparläge"

#: gdk/keynamesprivate.h:6910
msgctxt "keyboard label"
msgid "Hibernate"
msgstr "Viloläge"

#: gdk/keynamesprivate.h:6911
msgctxt "keyboard label"
msgid "WLAN"
msgstr "Trådlöst nätverk"

#: gdk/keynamesprivate.h:6912
msgctxt "keyboard label"
msgid "WebCam"
msgstr "Webbkamera"

#: gdk/keynamesprivate.h:6913
msgctxt "keyboard label"
msgid "Display"
msgstr "Display"

#: gdk/keynamesprivate.h:6914
msgctxt "keyboard label"
msgid "TouchpadToggle"
msgstr "Slå på/av styrplatta"

#: gdk/keynamesprivate.h:6915
msgctxt "keyboard label"
msgid "WakeUp"
msgstr "Vakna upp"

#: gdk/keynamesprivate.h:6916
msgctxt "keyboard label"
msgid "Suspend"
msgstr "Försätt i vänteläge"

#: gdk/loaders/gdkjpeg.c:63
#, c-format
msgid "Error interpreting JPEG image file (%s)"
msgstr "Fel vid tolkning av JPEG-bildfil (%s)"

#: gdk/loaders/gdkjpeg.c:194
#, c-format
msgid "Unsupported JPEG colorspace (%d)"
msgstr "JPEG-färgrymden (%d) stöds inte"

#: gdk/loaders/gdkjpeg.c:203 gdk/loaders/gdkpng.c:286 gdk/loaders/gdktiff.c:472
#, c-format
msgid "Not enough memory for image size %ux%u"
msgstr "För lite minne för bildstorlek %u×%u"

#: gdk/loaders/gdkpng.c:118
#, c-format
msgid "Error reading png (%s)"
msgstr "Fel vid läsning av png (%s)"

#: gdk/loaders/gdkpng.c:212
#, c-format
msgid "Unsupported depth %u in png image"
msgstr "Djup %u stöds inte i png-bild"

#: gdk/loaders/gdkpng.c:262
#, c-format
msgid "Unsupported color type %u in png image"
msgstr "Färgtyp %u stöds inte i png-bild"

#: gdk/loaders/gdkpng.c:272
#, c-format
msgid "Image stride too large for image size %ux%u"
msgstr "Bildsteg för stort för bildstorlek %u×%u"

#: gdk/loaders/gdktiff.c:358
msgid "Failed to load RGB data from TIFF file"
msgstr "Misslyckades med att läsa in RGB-data från TIFF-fil"

#: gdk/loaders/gdktiff.c:401
msgid "Could not load TIFF data"
msgstr "Kunde inte läsa in TIFF-data"

#: gdk/loaders/gdktiff.c:484
#, c-format
msgid "Reading data failed at row %d"
msgstr "Läsning av data misslyckades på rad %d"

#: gdk/macos/gdkmacospasteboard.c:211 gdk/wayland/gdkclipboard-wayland.c:238
#: gdk/wayland/gdkdrop-wayland.c:205 gdk/wayland/gdkprimary-wayland.c:337
#: gdk/win32/gdkdrop-win32.c:1018 gdk/win32/gdkdrop-win32.c:1063
<<<<<<< HEAD
#: gdk/x11/gdkclipboard-x11.c:807 gdk/x11/gdkdrop-x11.c:235
=======
#: gdk/x11/gdkclipboard-x11.c:799 gdk/x11/gdkdrop-x11.c:235
>>>>>>> 29c29b0e
msgid "No compatible transfer format found"
msgstr "Inget kompatibelt överföringsformat hittades"

#: gdk/macos/gdkmacospasteboard.c:297
#, c-format
msgid "Failed to decode contents with mime-type of '%s'"
msgstr "Misslyckades med att avkoda innehåll med mime-typen ”%s”"

#: gdk/win32/gdkclipdrop-win32.c:719
#, c-format
msgid "Cannot claim clipboard ownership. OpenClipboard() timed out."
msgstr ""
"Kan inte hävda ägarskap för urklipp. Tidsgräns för OpenClipboard() "
"överskreds."

#: gdk/win32/gdkclipdrop-win32.c:729
#, c-format
msgid "Cannot claim clipboard ownership. Another process claimed it before us."
msgstr ""
"Kan inte hävda ägarskap för urklipp. En annan process hävdade det innan oss."

#: gdk/win32/gdkclipdrop-win32.c:743
#, c-format
msgid "Cannot claim clipboard ownership. OpenClipboard() failed: 0x%lx."
msgstr ""
"Kan inte hävda ägarskap för urklipp. OpenClipboard() misslyckades: 0x%lx."

#: gdk/win32/gdkclipdrop-win32.c:755
#, c-format
msgid "Cannot claim clipboard ownership. EmptyClipboard() failed: 0x%lx."
msgstr ""
"Kan inte hävda ägarskap för urklipp. EmptyClipboard() misslyckades: 0x%lx."

#: gdk/win32/gdkclipdrop-win32.c:798
#, c-format
msgid "Cannot set clipboard data. OpenClipboard() timed out."
msgstr ""
"Kan inte ställa in urklippsdata. Tidsgräns för OpenClipboard() överskreds."

#: gdk/win32/gdkclipdrop-win32.c:808 gdk/win32/gdkclipdrop-win32.c:839
#, c-format
msgid "Cannot set clipboard data. Another process claimed clipboard ownership."
msgstr ""
"Kan inte ställa in urklippsdata. En annan process hävdade ägarskap för "
"urklipp innan oss."

#: gdk/win32/gdkclipdrop-win32.c:822
#, c-format
msgid "Cannot set clipboard data. OpenClipboard() failed: 0x%lx."
msgstr "Kan inte ställa in urklippsdata. OpenClipboard() misslyckades: 0x%lx."

#: gdk/win32/gdkclipdrop-win32.c:874
#, c-format
msgid "Cannot get clipboard data. GlobalLock(0x%p) failed: 0x%lx."
msgstr "Kan inte erhålla urklippsdata. GlobalLock(0x%p) misslyckades: 0x%lx."

#: gdk/win32/gdkclipdrop-win32.c:885
#, c-format
msgid "Cannot get clipboard data. GlobalSize(0x%p) failed: 0x%lx."
msgstr "Kan inte erhålla urklippsdata. GlobalSize(0x%p) misslyckades: 0x%lx."

#: gdk/win32/gdkclipdrop-win32.c:898
#, c-format
msgid ""
"Cannot get clipboard data. Failed to allocate %s bytes to store the data."
msgstr ""
"Kan inte erhålla urklippsdata. Misslyckades med att allokera %s byte för att "
"lagra data."

#: gdk/win32/gdkclipdrop-win32.c:930
#, c-format
msgid "Cannot get clipboard data. OpenClipboard() timed out."
msgstr ""
"Kan inte erhålla urklippsdata. Tidsgräns för OpenClipboard() överskreds."

#: gdk/win32/gdkclipdrop-win32.c:940
#, c-format
msgid "Cannot get clipboard data. Clipboard ownership changed."
msgstr "Kan inte erhålla urklippsdata. Ägarskap för urklipp ändrades."

#: gdk/win32/gdkclipdrop-win32.c:950
#, c-format
msgid ""
"Cannot get clipboard data. Clipboard data changed before we could get it."
msgstr ""
"Kan inte erhålla urklippsdata. Urklippsdata ändrades innan vi kunde få tag "
"på dem."

#: gdk/win32/gdkclipdrop-win32.c:967
#, c-format
msgid "Cannot get clipboard data. OpenClipboard() failed: 0x%lx."
msgstr "Kan inte erhålla urklippsdata. OpenClipboard() misslyckades: 0x%lx."

#: gdk/win32/gdkclipdrop-win32.c:992
#, c-format
msgid "Cannot get clipboard data. No compatible transfer format found."
msgstr ""
"Kan inte erhålla urklippsdata. Inget kompatibelt överföringsformat hittades."

#: gdk/win32/gdkclipdrop-win32.c:1002
#, c-format
msgid "Cannot get clipboard data. GetClipboardData() failed: 0x%lx."
msgstr "Kan inte erhålla urklippsdata. GetClipboardData() misslyckades: 0x%lx."

#: gdk/win32/gdkdrop-win32.c:949
#, c-format
msgid "Cannot get DnD data. GlobalLock(0x%p) failed: 0x%lx."
msgstr ""
"Kan inte erhålla dra-och-släpp-data. GlobalLock(0x%p) misslyckades: 0x%lx."

#: gdk/win32/gdkdrop-win32.c:958
#, c-format
msgid "Cannot get DnD data. GlobalSize(0x%p) failed: 0x%lx."
msgstr ""
"Kan inte erhålla dra-och-släpp-data. GlobalSize(0x%p) misslyckades: 0x%lx."

#: gdk/win32/gdkdrop-win32.c:969
#, c-format
msgid "Cannot get DnD data. Failed to allocate %s bytes to store the data."
msgstr ""
"Kan inte erhålla dra-och-släpp-data. Misslyckades med att allokera %s byte "
"för att lagra data."

#: gdk/win32/gdkdrop-win32.c:1037
#, c-format
msgid "GDK surface 0x%p is not registered as a drop target"
msgstr "GDK-ytan 0x%p är inte registrerad som ett släppmål"

#: gdk/win32/gdkdrop-win32.c:1044
#, c-format
msgid "Target context record 0x%p has no data object"
msgstr "Målkontextpost 0x%p har inget dataobjekt"

#: gdk/win32/gdkdrop-win32.c:1082
#, c-format
msgid "IDataObject_GetData (0x%x) failed, returning 0x%lx"
msgstr "IDataObject_GetData (0x%x) misslyckades, returnerar 0x%lx"

#: gdk/win32/gdkdrop-win32.c:1114
#, c-format
msgid "Failed to transmute DnD data W32 format 0x%x to %p (%s)"
msgstr ""
"Misslyckades med att omvandla dra-och-släpp-data i W32-format 0x%x till %p "
"(%s)"

#: gdk/win32/gdkglcontext-win32-wgl.c:329
msgid "No GL implementation is available"
msgstr "Ingen GL-implementation tillgänglig"

#: gdk/win32/gdkglcontext-win32-wgl.c:404
#, c-format
msgid "WGL version %d.%d is too low, need at least %d.%d"
msgstr "WGL-version %d.%d är för låg, behöver minst %d.%d"

#: gdk/win32/gdkglcontext-win32-wgl.c:422
#, c-format
msgid "GL implementation cannot share GL contexts"
msgstr "GL-implementationen kan inte dela GL-kontexter"

#: gdk/win32/gdkglcontext-win32-wgl.c:702
msgid "No available configurations for the given pixel format"
msgstr "Inga tillgängliga inställningar för det givna bildpunktsformatet"

#: gdk/win32/gdkhdataoutputstream-win32.c:63
msgid "writing a closed stream"
msgstr "skriver en stängd ström"

#: gdk/win32/gdkhdataoutputstream-win32.c:85
msgid "g_try_realloc () failed"
msgstr "g_try_realloc () misslyckades"

#: gdk/win32/gdkhdataoutputstream-win32.c:93
#: gdk/win32/gdkhdataoutputstream-win32.c:231
msgid "GlobalReAlloc() failed: "
msgstr "GlobalReAlloc() misslyckades: "

#: gdk/win32/gdkhdataoutputstream-win32.c:105
msgid "Ran out of buffer space (buffer size is fixed)"
msgstr "Fick slut på buffertutrymme (buffertstorlek är fast)"

#: gdk/win32/gdkhdataoutputstream-win32.c:203
msgid "Can’t transmute a single handle"
msgstr "Kan inte omvandla ett ensamt handtag"

#: gdk/win32/gdkhdataoutputstream-win32.c:215
#, c-format
msgid "Failed to transmute %zu bytes of data from %s to %u"
msgstr "Misslyckades med att omvandla %zu byte data från %s till %u"

#: gdk/win32/gdkhdataoutputstream-win32.c:250
msgid "GlobalLock() failed: "
msgstr "GlobalLock() misslyckades: "

#: gdk/win32/gdkhdataoutputstream-win32.c:364
msgid "GlobalAlloc() failed: "
msgstr "GlobalAlloc() misslyckades: "

#: gdk/x11/gdkapplaunchcontext-x11.c:297
#, c-format
msgid "Starting “%s”"
msgstr "Startar ”%s”"

#: gdk/x11/gdkapplaunchcontext-x11.c:310
#, c-format
msgid "Opening “%s”"
msgstr "Öppnar ”%s”"

#: gdk/x11/gdkapplaunchcontext-x11.c:315
#, c-format
msgid "Opening %d Item"
msgid_plural "Opening %d Items"
msgstr[0] "Öppnar %d objekt"
msgstr[1] "Öppnar %d objekt"

<<<<<<< HEAD
#: gdk/x11/gdkclipboard-x11.c:477
msgid "Clipboard manager could not store selection."
msgstr "Urklippshanterare kunde inte lagra markering."

#: gdk/x11/gdkclipboard-x11.c:657
=======
#: gdk/x11/gdkclipboard-x11.c:473
msgid "Clipboard manager could not store selection."
msgstr "Urklippshanterare kunde inte lagra markering."

#: gdk/x11/gdkclipboard-x11.c:649
>>>>>>> 29c29b0e
msgid "Cannot store clipboard. No clipboard manager is active."
msgstr "Kan inte lagra urklipp. Ingen urklippshanterare är aktiv."

#: gdk/x11/gdkglcontext-glx.c:810
msgid "No GLX configurations available"
msgstr "Inga GLX-konfigurationer tillgängliga"

#: gdk/x11/gdkglcontext-glx.c:883
msgid "No GLX configuration with required features found"
msgstr "Ingen GLX-konfiguration med funktionerna som krävdes hittades"

#: gdk/x11/gdkglcontext-glx.c:957
msgid "GLX is not supported"
msgstr "GLX stöds inte"

#: gdk/x11/gdkselectioninputstream-x11.c:465
#, c-format
msgid "Format %s not supported"
msgstr "Formatet %s stöds inte"

#: gdk/x11/gdktextlistconverter-x11.c:65 gdk/x11/gdktextlistconverter-x11.c:105
msgid "Not enough space in destination"
msgstr "För lite utrymme i målet"

#: gdk/x11/gdktextlistconverter-x11.c:91 gdk/x11/gdktextlistconverter-x11.c:195
msgid "Need complete input to do conversion"
msgstr "Behöver fullständig inmatning för att göra konvertering"

#: gdk/x11/gdktextlistconverter-x11.c:216
#: gdk/x11/gdktextlistconverter-x11.c:250
msgid "Invalid byte sequence in conversion input"
msgstr "Ogiltig bytesekvens i inmatning för konvertering"

# https://www.x.org/releases/X11R7.6/doc/xorg-docs/specs/CTEXT/ctext.html
#: gdk/x11/gdktextlistconverter-x11.c:242
msgid "Invalid formats in compound text conversion."
msgstr "Ogiltiga format i konvertering till sammansatt text."

#: gdk/x11/gdktextlistconverter-x11.c:259
#, c-format
msgid "Unsupported encoding “%s”"
msgstr "Kodningen ”%s” stöds inte"

#: gsk/gl/gskglrenderer.c:204
#, c-format
msgid "This GLES %d.%d implementation does not support half-float vertex data"
msgstr ""
"Denna GLES %d.%d-implementation stöder inte flyttal med halv precision för "
"vertexdata"

#: gsk/gpu/gskgldevice.c:246
#, c-format
msgid "OpenGL ES 3.0 is not supported by this renderer."
msgstr "OpenGL ES 3.0 stöds inte av denna renderare."

#: gsk/gpu/gsknglrenderer.c:62
msgid "OpenGL 3.3 required"
msgstr "OpenGL 3.3 krävs"

#: gtk/a11y/gtkatspiaction.c:239
msgctxt "accessibility"
msgid "Click"
msgstr "Klicka"

#: gtk/a11y/gtkatspiaction.c:240
msgctxt "accessibility"
msgid "Clicks the button"
msgstr "Klickar på knappen"

#: gtk/a11y/gtkatspiaction.c:290
msgctxt "accessibility"
msgid "Toggle"
msgstr "Slå på/av"

#: gtk/a11y/gtkatspiaction.c:291
msgctxt "accessibility"
msgid "Toggles the switch"
msgstr "Slår på/av brytaren"

#: gtk/a11y/gtkatspiaction.c:371
msgctxt "accessibility"
msgid "Select"
msgstr "Välj"

#: gtk/a11y/gtkatspiaction.c:372
msgctxt "accessibility"
msgid "Selects the color"
msgstr "Väljer färgen"

#: gtk/a11y/gtkatspiaction.c:379 gtk/a11y/gtkatspiaction.c:439
#: gtk/a11y/gtkatspiaction.c:495 gtk/a11y/gtkatspiaction.c:603
#: gtk/a11y/gtkatspiaction.c:690
msgctxt "accessibility"
msgid "Activate"
msgstr "Aktivera"

#: gtk/a11y/gtkatspiaction.c:380
msgctxt "accessibility"
msgid "Activates the color"
msgstr "Aktiverar färgen"

#: gtk/a11y/gtkatspiaction.c:387
msgctxt "accessibility"
msgid "Customize"
msgstr "Anpassa"

#: gtk/a11y/gtkatspiaction.c:388
msgctxt "accessibility"
msgid "Customizes the color"
msgstr "Anpassar färgen"

#: gtk/a11y/gtkatspiaction.c:440
msgctxt "accessibility"
msgid "Activates the expander"
msgstr "Aktiverar expanderaren"

#: gtk/a11y/gtkatspiaction.c:496 gtk/a11y/gtkatspiaction.c:604
#: gtk/a11y/gtkatspiaction.c:691
msgctxt "accessibility"
msgid "Activates the entry"
msgstr "Aktiverar fältet"

#: gtk/a11y/gtkatspiaction.c:503
msgctxt "accessibility"
msgid "Activate primary icon"
msgstr "Aktivera primär ikon"

#: gtk/a11y/gtkatspiaction.c:504
msgctxt "accessibility"
msgid "Activates the primary icon of the entry"
msgstr "Aktiverar fältets primära ikon"

#: gtk/a11y/gtkatspiaction.c:511
msgctxt "accessibility"
msgid "Activate secondary icon"
msgstr "Aktiverar sekundär ikon"

#: gtk/a11y/gtkatspiaction.c:512
msgctxt "accessibility"
msgid "Activates the secondary icon of the entry"
msgstr "Aktiverar fältets sekundära ikon"

#: gtk/a11y/gtkatspiaction.c:611
msgctxt "accessibility"
msgid "Peek"
msgstr "Titta"

#: gtk/a11y/gtkatspiaction.c:612
msgctxt "accessibility"
msgid "Shows the contents of the password entry"
msgstr "Visar lösenordsfältets innehåll"

#: gtk/a11y/gtkatspiaction.c:698
msgctxt "accessibility"
msgid "Clear"
msgstr "Töm"

#: gtk/a11y/gtkatspiaction.c:699
msgctxt "accessibility"
msgid "Clears the contents of the entry"
msgstr "Töm innehållet i fältet"

#: gtk/a11y/gtkatspiroot.c:256 gtk/gtkaccessible.c:869
msgctxt "accessibility"
msgid "application"
msgstr "program"

#: gtk/css/gtkcssdataurl.c:69
#, c-format
msgid "Not a data: URL"
msgstr "Inte en data:-URL"

#: gtk/css/gtkcssdataurl.c:82
#, c-format
msgid "Malformed data: URL"
msgstr "Felformaterad data:-URL"

#: gtk/css/gtkcssdataurl.c:140
#, c-format
msgid "Could not unescape string"
msgstr "Kunde inte ta bort kontrollsekvens från sträng"

#: gtk/deprecated/gtkappchooserbutton.c:323
msgid "Other app…"
msgstr "Annat program…"

#: gtk/deprecated/gtkappchooserdialog.c:215
#: gtk/deprecated/gtkappchooserdialog.c:266
msgid "Select Application"
msgstr "Välj program"

#. Translators: %s is a filename
#: gtk/deprecated/gtkappchooserdialog.c:222
#, c-format
msgid "Opening “%s”."
msgstr "Öppnar ”%s”."

#: gtk/deprecated/gtkappchooserdialog.c:223
#, c-format
msgid "No applications found for “%s”"
msgstr "Inga program hittades för ”%s”"

#. Translators: %s is a file type description
#: gtk/deprecated/gtkappchooserdialog.c:228
#, c-format
msgid "Opening “%s” files."
msgstr "Öppnar ”%s”-filer."

#: gtk/deprecated/gtkappchooserdialog.c:230
#, c-format
msgid "No applications found for “%s” files"
msgstr "Inga program tillgängliga för ”%s”-filer"

#: gtk/deprecated/gtkappchooserdialog.c:432
msgid "Failed to start GNOME Software"
msgstr "Misslyckades med att starta GNOME-programvara"

#: gtk/deprecated/gtkappchooserwidget.c:525
msgid "Default App"
msgstr "Standardprogram"

#: gtk/deprecated/gtkappchooserwidget.c:575
#, c-format
msgid "No apps found for “%s”."
msgstr "Inga program hittades för ”%s”."

#: gtk/deprecated/gtkappchooserwidget.c:658
msgid "Recommended Apps"
msgstr "Rekommenderade program"

#: gtk/deprecated/gtkappchooserwidget.c:673
msgid "Related Apps"
msgstr "Relaterade program"

#: gtk/deprecated/gtkappchooserwidget.c:687
msgid "Other Apps"
msgstr "Andra program"

#. This label is displayed in a treeview cell displaying
#. * a disabled accelerator key combination.
#.
#: gtk/deprecated/gtkcellrendereraccel.c:294
msgctxt "Accelerator"
msgid "Disabled"
msgstr "Inaktiverad"

#. This label is displayed in a treeview cell displaying
#. * an accelerator key combination that is not valid according
#. * to gtk_accelerator_valid().
#.
#: gtk/deprecated/gtkcellrendereraccel.c:304
msgctxt "Accelerator"
msgid "Invalid"
msgstr "Ogiltig"

#. This label is displayed in a treeview cell displaying an accelerator
#. * when the cell is clicked to change the accelerator.
#.
#: gtk/deprecated/gtkcellrendereraccel.c:436
#: gtk/deprecated/gtkcellrendereraccel.c:729
msgid "New accelerator…"
msgstr "Ny snabbtangent…"

#: gtk/deprecated/gtkcellrendererprogress.c:132
#: gtk/deprecated/gtkcellrendererprogress.c:322
#: gtk/deprecated/gtkcellrendererprogress.c:352
#, c-format
msgctxt "progress bar label"
msgid "%d %%"
msgstr "%d %%"

#: gtk/deprecated/gtkcolorbutton.c:183 gtk/deprecated/gtkcolorbutton.c:314
#: gtk/gtkcolordialog.c:411
msgid "Pick a Color"
msgstr "Välj en färg"

#: gtk/deprecated/gtkcolorbutton.c:505 gtk/gtkcolorchooserwidget.c:313
#: gtk/gtkcolordialogbutton.c:335
#, c-format
msgid "Red %d%%, Green %d%%, Blue %d%%, Alpha %d%%"
msgstr "Röd %d%%, Grön %d%%, Blå %d%%, Alfa %d%%"

#: gtk/deprecated/gtkcolorbutton.c:511 gtk/gtkcolorchooserwidget.c:319
#: gtk/gtkcolordialogbutton.c:341
#, c-format
msgid "Red %d%%, Green %d%%, Blue %d%%"
msgstr "Röd %d%%, Grön %d%%, Blå %d%%"

#: gtk/deprecated/gtkfontbutton.c:396
msgid "Sans 12"
msgstr "Sans 12"

#: gtk/deprecated/gtkfontbutton.c:507 gtk/deprecated/gtkfontbutton.c:624
#: gtk/gtkfontdialog.c:596
msgid "Pick a Font"
msgstr "Välj ett typsnitt"

<<<<<<< HEAD
#: gtk/deprecated/gtkfontbutton.c:600 gtk/gtkfilechooserwidget.c:3871
=======
#: gtk/deprecated/gtkfontbutton.c:600 gtk/gtkfilechooserwidget.c:3815
>>>>>>> 29c29b0e
#: gtk/gtkfontdialogbutton.c:126 gtk/inspector/visual.ui:169
msgid "Font"
msgstr "Typsnitt"

#: gtk/deprecated/gtkfontbutton.c:1155 gtk/gtkfontdialogbutton.c:652
msgctxt "font"
msgid "None"
msgstr "Inget"

#: gtk/deprecated/gtklockbutton.c:294 gtk/ui/gtklockbutton.ui:20
msgid "Lock"
msgstr "Lås"

#: gtk/deprecated/gtklockbutton.c:308 gtk/ui/gtklockbutton.ui:26
msgid "Unlock"
msgstr "Lås upp"

#: gtk/deprecated/gtklockbutton.c:322
msgid ""
"Dialog is unlocked.\n"
"Click to prevent further changes"
msgstr ""
"Dialogrutan är upplåst.\n"
"Klicka för att förhindra ändringar"

#: gtk/deprecated/gtklockbutton.c:336
msgid ""
"Dialog is locked.\n"
"Click to make changes"
msgstr ""
"Dialogrutan är låst.\n"
"Klicka för att göra ändringar"

#: gtk/deprecated/gtklockbutton.c:350
msgid ""
"System policy prevents changes.\n"
"Contact your system administrator"
msgstr ""
"Systemets policy förhindrar ändringar.\n"
"Kontakta din systemadministratör"

#: gtk/deprecated/gtkshow.c:183
msgid "Could not show link"
msgstr "Kunde inte visa länken"

#: gtk/deprecated/gtkvolumebutton.c:236
msgid "Muted"
msgstr "Tystad"

#: gtk/deprecated/gtkvolumebutton.c:240
msgid "Full Volume"
msgstr "Full volym"

#. Translators: this is the percentage of the current volume,
#. * as used in the tooltip, eg. "49 %".
#. * Translate the "%d" to "%Id" if you want to use localised digits,
#. * or otherwise translate the "%d" to "%d".
#.
#: gtk/deprecated/gtkvolumebutton.c:253
#, c-format
msgctxt "volume percentage"
msgid "%d %%"
msgstr "%d %%"

#: gtk/gtkaboutdialog.c:119 gtk/ui/gtkaboutdialog.ui:173
msgid "License"
msgstr "Licens"

#: gtk/gtkaboutdialog.c:120
msgid "Custom License"
msgstr "Anpassad licens"

#: gtk/gtkaboutdialog.c:121
msgid "GNU General Public License, version 2 or later"
msgstr "GNU General Public License, version 2 eller senare"

#: gtk/gtkaboutdialog.c:122
msgid "GNU General Public License, version 3 or later"
msgstr "GNU General Public License, version 3 eller senare"

#: gtk/gtkaboutdialog.c:123
msgid "GNU Lesser General Public License, version 2.1 or later"
msgstr "GNU Lesser General Public License, version 2.1 eller senare"

#: gtk/gtkaboutdialog.c:124
msgid "GNU Lesser General Public License, version 3 or later"
msgstr "GNU Lesser General Public License, version 3 eller senare"

#: gtk/gtkaboutdialog.c:125
msgid "BSD 2-Clause License"
msgstr "BSD 2-Clause License"

#: gtk/gtkaboutdialog.c:126
msgid "The MIT License (MIT)"
msgstr "The MIT License (MIT)"

#: gtk/gtkaboutdialog.c:127
msgid "Artistic License 2.0"
msgstr "Artistic License 2.0"

#: gtk/gtkaboutdialog.c:128
msgid "GNU General Public License, version 2 only"
msgstr "GNU General Public License, endast version 2"

#: gtk/gtkaboutdialog.c:129
msgid "GNU General Public License, version 3 only"
msgstr "GNU General Public License, endast version 3"

#: gtk/gtkaboutdialog.c:130
msgid "GNU Lesser General Public License, version 2.1 only"
msgstr "GNU Lesser General Public License, endast version 2.1"

#: gtk/gtkaboutdialog.c:131
msgid "GNU Lesser General Public License, version 3 only"
msgstr "GNU Lesser General Public License, endast version 3"

#: gtk/gtkaboutdialog.c:132
msgid "GNU Affero General Public License, version 3 or later"
msgstr "GNU Affero General Public License, version 3 eller senare"

#: gtk/gtkaboutdialog.c:133
msgid "GNU Affero General Public License, version 3 only"
msgstr "GNU Affero General Public License, endast version 3"

#: gtk/gtkaboutdialog.c:134
msgid "BSD 3-Clause License"
msgstr "BSD 3-Clause License"

#: gtk/gtkaboutdialog.c:135
msgid "Apache License, Version 2.0"
msgstr "Apache License, Version 2.0"

#: gtk/gtkaboutdialog.c:136
msgid "Mozilla Public License 2.0"
msgstr "Mozilla Public License 2.0"

#: gtk/gtkaboutdialog.c:137
msgid "BSD Zero-Clause License"
msgstr "BSD Zero-Clause License"

#: gtk/gtkaboutdialog.c:964
msgid "Website"
msgstr "Webbplats"

#: gtk/gtkaboutdialog.c:1000 gtk/ui/gtkapplication-quartz.ui:6
#, c-format
msgid "About %s"
msgstr "Om %s"

#: gtk/gtkaboutdialog.c:2090
msgid "Created by"
msgstr "Skapad av"

#: gtk/gtkaboutdialog.c:2093
msgid "Documented by"
msgstr "Dokumenterat av"

#: gtk/gtkaboutdialog.c:2103
msgid "Translated by"
msgstr "Översatt av"

#: gtk/gtkaboutdialog.c:2108
msgid "Design by"
msgstr "Design av"

#. Translators: this is the license preamble; the string at the end
#. * contains the name of the license as link text.
#.
#: gtk/gtkaboutdialog.c:2273
#, c-format
msgid ""
"This program comes with absolutely no warranty.\n"
"See the <a href=\"%s\">%s</a> for details."
msgstr ""
"Detta program levereras utan någon form av garanti.\n"
"Besök <a href=\"%s\">%s</a> för detaljer."

#. This is the text that should appear next to menu accelerators
#. * that use the shift key. If the text on this key isn't typically
#. * translated on keyboards used for your language, don't translate
#. * this.
#.
#: gtk/gtkaccelgroup.c:837 gtk/gtkshortcutlabel.c:101
#: gtk/gtkshortcutlabel.c:137
msgctxt "keyboard label"
msgid "Shift"
msgstr "Skift"

#. This is the text that should appear next to menu accelerators
#. * that use the control key. If the text on this key isn't typically
#. * translated on keyboards used for your language, don't translate
#. * this.
#.
#: gtk/gtkaccelgroup.c:856 gtk/gtkshortcutlabel.c:104
#: gtk/gtkshortcutlabel.c:139
msgctxt "keyboard label"
msgid "Ctrl"
msgstr "Ctrl"

#. This is the text that should appear next to menu accelerators
#. * that use the alt key. If the text on this key isn't typically
#. * translated on keyboards used for your language, don't translate
#. * this.
#.
#: gtk/gtkaccelgroup.c:875 gtk/gtkshortcutlabel.c:107
#: gtk/gtkshortcutlabel.c:141
msgctxt "keyboard label"
msgid "Alt"
msgstr "Alt"

#. This is the text that should appear next to menu accelerators
#. * that use the super key. If the text on this key isn't typically
#. * translated on keyboards used for your language, don't translate
#. * this.
#.
#: gtk/gtkaccelgroup.c:893 gtk/gtkshortcutlabel.c:113
#: gtk/gtkshortcutlabel.c:143
msgctxt "keyboard label"
msgid "Super"
msgstr "Super"

#. This is the text that should appear next to menu accelerators
#. * that use the hyper key. If the text on this key isn't typically
#. * translated on keyboards used for your language, don't translate
#. * this.
#.
#: gtk/gtkaccelgroup.c:907 gtk/gtkshortcutlabel.c:116
#: gtk/gtkshortcutlabel.c:145
msgctxt "keyboard label"
msgid "Hyper"
msgstr "Hyper"

#. This is the text that should appear next to menu accelerators
#. * that use the meta key. If the text on this key isn't typically
#. * translated on keyboards used for your language, don't translate
#. * this.
#.
#: gtk/gtkaccelgroup.c:922 gtk/gtkshortcutlabel.c:110
#: gtk/gtkshortcutlabel.c:148
msgctxt "keyboard label"
msgid "Meta"
msgstr "Meta"

#. Translators: "KP" means "numeric key pad". This string will
#. * be used in accelerators such as "Ctrl+Shift+KP 1" in menus,
#. * and therefore the translation needs to be very short.
#.
#: gtk/gtkaccelgroup.c:942
msgctxt "keyboard label"
msgid "KP"
msgstr "NUM"

#: gtk/gtkaccelgroup.c:949
msgctxt "keyboard label"
msgid "Space"
msgstr "Blanksteg"

#: gtk/gtkaccelgroup.c:952 gtk/gtkshortcutlabel.c:176
msgctxt "keyboard label"
msgid "Backslash"
msgstr "Omvänt snedstreck"

#: gtk/gtkaccessible.c:790
msgctxt "accessibility"
msgid "alert"
msgstr "varning"

#: gtk/gtkaccessible.c:791
msgctxt "accessibility"
msgid "alert dialog"
msgstr "varningsdialog"

#: gtk/gtkaccessible.c:792
msgctxt "accessibility"
msgid "banner"
msgstr "banner"

#: gtk/gtkaccessible.c:793
msgctxt "accessibility"
msgid "button"
msgstr "knapp"

#: gtk/gtkaccessible.c:794
msgctxt "accessibility"
msgid "caption"
msgstr "text"

#: gtk/gtkaccessible.c:795
msgctxt "accessibility"
msgid "cell"
msgstr "cell"

#: gtk/gtkaccessible.c:796
msgctxt "accessibility"
msgid "checkbox"
msgstr "kryssruta"

#: gtk/gtkaccessible.c:797
msgctxt "accessibility"
msgid "column header"
msgstr "kolumnhuvud"

#: gtk/gtkaccessible.c:798
msgctxt "accessibility"
msgid "combo box"
msgstr "kombinationsruta"

#: gtk/gtkaccessible.c:799
msgctxt "accessibility"
msgid "command"
msgstr "kommando"

#: gtk/gtkaccessible.c:800
msgctxt "accessibility"
msgid "composite"
msgstr "sammansatt"

#: gtk/gtkaccessible.c:801
msgctxt "accessibility"
msgid "dialog"
msgstr "dialogruta"

#: gtk/gtkaccessible.c:802
msgctxt "accessibility"
msgid "document"
msgstr "dokument"

#: gtk/gtkaccessible.c:803
msgctxt "accessibility"
msgid "feed"
msgstr "flöde"

#: gtk/gtkaccessible.c:804
msgctxt "accessibility"
msgid "form"
msgstr "formulär"

#: gtk/gtkaccessible.c:805
msgctxt "accessibility"
msgid "generic"
msgstr "allmän"

#: gtk/gtkaccessible.c:806
msgctxt "accessibility"
msgid "grid"
msgstr "rutnät"

#: gtk/gtkaccessible.c:807
msgctxt "accessibility"
msgid "grid cell"
msgstr "rutnätscell"

#: gtk/gtkaccessible.c:808
msgctxt "accessibility"
msgid "group"
msgstr "grupp"

#: gtk/gtkaccessible.c:809
msgctxt "accessibility"
msgid "heading"
msgstr "rubrik"

#: gtk/gtkaccessible.c:810
msgctxt "accessibility"
msgid "image"
msgstr "bild"

#: gtk/gtkaccessible.c:811
msgctxt "accessibility"
msgid "input"
msgstr "inmatning"

#: gtk/gtkaccessible.c:812
msgctxt "accessibility"
msgid "label"
msgstr "etikett"

#: gtk/gtkaccessible.c:813
msgctxt "accessibility"
msgid "landmark"
msgstr "landmärke"

#: gtk/gtkaccessible.c:814
msgctxt "accessibility"
msgid "legend"
msgstr "förklaring"

#: gtk/gtkaccessible.c:815
msgctxt "accessibility"
msgid "link"
msgstr "länk"

#: gtk/gtkaccessible.c:816
msgctxt "accessibility"
msgid "list"
msgstr "lista"

#: gtk/gtkaccessible.c:817
msgctxt "accessibility"
msgid "list box"
msgstr "listruta"

#: gtk/gtkaccessible.c:818
msgctxt "accessibility"
msgid "list item"
msgstr "listobjekt"

#: gtk/gtkaccessible.c:819
msgctxt "accessibility"
msgid "log"
msgstr "logg"

#: gtk/gtkaccessible.c:820
msgctxt "accessibility"
msgid "main"
msgstr "huvuddel"

#: gtk/gtkaccessible.c:821
msgctxt "accessibility"
msgid "marquee"
msgstr "banderoll"

#: gtk/gtkaccessible.c:822
msgctxt "accessibility"
msgid "math"
msgstr "matematik"

#: gtk/gtkaccessible.c:823
msgctxt "accessibility"
msgid "meter"
msgstr "mätare"

#: gtk/gtkaccessible.c:824
msgctxt "accessibility"
msgid "menu"
msgstr "meny"

#: gtk/gtkaccessible.c:825
msgctxt "accessibility"
msgid "menu bar"
msgstr "menyrad"

#: gtk/gtkaccessible.c:826
msgctxt "accessibility"
msgid "menu item"
msgstr "menyobjekt"

#: gtk/gtkaccessible.c:827
msgctxt "accessibility"
msgid "menu item checkbox"
msgstr "kryssruta i meny"

#: gtk/gtkaccessible.c:828
msgctxt "accessibility"
msgid "menu item radio"
msgstr "radioinmatning i meny"

#: gtk/gtkaccessible.c:829
msgctxt "accessibility"
msgid "navigation"
msgstr "navigering"

#: gtk/gtkaccessible.c:830
msgctxt "accessibility"
msgid "none"
msgstr "ingen"

#: gtk/gtkaccessible.c:831
msgctxt "accessibility"
msgid "note"
msgstr "anteckning"

#: gtk/gtkaccessible.c:832
msgctxt "accessibility"
msgid "option"
msgstr "alternativ"

#: gtk/gtkaccessible.c:833
msgctxt "accessibility"
msgid "presentation"
msgstr "presentation"

#: gtk/gtkaccessible.c:834
msgctxt "accessibility"
msgid "progress bar"
msgstr "förloppsindikator"

#: gtk/gtkaccessible.c:835
msgctxt "accessibility"
msgid "radio"
msgstr "radioinmatning"

#: gtk/gtkaccessible.c:836
msgctxt "accessibility"
msgid "radio group"
msgstr "radioinmatningsgrupp"

#: gtk/gtkaccessible.c:837
msgctxt "accessibility"
msgid "range"
msgstr "intervall"

#: gtk/gtkaccessible.c:838
msgctxt "accessibility"
msgid "region"
msgstr "region"

#: gtk/gtkaccessible.c:839
msgctxt "accessibility"
msgid "row"
msgstr "rad"

#: gtk/gtkaccessible.c:840
msgctxt "accessibility"
msgid "row group"
msgstr "radgrupp"

#: gtk/gtkaccessible.c:841
msgctxt "accessibility"
msgid "row header"
msgstr "radhuvud"

#: gtk/gtkaccessible.c:842
msgctxt "accessibility"
msgid "scroll bar"
msgstr "rullningslist"

#: gtk/gtkaccessible.c:843
msgctxt "accessibility"
msgid "search"
msgstr "sök"

#: gtk/gtkaccessible.c:844
msgctxt "accessibility"
msgid "search box"
msgstr "sökruta"

#: gtk/gtkaccessible.c:845
msgctxt "accessibility"
msgid "section"
msgstr "sektion"

#: gtk/gtkaccessible.c:846
msgctxt "accessibility"
msgid "section head"
msgstr "sektionshuvud"

#: gtk/gtkaccessible.c:847
msgctxt "accessibility"
msgid "select"
msgstr "välj"

#: gtk/gtkaccessible.c:848
msgctxt "accessibility"
msgid "separator"
msgstr "avskiljare"

#: gtk/gtkaccessible.c:849
msgctxt "accessibility"
msgid "slider"
msgstr "skjutreglage"

#: gtk/gtkaccessible.c:850
msgctxt "accessibility"
msgid "spin button"
msgstr "stegningsruta"

#: gtk/gtkaccessible.c:851
msgctxt "accessibility"
msgid "status"
msgstr "status"

#: gtk/gtkaccessible.c:852
msgctxt "accessibility"
msgid "structure"
msgstr "struktur"

#: gtk/gtkaccessible.c:853
msgctxt "accessibility"
msgid "switch"
msgstr "brytare"

#: gtk/gtkaccessible.c:854
msgctxt "accessibility"
msgid "tab"
msgstr "flik"

#: gtk/gtkaccessible.c:855
msgctxt "accessibility"
msgid "table"
msgstr "tabell"

#: gtk/gtkaccessible.c:856
msgctxt "accessibility"
msgid "tab list"
msgstr "fliklista"

#: gtk/gtkaccessible.c:857
msgctxt "accessibility"
msgid "tab panel"
msgstr "flikpanel"

#: gtk/gtkaccessible.c:858
msgctxt "accessibility"
msgid "text box"
msgstr "textruta"

#: gtk/gtkaccessible.c:859
msgctxt "accessibility"
msgid "time"
msgstr "tid"

#: gtk/gtkaccessible.c:860
msgctxt "accessibility"
msgid "timer"
msgstr "timer"

#: gtk/gtkaccessible.c:861
msgctxt "accessibility"
msgid "tool bar"
msgstr "verktygsfält"

#: gtk/gtkaccessible.c:862
msgctxt "accessibility"
msgid "tool tip"
msgstr "inforuta"

#: gtk/gtkaccessible.c:863
msgctxt "accessibility"
msgid "tree"
msgstr "träd"

#: gtk/gtkaccessible.c:864
msgctxt "accessibility"
msgid "tree grid"
msgstr "trädrutnät"

#: gtk/gtkaccessible.c:865
msgctxt "accessibility"
msgid "tree item"
msgstr "trädobjekt"

#: gtk/gtkaccessible.c:866
msgctxt "accessibility"
msgid "widget"
msgstr "gränssnittskomponent"

#: gtk/gtkaccessible.c:867
msgctxt "accessibility"
msgid "window"
msgstr "fönster"

#: gtk/gtkaccessible.c:868
msgctxt "accessibility"
msgid "toggle button"
msgstr "växlingsknapp"

#: gtk/gtkaccessible.c:870
msgctxt "accessibility"
msgid "paragraph"
msgstr "stycke"

#: gtk/gtkaccessible.c:871
msgctxt "accessibility"
msgid "block quote"
msgstr "blockcitat"

#: gtk/gtkaccessible.c:872
msgctxt "accessibility"
msgid "article"
msgstr "artikel"

#: gtk/gtkaccessible.c:873
msgctxt "accessibility"
msgid "comment"
msgstr "kommentar"

#: gtk/gtkaccessible.c:874
msgctxt "accessibility"
msgid "terminal"
msgstr "terminal"

#: gtk/gtkalertdialog.c:668 gtk/print/gtkcustompaperunixdialog.c:322
#: gtk/gtkmessagedialog.c:166 gtk/ui/gtkassistant.ui:40
msgid "_Close"
msgstr "S_täng"

#. Translators: This is the 'reason' given when inhibiting
#. * suspend or screen locking, and the caller hasn't specified
#. * a reason.
#.
#: gtk/gtkapplication-dbus.c:721 gtk/gtkapplication-dbus.c:763
msgid "Reason not specified"
msgstr "Ingen anledning angavs"

#: gtk/gtkbookmarksmanager.c:53
#, c-format
msgid "%s does not exist in the bookmarks list"
msgstr "”%s” finns inte i bokmärkeslistan"

#: gtk/gtkbookmarksmanager.c:414
#, c-format
msgid "%s already exists in the bookmarks list"
msgstr "”%s” finns redan i bokmärkeslistan"

#: gtk/gtkbuilder-menus.c:224
#, c-format
msgid "Element <%s> not allowed inside <%s>"
msgstr "Elementet <%s> är inte tillåtet inuti <%s>"

#: gtk/gtkbuilder-menus.c:230
#, c-format
msgid "Element <%s> not allowed at toplevel"
msgstr "Elementet <%s> är inte tillåtet i toppnivå"

#: gtk/gtkbuilder-menus.c:319
#, c-format
msgid "Text may not appear inside <%s>"
msgstr "Text får inte finnas inuti <%s>"

# I Sverige börjar veckan på måndag
#
#. Translate to calendar:week_start:0 if you want Sunday to be the
#. * first day of the week to calendar:week_start:1 if you want Monday
#. * to be the first day of the week, and so on.
#.
#: gtk/gtkcalendar.c:659
msgid "calendar:week_start:0"
msgstr "calendar:week_start:1"

#. Translate to calendar:YM if you want years to be displayed
#. * before months; otherwise translate to calendar:MY.
#. * Do *not* translate it to anything else, if it
#. * it isn't calendar:YM or calendar:MY it will not work.
#. *
#. * Note that the ordering described here is logical order, which is
#. * further influenced by BIDI ordering. Thus, if you have a default
#. * text direction of RTL and specify "calendar:YM", then the year
#. * will appear to the right of the month.
#.
#: gtk/gtkcalendar.c:810
msgid "calendar:MY"
msgstr "calendar:MY"

#. Translators: This dictates how the year is displayed in
#. * gtkcalendar widget.  See strftime() manual for the format.
#. * Use only ASCII in the translation.
#. *
#. * "%Y" is appropriate for most locales.
#.
#: gtk/gtkcalendar.c:995
msgctxt "calendar year format"
msgid "%Y"
msgstr "%Y"

#. Translators: this defines whether the day numbers should use
#. * localized digits or the ones used in English (0123...).
#. *
#. * Translate to "%Id" if you want to use localized digits, or
#. * translate to "%d" otherwise.
#. *
#. * Note that translating this doesn't guarantee that you get localized
#. * digits. That needs support from your system and locale definition
#. * too.
#.
#: gtk/gtkcalendar.c:1032
#, c-format
msgctxt "calendar:day:digits"
msgid "%d"
msgstr "%d"

#. Translators: this defines whether the week numbers should use
#. * localized digits or the ones used in English (0123...).
#. *
#. * Translate to "%Id" if you want to use localized digits, or
#. * translate to "%d" otherwise.
#. * Note that translating this doesn't guarantee that you get localized
#. * digits. That needs support from your system and locale definition
#. * too.
#: gtk/gtkcalendar.c:1097
#, c-format
msgctxt "calendar:week:digits"
msgid "%d"
msgstr "%d"

#: gtk/gtkcolorchooserwidget.c:376 gtk/gtkcoloreditor.c:171
#, c-format
msgid "Color: %s"
msgstr "Färg: %s"

#: gtk/gtkcolorchooserwidget.c:441
msgctxt "Color name"
msgid "Very Light Blue"
msgstr "Mycket ljusblå"

#: gtk/gtkcolorchooserwidget.c:442
msgctxt "Color name"
msgid "Light Blue"
msgstr "Ljusblå"

#: gtk/gtkcolorchooserwidget.c:443
msgctxt "Color name"
msgid "Blue"
msgstr "Blå"

#: gtk/gtkcolorchooserwidget.c:444
msgctxt "Color name"
msgid "Dark Blue"
msgstr "Mörkblå"

#: gtk/gtkcolorchooserwidget.c:445
msgctxt "Color name"
msgid "Very Dark Blue"
msgstr "Mycket mörkblå"

#: gtk/gtkcolorchooserwidget.c:446
msgctxt "Color name"
msgid "Very Light Green"
msgstr "Mycket ljusgrön"

#: gtk/gtkcolorchooserwidget.c:447
msgctxt "Color name"
msgid "Light Green"
msgstr "Ljusgrön"

#: gtk/gtkcolorchooserwidget.c:448
msgctxt "Color name"
msgid "Green"
msgstr "Grön"

#: gtk/gtkcolorchooserwidget.c:449
msgctxt "Color name"
msgid "Dark Green"
msgstr "Mörkgrön"

#: gtk/gtkcolorchooserwidget.c:450
msgctxt "Color name"
msgid "Very Dark Green"
msgstr "Mycket mörkgrön"

#: gtk/gtkcolorchooserwidget.c:451
msgctxt "Color name"
msgid "Very Light Yellow"
msgstr "Mycket ljusgul"

#: gtk/gtkcolorchooserwidget.c:452
msgctxt "Color name"
msgid "Light Yellow"
msgstr "Ljusgul"

#: gtk/gtkcolorchooserwidget.c:453
msgctxt "Color name"
msgid "Yellow"
msgstr "Gul"

#: gtk/gtkcolorchooserwidget.c:454
msgctxt "Color name"
msgid "Dark Yellow"
msgstr "Mörkgul"

#: gtk/gtkcolorchooserwidget.c:455
msgctxt "Color name"
msgid "Very Dark Yellow"
msgstr "Mycket mörkgul"

#: gtk/gtkcolorchooserwidget.c:456
msgctxt "Color name"
msgid "Very Light Orange"
msgstr "Mycket ljusorange"

#: gtk/gtkcolorchooserwidget.c:457
msgctxt "Color name"
msgid "Light Orange"
msgstr "Ljusorange"

#: gtk/gtkcolorchooserwidget.c:458
msgctxt "Color name"
msgid "Orange"
msgstr "Orange"

#: gtk/gtkcolorchooserwidget.c:459
msgctxt "Color name"
msgid "Dark Orange"
msgstr "Mörkorange"

#: gtk/gtkcolorchooserwidget.c:460
msgctxt "Color name"
msgid "Very Dark Orange"
msgstr "Mycket mörkorange"

#: gtk/gtkcolorchooserwidget.c:461
msgctxt "Color name"
msgid "Very Light Red"
msgstr "Mycket ljusröd"

#: gtk/gtkcolorchooserwidget.c:462
msgctxt "Color name"
msgid "Light Red"
msgstr "Ljusröd"

#: gtk/gtkcolorchooserwidget.c:463
msgctxt "Color name"
msgid "Red"
msgstr "Röd"

#: gtk/gtkcolorchooserwidget.c:464
msgctxt "Color name"
msgid "Dark Red"
msgstr "Mörkröd"

#: gtk/gtkcolorchooserwidget.c:465
msgctxt "Color name"
msgid "Very Dark Red"
msgstr "Mycket mörkröd"

#: gtk/gtkcolorchooserwidget.c:466
msgctxt "Color name"
msgid "Very Light Purple"
msgstr "Mycket ljuslila"

#: gtk/gtkcolorchooserwidget.c:467
msgctxt "Color name"
msgid "Light Purple"
msgstr "Ljuslila"

#: gtk/gtkcolorchooserwidget.c:468
msgctxt "Color name"
msgid "Purple"
msgstr "Lila"

#: gtk/gtkcolorchooserwidget.c:469
msgctxt "Color name"
msgid "Dark Purple"
msgstr "Mörklila"

#: gtk/gtkcolorchooserwidget.c:470
msgctxt "Color name"
msgid "Very Dark Purple"
msgstr "Mycket mörklila"

#: gtk/gtkcolorchooserwidget.c:471
msgctxt "Color name"
msgid "Very Light Brown"
msgstr "Mycket ljusbrun"

#: gtk/gtkcolorchooserwidget.c:472
msgctxt "Color name"
msgid "Light Brown"
msgstr "Ljusbrun"

#: gtk/gtkcolorchooserwidget.c:473
msgctxt "Color name"
msgid "Brown"
msgstr "Brun"

#: gtk/gtkcolorchooserwidget.c:474
msgctxt "Color name"
msgid "Dark Brown"
msgstr "Mörkbrun"

#: gtk/gtkcolorchooserwidget.c:475
msgctxt "Color name"
msgid "Very Dark Brown"
msgstr "Mycket mörkbrun"

#: gtk/gtkcolorchooserwidget.c:476
msgctxt "Color name"
msgid "White"
msgstr "Vit"

#: gtk/gtkcolorchooserwidget.c:477
msgctxt "Color name"
msgid "Light Gray 1"
msgstr "Ljusgrå 1"

#: gtk/gtkcolorchooserwidget.c:478
msgctxt "Color name"
msgid "Light Gray 2"
msgstr "Ljusgrå 2"

#: gtk/gtkcolorchooserwidget.c:479
msgctxt "Color name"
msgid "Light Gray 3"
msgstr "Ljusgrå 3"

#: gtk/gtkcolorchooserwidget.c:480
msgctxt "Color name"
msgid "Light Gray 4"
msgstr "Ljusgrå 4"

#: gtk/gtkcolorchooserwidget.c:481
msgctxt "Color name"
msgid "Dark Gray 1"
msgstr "Mörkgrå 1"

#: gtk/gtkcolorchooserwidget.c:482
msgctxt "Color name"
msgid "Dark Gray 2"
msgstr "Mörkgrå 2"

#: gtk/gtkcolorchooserwidget.c:483
msgctxt "Color name"
msgid "Dark Gray 3"
msgstr "Mörkgrå 3"

#: gtk/gtkcolorchooserwidget.c:484
msgctxt "Color name"
msgid "Dark Gray 4"
msgstr "Mörkgrå 4"

#: gtk/gtkcolorchooserwidget.c:485
msgctxt "Color name"
msgid "Black"
msgstr "Svart"

#. translators: label for the custom section in the color chooser
#: gtk/gtkcolorchooserwidget.c:557
msgid "Custom"
msgstr "Anpassad"

#: gtk/gtkcolorchooserwidget.c:571
msgid "Add Color"
msgstr "Lägg till färg"

#: gtk/gtkcolorchooserwidget.c:593
#, c-format
msgid "Custom color %d: %s"
msgstr "Anpassad färg %d: %s"

#: gtk/gtkcolorswatch.c:230
msgid "Customize"
msgstr "Anpassa"

#. Translate to the default units to use for presenting
#. * lengths to the user. Translate to default:inch if you
#. * want inches, otherwise translate to default:mm.
#. * Do *not* translate it to "predefinito:mm", if it
#. * it isn't default:mm or default:inch it will not work
#.
#: gtk/print/gtkcustompaperunixdialog.c:106
msgid "default:mm"
msgstr "default:mm"

#: gtk/print/gtkcustompaperunixdialog.c:291
msgid "Margins from Printer…"
msgstr "Marginaler från skrivare…"

#. And show the custom paper dialog
#: gtk/print/gtkcustompaperunixdialog.c:377 gtk/print/gtkprintunixdialog.c:2968
msgid "Manage Custom Sizes"
msgstr "Hantera anpassade storlekar"

#: gtk/print/gtkcustompaperunixdialog.c:440
#: gtk/print/gtkpagesetupunixdialog.c:720
msgid "inch"
msgstr "tum"

#: gtk/print/gtkcustompaperunixdialog.c:442
#: gtk/print/gtkpagesetupunixdialog.c:718
msgid "mm"
msgstr "mm"

#: gtk/print/gtkcustompaperunixdialog.c:598
#, c-format
msgid "Custom Size %d"
msgstr "Anpassad storlek %d"

#: gtk/print/gtkcustompaperunixdialog.c:908
msgid "_Width:"
msgstr "_Bredd:"

#: gtk/print/gtkcustompaperunixdialog.c:917
msgid "_Height:"
msgstr "_Höjd:"

#: gtk/print/gtkcustompaperunixdialog.c:926
msgid "Paper Size"
msgstr "Pappersstorlek"

#: gtk/print/gtkcustompaperunixdialog.c:933
msgid "_Top:"
msgstr "_Överst:"

#: gtk/print/gtkcustompaperunixdialog.c:942
msgid "_Bottom:"
msgstr "_Nederst:"

#: gtk/print/gtkcustompaperunixdialog.c:951
msgid "_Left:"
msgstr "_Vänster:"

#: gtk/print/gtkcustompaperunixdialog.c:960
msgid "_Right:"
msgstr "_Höger:"

#: gtk/print/gtkcustompaperunixdialog.c:993
msgid "Paper Margins"
msgstr "Pappersmarginaler"

#: gtk/gtkentry.c:3685
msgid "Insert Emoji"
msgstr "Infoga emoji"

#: gtk/gtkfilechooserdialog.c:557
msgid "_Name"
msgstr "_Namn"

#: gtk/gtkfilechoosererrorstack.c:65
msgid "A folder cannot be called “.”"
msgstr "En mapp kan inte kallas ”.”"

#: gtk/gtkfilechoosererrorstack.c:69
msgid "A file cannot be called “.”"
msgstr "En fil kan inte kallas ”.”"

#: gtk/gtkfilechoosererrorstack.c:73
msgid "A folder cannot be called “..”"
msgstr "En mapp kan inte kallas ”..”"

#: gtk/gtkfilechoosererrorstack.c:77
msgid "A file cannot be called “..”"
msgstr "En fil kan inte kallas ”..”"

#: gtk/gtkfilechoosererrorstack.c:81
msgid "Folder names cannot contain “/”"
msgstr "Mappnamn kan inte innehålla ”/”"

#: gtk/gtkfilechoosererrorstack.c:85
msgid "File names cannot contain “/”"
msgstr "Filnamn kan inte innehålla ”/”"

#: gtk/gtkfilechoosererrorstack.c:89
msgid "Folder names should not begin with a space"
msgstr "Mappnamn bör inte börja med ett mellanslag"

#: gtk/gtkfilechoosererrorstack.c:93
msgid "File names should not begin with a space"
msgstr "Filnamn bör inte börja med ett mellanslag"

#: gtk/gtkfilechoosererrorstack.c:97
msgid "Folder names should not end with a space"
msgstr "Mappnamn bör inte avslutas med ett mellanslag"

#: gtk/gtkfilechoosererrorstack.c:101
msgid "File names should not end with a space"
msgstr "Filnamn bör inte avslutas med ett mellanslag"

#: gtk/gtkfilechoosererrorstack.c:105
msgid "Folder names starting with a “.” are hidden"
msgstr "Mappnamn som börjar med ”.” är dolda"

#: gtk/gtkfilechoosererrorstack.c:109
msgid "File names starting with a “.” are hidden"
msgstr "Filnamn som börjar med ”.” är dolda"

#: gtk/gtkfilechoosererrorstack.c:113
msgid "A folder with that name already exists"
msgstr "Det finns redan en mapp med det namnet"

#: gtk/gtkfilechoosererrorstack.c:117
msgid "A file with that name already exists"
msgstr "Det finns redan en fil med det namnet"

#: gtk/gtkfilechoosernative.c:520 gtk/gtkfilechoosernative.c:600
#: gtk/gtkfilechooserwidget.c:1188 gtk/gtkfilechooserwidget.c:4973
#: gtk/gtkfiledialog.c:843 gtk/gtkmessagedialog.c:170
#: gtk/gtkmessagedialog.c:179 gtk/gtkmountoperation.c:608
#: gtk/print/gtkpagesetupunixdialog.c:282 gtk/print/gtkprintbackend.c:638
#: gtk/print/gtkprintunixdialog.c:682 gtk/print/gtkprintunixdialog.c:839
<<<<<<< HEAD
#: gtk/gtkwindow.c:6233 gtk/ui/gtkappchooserdialog.ui:48
=======
#: gtk/gtkwindow.c:6256 gtk/ui/gtkappchooserdialog.ui:48
>>>>>>> 29c29b0e
#: gtk/ui/gtkassistant.ui:52 gtk/ui/gtkcolorchooserdialog.ui:36
#: gtk/ui/gtkfontchooserdialog.ui:27
msgid "_Cancel"
msgstr "_Avbryt"

#: gtk/gtkfilechoosernative.c:521 gtk/gtkfilechoosernative.c:594
#: gtk/gtkfiledialog.c:815 gtk/gtkplacessidebar.c:3149
#: gtk/gtkplacessidebar.c:3234 gtk/gtkplacesview.c:1645
msgid "_Open"
msgstr "_Öppna"

#: gtk/gtkfilechoosernative.c:594 gtk/gtkfiledialog.c:820
msgid "_Save"
msgstr "_Spara"

#: gtk/gtkfilechoosernativequartz.c:344 gtk/ui/gtkfilechooserwidget.ui:288
msgid "Select which types of files are shown"
msgstr "Välj vilka typer av filer som visas"

#. Translators: the first string is a path and the second string
#. * is a hostname. Nautilus and the panel contain the same string
#. * to translate.
#.
#: gtk/gtkfilechooserutils.c:364
#, c-format
msgid "%1$s on %2$s"
msgstr "%1$s på %2$s"

#: gtk/gtkfilechooserwidget.c:343
msgid "Type name of new folder"
msgstr "Ange namnet på den nya mappen"

#: gtk/gtkfilechooserwidget.c:730
msgid "The folder could not be created"
msgstr "Mappen kunde inte skapas"

#: gtk/gtkfilechooserwidget.c:743
msgid "You need to choose a valid filename."
msgstr "Du måste välja ett giltigt filnamn."

#: gtk/gtkfilechooserwidget.c:746
#, c-format
msgid "Cannot create a file under %s as it is not a folder"
msgstr "Kan inte skapa en fil under %s eftersom det inte är en mapp"

#: gtk/gtkfilechooserwidget.c:756
msgid "Cannot create file as the filename is too long"
msgstr "Kan inte skapa en fil eftersom filnamnet är för långt"

#: gtk/gtkfilechooserwidget.c:757
msgid "Try using a shorter name."
msgstr "Prova att använda ett kortare namn."

#: gtk/gtkfilechooserwidget.c:767
msgid "You may only select folders"
msgstr "Du kan bara markera mappar"

#: gtk/gtkfilechooserwidget.c:768
msgid "The item that you selected is not a folder try using a different item."
msgstr ""
"Objektet som du valde är inte en mapp. Försök att använda ett annat objekt."

#: gtk/gtkfilechooserwidget.c:776
msgid "Invalid file name"
msgstr "Ogiltigt filnamn"

#: gtk/gtkfilechooserwidget.c:785
msgid "The folder contents could not be displayed"
msgstr "Mappinnehållet kunde inte visas"

#: gtk/gtkfilechooserwidget.c:793
msgid "The file could not be deleted"
msgstr "Filen kunde inte tas bort"

#: gtk/gtkfilechooserwidget.c:801
msgid "The file could not be moved to the Trash"
msgstr "Filen kunde inte flyttas till papperskorgen"

#: gtk/gtkfilechooserwidget.c:1186
#, c-format
msgid "Are you sure you want to permanently delete “%s”?"
msgstr "Är du säker på att du vill ta bort ”%s” permanent?"

#: gtk/gtkfilechooserwidget.c:1187
msgid "If you delete an item, it will be permanently lost."
msgstr "Om du tar bort ett objekt är det borta för alltid."

<<<<<<< HEAD
#: gtk/gtkfilechooserwidget.c:1185 gtk/gtkfilechooserwidget.c:1815
#: gtk/gtklabel.c:5695 gtk/gtktext.c:6147 gtk/gtktextview.c:9018
=======
#: gtk/gtkfilechooserwidget.c:1188 gtk/gtkfilechooserwidget.c:1786
#: gtk/gtklabel.c:5711 gtk/gtktext.c:6193 gtk/gtktextview.c:9079
>>>>>>> 29c29b0e
msgid "_Delete"
msgstr "_Ta bort"

#: gtk/gtkfilechooserwidget.c:1301
msgid "The file could not be renamed"
msgstr "Filens namn kunde inte bytas"

#: gtk/gtkfilechooserwidget.c:1477
msgid "Could not select file"
msgstr "Kunde inte välja fil"

#: gtk/gtkfilechooserwidget.c:1697 gtk/ui/gtkfilechooserwidget.ui:66
msgid "Grid View"
msgstr "Rutnätsvy"

#: gtk/gtkfilechooserwidget.c:1703
msgid "List View"
msgstr "Listvy"

#: gtk/gtkfilechooserwidget.c:1766
msgid "_Visit File"
msgstr "_Besök fil"

#: gtk/gtkfilechooserwidget.c:1770
msgid "_Open With File Manager"
msgstr "Ö_ppna med filhanterare"

#: gtk/gtkfilechooserwidget.c:1774
msgid "_Copy Location"
msgstr "Kopiera _plats"

#: gtk/gtkfilechooserwidget.c:1778
msgid "_Add to Bookmarks"
msgstr "_Lägg till i bokmärkena"

#: gtk/gtkfilechooserwidget.c:1782 gtk/gtkplacessidebar.c:2312
#: gtk/gtkplacessidebar.c:3270 gtk/ui/gtkfilechooserwidget.ui:410
msgid "_Rename"
msgstr "_Byt namn"

#: gtk/gtkfilechooserwidget.c:1790
msgid "_Move to Trash"
msgstr "_Flytta till papperskorgen"

#: gtk/gtkfilechooserwidget.c:1799
msgid "Show _Hidden Files"
msgstr "Visa _dolda filer"

#: gtk/gtkfilechooserwidget.c:1803
msgid "Sort _Folders Before Files"
msgstr "Sortera _mappar före filer"

#: gtk/gtkfilechooserwidget.c:1926 gtk/gtkfilechooserwidget.c:1956
#: gtk/gtkfilechooserwidget.c:3858
msgid "Unknown"
msgstr "Okänd"

#: gtk/gtkfilechooserwidget.c:2011 gtk/gtkplacessidebar.c:1025
msgid "Home"
msgstr "Hem"

#. this is the header for the location column in the print dialog
#: gtk/gtkfilechooserwidget.c:2166 gtk/gtkfilechooserwidget.c:7383
#: gtk/inspector/css-node-tree.ui:76 gtk/print/ui/gtkprintunixdialog.ui:111
msgid "Location"
msgstr "Plats"

#. Label
#: gtk/gtkfilechooserwidget.c:2273
msgid "_Name:"
msgstr "_Namn:"

#: gtk/gtkfilechooserwidget.c:2828 gtk/gtkfilechooserwidget.c:2842
#, c-format
msgid "Searching in %s"
msgstr "Söker i %s"

#: gtk/gtkfilechooserwidget.c:2848
msgid "Searching"
msgstr "Söker"

#: gtk/gtkfilechooserwidget.c:2854
msgid "Enter location or URL"
msgstr "Ange plats eller URL"

#: gtk/gtkfilechooserwidget.c:3413 gtk/gtkfilechooserwidget.c:5758
#: gtk/gtkfilechooserwidget.c:7405
msgid "Modified"
msgstr "Ändrad"

#: gtk/gtkfilechooserwidget.c:3598
#, c-format
msgid "Could not read the contents of %s"
msgstr "Kunde inte läsa innehållet i %s"

#: gtk/gtkfilechooserwidget.c:3602
msgid "Could not read the contents of the folder"
msgstr "Kunde inte läsa innehållet i mappen"

#. Translators: see g_date_time_format() for details on the format
#: gtk/gtkfilechooserwidget.c:3753 gtk/gtkfilechooserwidget.c:3796
msgid "%H:%M"
msgstr "%H:%M"

#: gtk/gtkfilechooserwidget.c:3755 gtk/gtkfilechooserwidget.c:3798
msgid "%l:%M %p"
msgstr "%l:%M %p"

#: gtk/gtkfilechooserwidget.c:3759
msgid "Yesterday"
msgstr "I går"

<<<<<<< HEAD
#: gtk/gtkfilechooserwidget.c:3823
#, c-format
=======
#: gtk/gtkfilechooserwidget.c:3767
>>>>>>> 29c29b0e
msgid "%-e %b"
msgstr "%-e %b"

#: gtk/gtkfilechooserwidget.c:3771
msgid "%-e %b %Y"
msgstr "%-e %b %Y"

#: gtk/gtkfilechooserwidget.c:3813 gtk/gtkfilechooserwidget.c:3821
msgid "Program"
msgstr "Program"

#: gtk/gtkfilechooserwidget.c:3814
msgid "Audio"
msgstr "Ljud"

#: gtk/gtkfilechooserwidget.c:3816 gtk/gtkfilefilter.c:1013
msgid "Image"
msgstr "Bild"

#: gtk/gtkfilechooserwidget.c:3817
msgid "Archive"
msgstr "Arkiv"

#: gtk/gtkfilechooserwidget.c:3818
msgid "Markup"
msgstr "Markup"

#: gtk/gtkfilechooserwidget.c:3819 gtk/gtkfilechooserwidget.c:3820
msgid "Text"
msgstr "Text"

#: gtk/gtkfilechooserwidget.c:3822
msgid "Video"
msgstr "Video"

#: gtk/gtkfilechooserwidget.c:3823
msgid "Contacts"
msgstr "Kontakter"

#: gtk/gtkfilechooserwidget.c:3824
msgid "Calendar"
msgstr "Kalender"

#: gtk/gtkfilechooserwidget.c:3825
msgid "Document"
msgstr "Dokument"

#: gtk/gtkfilechooserwidget.c:3826
msgid "Presentation"
msgstr "Presentation"

#: gtk/gtkfilechooserwidget.c:3827
msgid "Spreadsheet"
msgstr "Kalkylblad"

#: gtk/gtkfilechooserwidget.c:4965 gtk/print/gtkprintunixdialog.c:673
#, c-format
msgid "A file named “%s” already exists.  Do you want to replace it?"
msgstr "En fil med namnet ”%s” finns redan. Vill du ersätta den?"

#: gtk/gtkfilechooserwidget.c:4967 gtk/print/gtkprintunixdialog.c:677
#, c-format
msgid ""
"The file already exists in “%s”.  Replacing it will overwrite its contents."
msgstr ""
"Filen finns redan i ”%s”. Att ersätta den kommer att skriva över dess "
"innehåll."

#: gtk/gtkfilechooserwidget.c:4973 gtk/print/gtkprintunixdialog.c:685
msgid "_Replace"
msgstr "_Ersätt"

#: gtk/gtkfilechooserwidget.c:5128
msgid "You do not have access to the specified folder."
msgstr "Du har inte åtkomst till den angivna mappen."

#: gtk/gtkfilechooserwidget.c:5705
msgid "Could not send the search request"
msgstr "Kunde inte skicka sökbegäran"

#: gtk/gtkfilechooserwidget.c:5986
msgid "Accessed"
msgstr "Åtkommen"

#: gtk/gtkfilechooserwidget.c:7361
msgid "_Size"
msgstr "_Storlek"

#: gtk/gtkfilechooserwidget.c:7365
msgid "T_ype"
msgstr "T_yp"

#: gtk/gtkfilechooserwidget.c:7369
msgid "_Time"
msgstr "_Tid"

#: gtk/gtkfilechooserwidget.c:7375 gtk/gtkplacessidebar.c:2306
#: gtk/inspector/a11y.ui:43 gtk/inspector/actions.ui:19
#: gtk/inspector/css-node-tree.ui:22 gtk/inspector/prop-list.ui:24
#: gtk/ui/gtkfilechooserwidget.ui:385 gtk/print/ui/gtkprintunixdialog.ui:80
msgid "Name"
msgstr "Namn"

#: gtk/gtkfilechooserwidget.c:7392 gtk/inspector/resource-list.ui:82
#: gtk/ui/gtkfontchooserwidget.ui:217 gtk/ui/gtkfontchooserwidget.ui:386
msgid "Size"
msgstr "Storlek"

#: gtk/gtkfilechooserwidget.c:7398 gtk/inspector/misc-info.ui:57
#: gtk/inspector/prop-list.ui:35 gtk/inspector/statistics.ui:36
msgid "Type"
msgstr "Typ"

#: gtk/gtkfiledialog.c:816
msgid "Pick Files"
msgstr "Välj filer"

#: gtk/gtkfiledialog.c:816
msgid "Pick a File"
msgstr "Välj en fil"

#: gtk/gtkfiledialog.c:821
msgid "Save a File"
msgstr "Spara en fil"

#: gtk/gtkfiledialog.c:825 gtk/ui/gtkappchooserdialog.ui:53
#: gtk/ui/gtkcolorchooserdialog.ui:41 gtk/ui/gtkfontchooserdialog.ui:32
msgid "_Select"
msgstr "_Välj"

#: gtk/gtkfiledialog.c:826
msgid "Select Folders"
msgstr "Välj mappar"

#: gtk/gtkfiledialog.c:826
msgid "Select a Folder"
msgstr "Välj en mapp"

#: gtk/gtkfilefilter.c:1026
msgid "Unspecified"
msgstr "Ospecificerad"

#: gtk/gtkfontchooserdialog.c:192 gtk/gtkfontchooserdialog.c:195
msgid "Change Font Features"
msgstr "Ändra typsnittsfunktioner"

#: gtk/gtkfontchooserwidget.c:1547
msgctxt "Font variation axis"
msgid "Width"
msgstr "Bredd"

#: gtk/gtkfontchooserwidget.c:1548
msgctxt "Font variation axis"
msgid "Weight"
msgstr "Vikt"

#: gtk/gtkfontchooserwidget.c:1549
msgctxt "Font variation axis"
msgid "Italic"
msgstr "Kursiv"

#: gtk/gtkfontchooserwidget.c:1550
msgctxt "Font variation axis"
msgid "Slant"
msgstr "Lutning"

#: gtk/gtkfontchooserwidget.c:1551
msgctxt "Font variation axis"
msgid "Optical Size"
msgstr "Optisk storlek"

#: gtk/gtkfontchooserwidget.c:2109
msgctxt "Font feature value"
msgid "Default"
msgstr "Standard"

#: gtk/gtkfontchooserwidget.c:2126
msgctxt "Font feature value"
msgid "Enable"
msgstr "Aktivera"

#: gtk/gtkfontchooserwidget.c:2459
msgid "Default"
msgstr "Standard"

# https://developer.gnome.org/gtk3/stable/GtkEventController.html#GtkPropagationPhase
#: gtk/gtkfontchooserwidget.c:2521
msgid "Ligatures"
msgstr "Ligaturer"

#: gtk/gtkfontchooserwidget.c:2522
msgid "Letter Case"
msgstr "Skiftläge för bokstäver"

#: gtk/gtkfontchooserwidget.c:2523
msgid "Number Case"
msgstr "Skiftläge för tal"

#: gtk/gtkfontchooserwidget.c:2524
msgid "Number Spacing"
msgstr "Talavstånd"

#: gtk/gtkfontchooserwidget.c:2525
msgid "Fractions"
msgstr "Bråkdelar"

#: gtk/gtkfontchooserwidget.c:2526
msgid "Style Variations"
msgstr "Stilvariationer"

#: gtk/gtkfontchooserwidget.c:2528
msgid "Character Variations"
msgstr "Teckenvariationer"

#: gtk/gtkglarea.c:309
msgid "OpenGL context creation failed"
msgstr "Skapande av OpenGL-kontext misslyckades"

#: gtk/deprecated/gtkinfobar.c:498 gtk/gtkwindowcontrols.c:357
#: gtk/gtkwindowhandle.c:250
msgid "Close"
msgstr "Stäng"

#: gtk/deprecated/gtkinfobar.c:499
msgid "Close the infobar"
msgstr "Stäng inforaden"

<<<<<<< HEAD
#: gtk/gtklabel.c:5692 gtk/gtktext.c:6135 gtk/gtktextview.c:9006
msgid "Cu_t"
msgstr "Klipp _ut"

#: gtk/gtklabel.c:5693 gtk/gtktext.c:6139 gtk/gtktextview.c:9010
msgid "_Copy"
msgstr "_Kopiera"

#: gtk/gtklabel.c:5694 gtk/gtktext.c:6143 gtk/gtktextview.c:9014
msgid "_Paste"
msgstr "Klistra _in"

#: gtk/gtklabel.c:5700 gtk/gtktext.c:6156 gtk/gtktextview.c:9039
=======
#: gtk/gtklabel.c:5708 gtk/gtktext.c:6181 gtk/gtktextview.c:9067
msgid "Cu_t"
msgstr "Klipp _ut"

#: gtk/gtklabel.c:5709 gtk/gtktext.c:6185 gtk/gtktextview.c:9071
msgid "_Copy"
msgstr "_Kopiera"

#: gtk/gtklabel.c:5710 gtk/gtktext.c:6189 gtk/gtktextview.c:9075
msgid "_Paste"
msgstr "Klistra _in"

#: gtk/gtklabel.c:5716 gtk/gtktext.c:6202 gtk/gtktextview.c:9100
>>>>>>> 29c29b0e
msgid "Select _All"
msgstr "Markera _allt"

#: gtk/gtklabel.c:5721
msgid "_Open Link"
msgstr "_Öppna länk"

#: gtk/gtklabel.c:5725
msgid "Copy _Link Address"
msgstr "Kopiera _länkadress"

#: gtk/gtklabel.c:5769 gtk/gtktext.c:2724 gtk/gtktextview.c:9149
msgid "Context menu"
msgstr "Snabbvalsmeny"

#: gtk/gtklinkbutton.c:260
msgid "_Copy URL"
msgstr "_Kopiera URL"

#: gtk/gtklinkbutton.c:567
msgid "Invalid URI"
msgstr "Ogiltig URI"

#. hour:minutes:seconds
#. Translators: This is a time format, like "9:05:02" for 9
#. * hours, 5 minutes, and 2 seconds. You may change ":" to
#. * the separator that your locale uses or use "%Id" instead
#. * of "%d" if your locale uses localized digits.
#.
#: gtk/gtkmediacontrols.c:100
#, c-format
msgctxt "long time format"
msgid "%d:%02d:%02d"
msgstr "%d:%02d:%02d"

#. -hour:minutes:seconds
#. Translators: This is a time format, like "-9:05:02" for 9
#. * hours, 5 minutes, and 2 seconds playback remaining. You may
#. * change ":" to the separator that your locale uses or use
#. * "%Id" instead of "%d" if your locale uses localized digits.
#.
#: gtk/gtkmediacontrols.c:108
#, c-format
msgctxt "long time format"
msgid "-%d:%02d:%02d"
msgstr "-%d:%02d:%02d"

#. -minutes:seconds
#. Translators: This is a time format, like "-5:02" for 5
#. * minutes and 2 seconds playback remaining. You may change
#. * ":" to the separator that your locale uses or use "%Id"
#. * instead of "%d" if your locale uses localized digits.
#.
#: gtk/gtkmediacontrols.c:119
#, c-format
msgctxt "short time format"
msgid "-%d:%02d"
msgstr "-%d:%02d"

#. minutes:seconds
#. Translators: This is a time format, like "5:02" for 5
#. * minutes and 2 seconds. You may change ":" to the
#. * separator that your locale uses or use "%Id" instead of
#. * "%d" if your locale uses localized digits.
#.
#: gtk/gtkmediacontrols.c:128
#, c-format
msgctxt "short time format"
msgid "%d:%02d"
msgstr "%d:%02d"

#: gtk/gtkmediacontrols.c:412
msgctxt "media controls tooltip"
msgid "Stop"
msgstr "Stoppa"

#: gtk/gtkmediacontrols.c:417 gtk/ui/gtkmediacontrols.ui:28
msgctxt "media controls tooltip"
msgid "Play"
msgstr "Spela upp"

#: gtk/gtkmessagedialog.c:162 gtk/gtkmessagedialog.c:180
<<<<<<< HEAD
#: gtk/print/gtkprintbackend.c:639 gtk/gtkwindow.c:6234
=======
#: gtk/print/gtkprintbackend.c:639 gtk/gtkwindow.c:6257
>>>>>>> 29c29b0e
msgid "_OK"
msgstr "_OK"

#: gtk/gtkmessagedialog.c:174
msgid "_No"
msgstr "_Nej"

#: gtk/gtkmessagedialog.c:175
msgid "_Yes"
msgstr "_Ja"

#: gtk/gtkmountoperation.c:609
msgid "Co_nnect"
msgstr "A_nslut"

#: gtk/gtkmountoperation.c:676
msgid "Connect As"
msgstr "Anslut som"

#: gtk/gtkmountoperation.c:685
msgid "_Anonymous"
msgstr "_Anonym"

#: gtk/gtkmountoperation.c:692
msgid "Registered U_ser"
msgstr "Registrerad anvä_ndare"

#: gtk/gtkmountoperation.c:702
msgid "_Username"
msgstr "_Användarnamn"

#: gtk/gtkmountoperation.c:707
msgid "_Domain"
msgstr "_Domän"

#: gtk/gtkmountoperation.c:716
msgid "Volume type"
msgstr "Volymtyp"

#: gtk/gtkmountoperation.c:726
msgid "_Hidden"
msgstr "_Dold"

#: gtk/gtkmountoperation.c:729
msgid "_Windows system"
msgstr "_Windows-system"

#: gtk/gtkmountoperation.c:732
msgid "_PIM"
msgstr "_PIM"

#: gtk/gtkmountoperation.c:738
msgid "_Password"
msgstr "_Lösenord"

#: gtk/gtkmountoperation.c:760
msgid "Forget password _immediately"
msgstr "Glöm lösenordet _omedelbart"

#: gtk/gtkmountoperation.c:770
msgid "Remember password until you _logout"
msgstr "Kom ihåg lösenordet tills du _loggar ut"

#: gtk/gtkmountoperation.c:781
msgid "Remember _forever"
msgstr "Kom ihåg _för alltid"

#: gtk/gtkmountoperation.c:1251
#, c-format
msgid "Unknown Application (PID %d)"
msgstr "Okänt program (PID %d)"

#. Use GTK_DIALOG_DESTROY_WITH_PARENT here since the parent dialog can be
#. * indeed be destroyed via the GMountOperation::abort signal... for example,
#. * this is triggered if the user yanks the device while we are showing
#. * the dialog...
#.
#: gtk/gtkmountoperation.c:1396
#, c-format
msgid "Unable to end process"
msgstr "Kunde inte avsluta processen"

#: gtk/gtkmountoperation.c:1546
msgid "_End Process"
msgstr "A_vsluta process"

#: gtk/gtkmountoperation-stub.c:61
#, c-format
msgid "Cannot kill process with PID %d. Operation is not implemented."
msgstr "Kan inte döda processen med PID %d. Åtgärden är inte implementerad."

#. translators: this string is a name for the 'less' command
#: gtk/gtkmountoperation-x11.c:986
msgid "Terminal Pager"
msgstr "Terminalvisare"

#: gtk/gtkmountoperation-x11.c:987
msgid "Top Command"
msgstr "Kommando för ”top”"

#: gtk/gtkmountoperation-x11.c:988
msgid "Bourne Again Shell"
msgstr "Bourne Again Shell"

#: gtk/gtkmountoperation-x11.c:989
msgid "Bourne Shell"
msgstr "Bourne Shell"

#: gtk/gtkmountoperation-x11.c:990
msgid "Z Shell"
msgstr "Z Shell"

#: gtk/gtkmountoperation-x11.c:1090
#, c-format
msgid "Cannot end process with PID %d: %s"
msgstr "Kan inte avsluta processen med PID %d: %s"

#: gtk/gtknomediafile.c:48
msgid "GTK could not find a media module. Check your installation."
msgstr "GTK kunde inte hitta en mediamodul. Kontrollera din installation."

#: gtk/gtknotebook.c:3211
msgid "Previous tab"
msgstr "Föregående flik"

#: gtk/gtknotebook.c:3215
msgid "Next tab"
msgstr "Nästa flik"

#: gtk/gtknotebook.c:4331 gtk/gtknotebook.c:6541
#, c-format
msgid "Page %u"
msgstr "Sida %u"

#: gtk/print/gtkpagesetup.c:611 gtk/print/gtkpapersize.c:942
#: gtk/print/gtkpapersize.c:982
msgid "Not a valid page setup file"
msgstr "Inte en giltig sidinställningsfil"

#: gtk/print/gtkpagesetupunixdialog.c:198 gtk/print/gtkprintunixdialog.c:768
msgid "Manage Custom Sizes…"
msgstr "Hantera anpassade storlekar…"

#: gtk/print/gtkpagesetupunixdialog.c:283 gtk/ui/gtkassistant.ui:98
msgid "_Apply"
msgstr "_Verkställ"

#: gtk/print/gtkpagesetupunixdialog.c:318
#: gtk/print/gtkpagesetupunixdialog.c:570
msgid "Any Printer"
msgstr "Valfri skrivare"

#: gtk/print/gtkpagesetupunixdialog.c:319
msgid "For portable documents"
msgstr "För portabla dokument"

#: gtk/print/gtkpagesetupunixdialog.c:738
#, c-format
msgid ""
"Margins:\n"
" Left: %s %s\n"
" Right: %s %s\n"
" Top: %s %s\n"
" Bottom: %s %s"
msgstr ""
"Marginaler:\n"
" Vänster: %s %s\n"
" Höger: %s %s\n"
" Övre: %s %s\n"
" Undre: %s %s"

#: gtk/print/gtkpagesetupunixdialog.c:784
#: gtk/print/ui/gtkpagesetupunixdialog.ui:5
#: gtk/print/ui/gtkprintunixdialog.ui:782
msgid "Page Setup"
msgstr "Sidinställning"

#: gtk/gtkpasswordentry.c:168
msgid "Hide Text"
msgstr "Dölj text"

#: gtk/gtkpasswordentry.c:173 gtk/gtkpasswordentry.c:624
msgid "Show Text"
msgstr "Visa text"

#: gtk/gtkpasswordentry.c:215
msgid "Caps Lock is on"
msgstr "Caps Lock är aktiverad"

#: gtk/gtkpasswordentry.c:700
msgid "_Show Text"
msgstr "_Visa text"

#. translators: %s is the name of a cloud provider for files
#: gtk/gtkplacessidebar.c:912
#, c-format
msgid "Open %s"
msgstr "Öppna %s"

#: gtk/gtkplacessidebar.c:1003
msgid "Recent"
msgstr "Senaste"

#: gtk/gtkplacessidebar.c:1005
msgid "Recent files"
msgstr "Senast använda filer"

#: gtk/gtkplacessidebar.c:1014
msgid "Starred"
msgstr "Stjärnmärkt"

#: gtk/gtkplacessidebar.c:1016
msgid "Starred files"
msgstr "Stjärnmärkta filer"

#: gtk/gtkplacessidebar.c:1027
msgid "Open your personal folder"
msgstr "Öppna din hemmapp"

#: gtk/gtkplacessidebar.c:1040
msgid "Desktop"
msgstr "Skrivbord"

#: gtk/gtkplacessidebar.c:1042
msgid "Open the contents of your desktop in a folder"
msgstr "Öppna ditt skrivbordsinnehåll i en mapp"

#: gtk/gtkplacessidebar.c:1056
msgid "Enter Location"
msgstr "Ange plats"

#: gtk/gtkplacessidebar.c:1058
msgid "Manually enter a location"
msgstr "Ange manuellt en plats"

#: gtk/gtkplacessidebar.c:1068
msgid "Trash"
msgstr "Papperskorg"

#: gtk/gtkplacessidebar.c:1070
msgid "Open the trash"
msgstr "Öppna Papperskorgen"

#: gtk/gtkplacessidebar.c:1181 gtk/gtkplacessidebar.c:1209
#: gtk/gtkplacessidebar.c:1409
#, c-format
msgid "Mount and open “%s”"
msgstr "Montera och öppna ”%s”"

#: gtk/gtkplacessidebar.c:1304
msgid "Open the contents of the file system"
msgstr "Öppna filsystemsinnehållet"

#: gtk/gtkplacessidebar.c:1387
msgid "New bookmark"
msgstr "Nytt bokmärke"

#: gtk/gtkplacessidebar.c:1389
msgid "Add a new bookmark"
msgstr "Lägg till ett nytt bokmärke"

#: gtk/gtkplacessidebar.c:1454
msgid "Other Locations"
msgstr "Andra platser"

#: gtk/gtkplacessidebar.c:1455
msgid "Show other locations"
msgstr "Visa andra platser"

#: gtk/gtkplacessidebar.c:1964 gtk/gtkplacessidebar.c:2984
#, c-format
msgid "Unable to start “%s”"
msgstr "Kunde inte starta ”%s”"

#. Translators: This means that unlocking an encrypted storage
#. * device failed. %s is the name of the device.
#.
#: gtk/gtkplacessidebar.c:2000
#, c-format
msgid "Error unlocking “%s”"
msgstr "Fel vid upplåsning av ”%s”"

#: gtk/gtkplacessidebar.c:2002
#, c-format
msgid "Unable to access “%s”"
msgstr "Kunde inte komma åt ”%s”"

#: gtk/gtkplacessidebar.c:2233
msgid "This name is already taken"
msgstr "Detta namn används redan"

#: gtk/gtkplacessidebar.c:2525
#, c-format
msgid "Unable to unmount “%s”"
msgstr "Kunde inte avmontera ”%s”"

#: gtk/gtkplacessidebar.c:2701
#, c-format
msgid "Unable to stop “%s”"
msgstr "Kunde inte stoppa ”%s”"

#: gtk/gtkplacessidebar.c:2730
#, c-format
msgid "Unable to eject “%s”"
msgstr "Kunde inte mata ut ”%s”"

#: gtk/gtkplacessidebar.c:2759 gtk/gtkplacessidebar.c:2788
#, c-format
msgid "Unable to eject %s"
msgstr "Kunde inte mata ut %s"

#: gtk/gtkplacessidebar.c:2936
#, c-format
msgid "Unable to poll “%s” for media changes"
msgstr "Kunde inte läsa av ”%s” efter mediabyten"

#: gtk/gtkplacessidebar.c:3155 gtk/gtkplacessidebar.c:3242
#: gtk/gtkplacesview.c:1649
msgid "Open in New _Tab"
msgstr "Öppna i ny _flik"

#: gtk/gtkplacessidebar.c:3161 gtk/gtkplacessidebar.c:3251
#: gtk/gtkplacesview.c:1654
msgid "Open in New _Window"
msgstr "Öppna i nytt _fönster"

#: gtk/gtkplacessidebar.c:3262
msgid "_Add Bookmark"
msgstr "_Lägg till bokmärke"

#: gtk/gtkplacessidebar.c:3266
msgid "_Remove"
msgstr "_Ta bort"

#: gtk/gtkplacessidebar.c:3282 gtk/gtkplacesview.c:1679
msgid "_Mount"
msgstr "_Montera"

#: gtk/gtkplacessidebar.c:3291 gtk/gtkplacesview.c:1668
msgid "_Unmount"
msgstr "_Avmontera"

#: gtk/gtkplacessidebar.c:3298
msgid "_Eject"
msgstr "_Mata ut"

#: gtk/gtkplacessidebar.c:3308
msgid "_Detect Media"
msgstr "_Sök efter media"

#: gtk/gtkplacessidebar.c:3317
msgid "_Start"
msgstr "_Starta"

#: gtk/gtkplacessidebar.c:3319
msgid "_Power On"
msgstr "_Slå på"

#: gtk/gtkplacessidebar.c:3320
msgid "_Connect Drive"
msgstr "A_nslut disk"

#: gtk/gtkplacessidebar.c:3321
msgid "_Start Multi-disk Device"
msgstr "_Starta multidiskenhet"

#: gtk/gtkplacessidebar.c:3322
msgid "_Unlock Device"
msgstr "Lås _upp enhet"

#: gtk/gtkplacessidebar.c:3332
msgid "_Stop"
msgstr "_Stoppa"

#: gtk/gtkplacessidebar.c:3334
msgid "_Safely Remove Drive"
msgstr "_Säker borttagning av enhet"

#: gtk/gtkplacessidebar.c:3335
msgid "_Disconnect Drive"
msgstr "_Koppla från disk"

#: gtk/gtkplacessidebar.c:3336
msgid "_Stop Multi-disk Device"
msgstr "_Stoppa multidiskenhet"

#: gtk/gtkplacessidebar.c:3337
msgid "_Lock Device"
msgstr "_Lås enhet"

#: gtk/gtkplacessidebar.c:3827 gtk/gtkplacesview.c:1089
msgid "Computer"
msgstr "Dator"

#: gtk/gtkplacesview.c:875
msgid "Searching for network locations"
msgstr "Söker efter nätverksplatser"

#: gtk/gtkplacesview.c:882
msgid "No network locations found"
msgstr "Inga nätverksplatser hittades"

#. if it wasn't cancelled show a dialog
#: gtk/gtkplacesview.c:1196 gtk/gtkplacesview.c:1293
msgid "Unable to access location"
msgstr "Kunde inte komma åt plats"

#. Restore from Cancel to Connect
#: gtk/gtkplacesview.c:1214 gtk/ui/gtkplacesview.ui:250
msgid "Con_nect"
msgstr "A_nslut"

#. if it wasn't cancelled show a dialog
#: gtk/gtkplacesview.c:1353
msgid "Unable to unmount volume"
msgstr "Kunde inte avmontera volym"

#. Allow to cancel the operation
#: gtk/gtkplacesview.c:1445
msgid "Cance_l"
msgstr "A_vbryt"

#: gtk/gtkplacesview.c:1592
msgid "AppleTalk"
msgstr "AppleTalk"

#: gtk/gtkplacesview.c:1598
msgid "File Transfer Protocol"
msgstr "File Transfer Protocol"

#. Translators: do not translate ftp:// and ftps://
#: gtk/gtkplacesview.c:1600
msgid "ftp:// or ftps://"
msgstr "ftp:// eller ftps://"

#: gtk/gtkplacesview.c:1606
msgid "Network File System"
msgstr "Network File System"

#: gtk/gtkplacesview.c:1612
msgid "Samba"
msgstr "Samba"

#: gtk/gtkplacesview.c:1618
msgid "SSH File Transfer Protocol"
msgstr "SSH File Transfer Protocol"

#. Translators: do not translate sftp:// and ssh://
#: gtk/gtkplacesview.c:1620
msgid "sftp:// or ssh://"
msgstr "sftp:// eller ssh://"

#: gtk/gtkplacesview.c:1626
msgid "WebDAV"
msgstr "WebDAV"

#. Translators: do not translate dav:// and davs://
#: gtk/gtkplacesview.c:1628
msgid "dav:// or davs://"
msgstr "dav:// eller davs://"

#: gtk/gtkplacesview.c:1663
msgid "_Disconnect"
msgstr "_Koppla från"

#: gtk/gtkplacesview.c:1674
msgid "_Connect"
msgstr "Ans_lut"

#: gtk/gtkplacesview.c:1894
msgid "Unable to get remote server location"
msgstr "Kan inte erhålla plats för fjärrserver"

#: gtk/gtkplacesview.c:2038 gtk/gtkplacesview.c:2047
msgid "Networks"
msgstr "Nätverk"

#: gtk/gtkplacesview.c:2038 gtk/gtkplacesview.c:2047
msgid "On This Computer"
msgstr "På denna dator"

#. Translators: respectively, free and total space of the drive. The plural form
#. * should be based on the free space available.
#. * i.e. 1 GB / 24 GB available.
#.
#: gtk/gtkplacesviewrow.c:135
#, c-format
msgid "%s / %s available"
msgid_plural "%s / %s available"
msgstr[0] "%s / %s tillgänglig"
msgstr[1] "%s / %s tillgängliga"

#: gtk/gtkplacesviewrow.c:471
msgid "Disconnect"
msgstr "Koppla från"

#: gtk/gtkplacesviewrow.c:471 gtk/ui/gtkplacesviewrow.ui:53
#: gtk/ui/gtksidebarrow.ui:54
msgid "Unmount"
msgstr "Avmontera"

#: gtk/print/gtkprintbackend.c:637
msgid "Authentication"
msgstr "Autentisering"

#: gtk/print/gtkprintbackend.c:716
msgid "_Remember password"
msgstr "Kom ihåg löseno_rdet"

#: gtk/print/gtkprinteroptionwidget.c:702
msgid "Select a filename"
msgstr "Välj ett filnamn"

#: gtk/print/gtkprinteroptionwidget.c:919
msgid "Not available"
msgstr "Inte tillgänglig"

#. translators: this string is the default job title for print
#. * jobs. %s gets replaced by the application name, %d gets replaced
#. * by the job number.
#.
#: gtk/print/gtkprintoperation.c:252
#, c-format
msgid "%s job #%d"
msgstr "%s jobbnr %d"

#: gtk/print/gtkprintoperation.c:1699
msgctxt "print operation status"
msgid "Initial state"
msgstr "Initialt tillstånd"

#: gtk/print/gtkprintoperation.c:1700
msgctxt "print operation status"
msgid "Preparing to print"
msgstr "Förbereder utskrift"

#: gtk/print/gtkprintoperation.c:1701
msgctxt "print operation status"
msgid "Generating data"
msgstr "Genererar data"

#: gtk/print/gtkprintoperation.c:1702
msgctxt "print operation status"
msgid "Sending data"
msgstr "Skickar data"

#: gtk/print/gtkprintoperation.c:1703
msgctxt "print operation status"
msgid "Waiting"
msgstr "Väntar"

#: gtk/print/gtkprintoperation.c:1704
msgctxt "print operation status"
msgid "Blocking on issue"
msgstr "Blockerar vid problem"

#: gtk/print/gtkprintoperation.c:1705
msgctxt "print operation status"
msgid "Printing"
msgstr "Skriver ut"

#: gtk/print/gtkprintoperation.c:1706
msgctxt "print operation status"
msgid "Finished"
msgstr "Färdig"

#: gtk/print/gtkprintoperation.c:1707
msgctxt "print operation status"
msgid "Finished with error"
msgstr "Färdig men med fel"

#: gtk/print/gtkprintoperation.c:2250
#, c-format
msgid "Preparing %d"
msgstr "Förbereder %d"

#: gtk/print/gtkprintoperation.c:2252 gtk/print/gtkprintoperation.c:2871
#, c-format
msgid "Preparing"
msgstr "Förbereder"

#: gtk/print/gtkprintoperation.c:2255
#, c-format
msgid "Printing %d"
msgstr "Skriver ut %d"

#: gtk/print/gtkprintoperation.c:2904
#, c-format
msgid "Error creating print preview"
msgstr "Fel vid skapande av förhandsgranskning"

#: gtk/print/gtkprintoperation.c:2907
#, c-format
msgid "The most probable reason is that a temporary file could not be created."
msgstr "Den mest troliga orsaken är att en temporärfil inte kunde skapas."

#. window
#: gtk/print/gtkprintoperation-portal.c:264
#: gtk/print/gtkprintoperation-portal.c:594
#: gtk/print/gtkprintoperation-portal.c:663 gtk/print/gtkprintunixdialog.c:3008
msgid "Print"
msgstr "Skriv ut"

#: gtk/print/gtkprintoperation-unix.c:481
#: gtk/print/gtkprintoperation-win32.c:1505
msgid "Application"
msgstr "Program"

#: gtk/print/gtkprintoperation-win32.c:636
msgid "Printer offline"
msgstr "Skrivaren är frånkopplad"

#: gtk/print/gtkprintoperation-win32.c:638
msgid "Out of paper"
msgstr "Slut på papper"

#. Translators: this is a printer status.
#: gtk/print/gtkprintoperation-win32.c:640
#: modules/printbackends/gtkprintbackendcpdb.c:1528
#: modules/printbackends/gtkprintbackendcups.c:2639
msgid "Paused"
msgstr "Pausad"

#: gtk/print/gtkprintoperation-win32.c:642
msgid "Need user intervention"
msgstr "Behöver användarhjälp"

#: gtk/print/gtkprintoperation-win32.c:749
msgid "Custom size"
msgstr "Anpassad storlek"

#: gtk/print/gtkprintoperation-win32.c:1597
msgid "No printer found"
msgstr "Ingen skrivare hittades"

#: gtk/print/gtkprintoperation-win32.c:1624
msgid "Invalid argument to CreateDC"
msgstr "Ogiltigt argument till CreateDC"

#: gtk/print/gtkprintoperation-win32.c:1660
#: gtk/print/gtkprintoperation-win32.c:1906
msgid "Error from StartDoc"
msgstr "Fel från StartDoc"

#: gtk/print/gtkprintoperation-win32.c:1761
#: gtk/print/gtkprintoperation-win32.c:1784
#: gtk/print/gtkprintoperation-win32.c:1832
msgid "Not enough free memory"
msgstr "För lite ledigt minne"

#: gtk/print/gtkprintoperation-win32.c:1837
msgid "Invalid argument to PrintDlgEx"
msgstr "Ogiltigt argument till PrintDlgEx"

#: gtk/print/gtkprintoperation-win32.c:1842
msgid "Invalid pointer to PrintDlgEx"
msgstr "Ogiltig pekare till PrintDlgEx"

#: gtk/print/gtkprintoperation-win32.c:1847
msgid "Invalid handle to PrintDlgEx"
msgstr "Ogiltigt handtag till PrintDlgEx"

#: gtk/print/gtkprintoperation-win32.c:1852
msgid "Unspecified error"
msgstr "Ospecificerat fel"

#: gtk/print/gtkprintunixdialog.c:838
msgid "Pre_view"
msgstr "_Förhandsgranska"

#: gtk/print/gtkprintunixdialog.c:840
msgid "_Print"
msgstr "Skriv _ut"

#: gtk/print/gtkprintunixdialog.c:961
msgid "Getting printer information failed"
msgstr "Hämtning av skrivarinformation misslyckades"

#: gtk/print/gtkprintunixdialog.c:1885
msgid "Getting printer information…"
msgstr "Hämtar skrivarinformation…"

#. Translators: These strings name the possible arrangements of
#. * multiple pages on a sheet when printing (same as in gtkprintbackendcups.c)
#.
#. Translators: These strings name the possible arrangements of
#. * multiple pages on a sheet when printing
#.
#: gtk/print/gtkprintunixdialog.c:2753
#: modules/printbackends/gtkprintbackendcups.c:5645
msgid "Left to right, top to bottom"
msgstr "Vänster till höger, topp till botten"

#: gtk/print/gtkprintunixdialog.c:2753
#: modules/printbackends/gtkprintbackendcups.c:5645
msgid "Left to right, bottom to top"
msgstr "Vänster till höger, botten till topp"

#: gtk/print/gtkprintunixdialog.c:2754
#: modules/printbackends/gtkprintbackendcups.c:5646
msgid "Right to left, top to bottom"
msgstr "Höger till vänster, topp till botten"

#: gtk/print/gtkprintunixdialog.c:2754
#: modules/printbackends/gtkprintbackendcups.c:5646
msgid "Right to left, bottom to top"
msgstr "Höger till vänster, botten till topp"

#: gtk/print/gtkprintunixdialog.c:2755
#: modules/printbackends/gtkprintbackendcups.c:5647
msgid "Top to bottom, left to right"
msgstr "Topp till botten, vänster till höger"

#: gtk/print/gtkprintunixdialog.c:2755
#: modules/printbackends/gtkprintbackendcups.c:5647
msgid "Top to bottom, right to left"
msgstr "Topp till botten, höger till vänster"

#: gtk/print/gtkprintunixdialog.c:2756
#: modules/printbackends/gtkprintbackendcups.c:5648
msgid "Bottom to top, left to right"
msgstr "Botten till topp, vänster till höger"

#: gtk/print/gtkprintunixdialog.c:2756
#: modules/printbackends/gtkprintbackendcups.c:5648
msgid "Bottom to top, right to left"
msgstr "Botten till topp, höger till vänster"

#: gtk/print/gtkprintunixdialog.c:2760 gtk/print/gtkprintunixdialog.c:2773
msgid "Page Ordering"
msgstr "Sidordning"

#: gtk/print/gtkprintunixdialog.c:2789
msgid "Left to right"
msgstr "Vänster till höger"

#: gtk/print/gtkprintunixdialog.c:2790
msgid "Right to left"
msgstr "Höger till vänster"

#: gtk/print/gtkprintunixdialog.c:2802
msgid "Top to bottom"
msgstr "Topp till botten"

#: gtk/print/gtkprintunixdialog.c:2803
msgid "Bottom to top"
msgstr "Botten till topp"

#: gtk/gtkprogressbar.c:609
#, c-format
msgctxt "progress bar label"
msgid "%.0f %%"
msgstr "%.0f %%"

#: gtk/gtkrecentmanager.c:1023 gtk/gtkrecentmanager.c:1036
#: gtk/gtkrecentmanager.c:1174 gtk/gtkrecentmanager.c:1184
#: gtk/gtkrecentmanager.c:1234 gtk/gtkrecentmanager.c:1243
#, c-format
msgid "Unable to find an item with URI “%s”"
msgstr "Kan inte hitta ett objekt med URI ”%s”"

#: gtk/gtkrecentmanager.c:1258
#, c-format
msgid "Unable to move the item with URI “%s” to “%s”"
msgstr "Kan inte flytta objektet med URI ”%s” till ”%s”"

#: gtk/gtkrecentmanager.c:2323
#, c-format
msgid "No registered application with name “%s” for item with URI “%s” found"
msgstr ""
"Inget registrerat program med namnet ”%s” hittades för objekt med URI ”%s”"

<<<<<<< HEAD
#: gtk/gtksearchentry.c:767
=======
#: gtk/gtksearchentry.c:814
>>>>>>> 29c29b0e
msgid "Clear Entry"
msgstr "Töm sökruta"

#. Translators: This string is used to mark left/right variants of modifier
#. * keys in the shortcut window (e.g. Control_L vs Control_R). Please keep
#. * this string very short, ideally just a single character, since it will
#. * be rendered as part of the key.
#.
#: gtk/gtkshortcutlabel.c:79
msgctxt "keyboard side marker"
msgid "L"
msgstr "V"

#. Translators: This string is used to mark left/right variants of modifier
#. * keys in the shortcut window (e.g. Control_L vs Control_R). Please keep
#. * this string very short, ideally just a single character, since it will
#. * be rendered as part of the key.
#.
#: gtk/gtkshortcutlabel.c:92
msgctxt "keyboard side marker"
msgid "R"
msgstr "H"

#: gtk/gtkshortcutssection.c:414
msgid "_Show All"
msgstr "Vi_sa alla"

#: gtk/gtkshortcutsshortcut.c:143
msgid "Two finger pinch"
msgstr "Tvåfingernyp"

#: gtk/gtkshortcutsshortcut.c:147
msgid "Two finger stretch"
msgstr "Tvåfingersträckning"

#: gtk/gtkshortcutsshortcut.c:151
msgid "Rotate clockwise"
msgstr "Rotera medurs"

#: gtk/gtkshortcutsshortcut.c:155
msgid "Rotate counterclockwise"
msgstr "Rotera moturs"

#: gtk/gtkshortcutsshortcut.c:159
msgid "Two finger swipe left"
msgstr "Tvåfingersvep åt vänster"

#: gtk/gtkshortcutsshortcut.c:163
msgid "Two finger swipe right"
msgstr "Tvåfingersvep åt höger"

#: gtk/gtkshortcutsshortcut.c:167
msgid "Swipe left"
msgstr "Svep åt vänster"

#: gtk/gtkshortcutsshortcut.c:171
msgid "Swipe right"
msgstr "Svep åt höger"

#. Translators: This is placeholder text for the search entry in the shortcuts window
#: gtk/gtkshortcutswindow.c:879 gtk/gtkshortcutswindow.c:946
#: gtk/gtkshortcutswindow.c:952
msgid "Search Shortcuts"
msgstr "Sök genvägar"

#. Translators: This is the window title for the shortcuts window in normal mode
#: gtk/gtkshortcutswindow.c:911 gtk/inspector/window.ui:498
msgid "Shortcuts"
msgstr "Genvägar"

#. Translators: This is the window title for the shortcuts window in search mode
#: gtk/gtkshortcutswindow.c:916
msgid "Search Results"
msgstr "Sökresultat"

#: gtk/gtkshortcutswindow.c:1014 gtk/ui/gtkemojichooser.ui:349
#: gtk/ui/gtkfilechooserwidget.ui:239
msgid "No Results Found"
msgstr "Inga resultat hittades"

#: gtk/gtkshortcutswindow.c:1025 gtk/ui/gtkemojichooser.ui:362
#: gtk/ui/gtkfilechooserwidget.ui:252 gtk/ui/gtkplacesview.ui:218
msgid "Try a different search"
msgstr "Försök med en annan sökning"

#: gtk/gtkstacksidebar.c:154
msgctxt "accessibility"
msgid "Sidebar"
msgstr "Sidopanel"

<<<<<<< HEAD
#: gtk/gtktext.c:6161 gtk/gtktextview.c:9044
=======
#: gtk/gtktext.c:6207 gtk/gtktextview.c:9105
>>>>>>> 29c29b0e
msgid "Insert _Emoji"
msgstr "Infoga _emoji"

#: gtk/gtktextview.c:9087
msgid "_Undo"
msgstr "_Ångra"

#: gtk/gtktextview.c:9091
msgid "_Redo"
msgstr "_Gör om"

<<<<<<< HEAD
#: gtk/gtkwindow.c:6222
=======
#: gtk/gtkwindow.c:6245
>>>>>>> 29c29b0e
#, c-format
msgid "Do you want to use GTK Inspector?"
msgstr "Vill du använda GTK Inspector?"

<<<<<<< HEAD
#: gtk/gtkwindow.c:6224
=======
#: gtk/gtkwindow.c:6247
>>>>>>> 29c29b0e
#, c-format
msgid ""
"GTK Inspector is an interactive debugger that lets you explore and modify "
"the internals of any GTK application. Using it may cause the application to "
"break or crash."
msgstr ""
"GTK Inspector är en interaktiv felsökare som låter dig utforska och ändra "
"det inre i vilket GTK-program som helst. Användning av det kan medföra att "
"programmet avslutar eller kraschar."

<<<<<<< HEAD
#: gtk/gtkwindow.c:6229
=======
#: gtk/gtkwindow.c:6252
>>>>>>> 29c29b0e
msgid "Don’t show this message again"
msgstr "Visa inte detta meddelande igen"

#: gtk/gtkwindowcontrols.c:309 gtk/gtkwindowhandle.c:234
msgid "Minimize"
msgstr "Minimera"

#: gtk/gtkwindowcontrols.c:311
msgid "Minimize the window"
msgstr "Minimera fönstret"

#: gtk/gtkwindowcontrols.c:335 gtk/gtkwindowhandle.c:240
msgid "Maximize"
msgstr "Maximera"

#: gtk/gtkwindowcontrols.c:337
msgid "Maximize the window"
msgstr "Maximera fönstret"

#: gtk/gtkwindowcontrols.c:359
msgid "Close the window"
msgstr "Stäng fönstret"

#: gtk/gtkwindowhandle.c:227
msgid "Restore"
msgstr "Återställ"

#: gtk/inspector/a11y.ui:17
msgid "Role"
msgstr "Roll"

#: gtk/inspector/a11y.ui:71
msgid "Description"
msgstr "Beskrivning"

#: gtk/inspector/a11y.ui:99 gtk/inspector/misc-info.ui:296
<<<<<<< HEAD
=======
#: tools/gtk-path-tool-info.c:132
>>>>>>> 29c29b0e
msgid "Bounds"
msgstr "Gränser"

#: gtk/inspector/a11y.ui:125
msgid "Object Path"
msgstr "Objektsökväg"

#: gtk/inspector/a11y.ui:164
msgid "Attribute"
msgstr "Attribut"

#: gtk/inspector/a11y.ui:176 gtk/inspector/css-node-tree.ui:70
#: gtk/inspector/prop-list.ui:57 gtk/inspector/recorder.ui:149
#: gtk/inspector/recorder.ui:192 gtk/inspector/strv-editor.c:73
msgid "Value"
msgstr "Värde"

#: gtk/inspector/action-editor.c:133
msgid "Activate"
msgstr "Aktivera"

#: gtk/inspector/action-editor.c:145
msgid "Set State"
msgstr "Ställ in tillstånd"

#: gtk/inspector/actions.ui:30
msgid "Enabled"
msgstr "Aktiverad"

#: gtk/inspector/actions.ui:42
msgid "Parameter Type"
msgstr "Parametertyp"

#: gtk/inspector/actions.ui:53 gtk/inspector/css-node-tree.ui:41
#: gtk/inspector/misc-info.ui:108
msgid "State"
msgstr "Tillstånd"

#: gtk/inspector/clipboard.c:211 gtk/inspector/misc-info.ui:245
msgid "Show"
msgstr "Visa"

#: gtk/inspector/clipboard.c:228
msgid "Hover to load"
msgstr "Hovra för att läsa in"

#: gtk/inspector/clipboard.c:278
msgctxt "clipboard"
msgid "empty"
msgstr "tomt"

#: gtk/inspector/clipboard.c:283 gtk/inspector/clipboard.c:325
msgctxt "clipboard"
msgid "local"
msgstr "lokalt"

#: gtk/inspector/clipboard.c:285 gtk/inspector/clipboard.c:327
msgctxt "clipboard"
msgid "remote"
msgstr "fjärran"

#: gtk/inspector/clipboard.ui:30
msgid "Drag and hold here"
msgstr "Dra och håll här"

#: gtk/inspector/clipboard.ui:71 gtk/inspector/window.ui:574
msgid "Clipboard"
msgstr "Urklipp"

#: gtk/inspector/clipboard.ui:107
msgid "Primary"
msgstr "Primärt"

#: gtk/inspector/controllers.c:126
msgctxt "event phase"
msgid "None"
msgstr "Ingen"

# https://developer.gnome.org/gtk3/stable/GtkEventController.html#GtkPropagationPhase
#: gtk/inspector/controllers.c:129
msgctxt "event phase"
msgid "Capture"
msgstr "Fångst"

#: gtk/inspector/controllers.c:132
msgctxt "event phase"
msgid "Bubble"
msgstr "Bubbla"

#: gtk/inspector/controllers.c:135
msgctxt "event phase"
msgid "Target"
msgstr "Mål"

#: gtk/inspector/controllers.c:156
msgctxt "propagation limit"
msgid "Native"
msgstr "Inhemsk"

#: gtk/inspector/css-editor.c:128
msgid "You can type here any CSS rule recognized by GTK."
msgstr "Du kan skriva vilken CSS-regel som helst som känns igen av GTK här."

#: gtk/inspector/css-editor.c:129
msgid ""
"You can temporarily disable this custom CSS by clicking on the “Pause” "
"button above."
msgstr ""
"Du kan tillfälligt inaktivera denna anpassade CSS genom att klicka på ”Paus”-"
"knappen ovanför."

#: gtk/inspector/css-editor.c:130
msgid "Changes are applied instantly and globally, for the whole application."
msgstr "Ändringar tillämpas omedelbart och globalt för hela programmet."

#: gtk/inspector/css-editor.c:206
#, c-format
msgid "Saving CSS failed"
msgstr "Sparandet av CSS:en misslyckades"

#: gtk/inspector/css-editor.ui:30
msgid "Disable this custom CSS"
msgstr "Inaktivera denna anpassade CSS"

#: gtk/inspector/css-editor.ui:37
msgid "Save the current CSS"
msgstr "Spara aktuell CSS"

#: gtk/inspector/css-node-tree.ui:28 tools/gtk-builder-tool-preview.c:178
#: tools/gtk-builder-tool-screenshot.c:359
msgid "ID"
msgstr "ID"

#: gtk/inspector/css-node-tree.ui:34
msgid "Style Classes"
msgstr "Stilklasser"

#: gtk/inspector/css-node-tree.ui:64
msgid "CSS Property"
msgstr "CSS-egenskap"

#: gtk/inspector/general.c:370
msgctxt "GL version"
msgid "None"
msgstr "Ingen"

#: gtk/inspector/general.c:461
msgctxt "GL version"
msgid "Unknown"
msgstr "Okänd"

#: gtk/inspector/general.c:523
msgctxt "Vulkan device"
msgid "Disabled"
msgstr "Inaktiverad"

#: gtk/inspector/general.c:524 gtk/inspector/general.c:525
msgctxt "Vulkan version"
msgid "Disabled"
msgstr "Inaktiverad"

#: gtk/inspector/general.c:576
msgctxt "Vulkan device"
msgid "None"
msgstr "Ingen"

#: gtk/inspector/general.c:577 gtk/inspector/general.c:578
msgctxt "Vulkan version"
msgid "None"
msgstr "Ingen"

#: gtk/inspector/general.c:922
msgid "IM Context is hardcoded by GTK_IM_MODULE"
msgstr "IM-kontext är hårdkodad med GTK_IM_MODULE"

#: gtk/inspector/general.ui:31
msgid "GTK Version"
msgstr "GTK-version"

#: gtk/inspector/general.ui:57
msgid "GDK Backend"
msgstr "GDK-bakände"

#: gtk/inspector/general.ui:83
msgid "GSK Renderer"
msgstr "GSK-renderare"

#: gtk/inspector/general.ui:109
msgid "Pango Fontmap"
msgstr "Pango-typsnittskarta"

#: gtk/inspector/general.ui:135
msgid "Media Backend"
msgstr "Mediabakände"

#: gtk/inspector/general.ui:161
msgid "Input Method"
msgstr "Inmatningsmetod"

#: gtk/inspector/general.ui:198
msgid "Application ID"
msgstr "Program-ID"

#: gtk/inspector/general.ui:224
msgid "Resource Path"
msgstr "Resurssökväg"

#: gtk/inspector/general.ui:261 gtk/ui/gtkplacesview.ui:67
msgid "Prefix"
msgstr "Prefix"

#: gtk/inspector/general.ui:460
msgid "Display"
msgstr "Display"

#: gtk/inspector/general.ui:487
msgid "RGBA Visual"
msgstr "RGBA-visuell"

#: gtk/inspector/general.ui:513
msgid "Composited"
msgstr "Sammansatt"

#: gtk/inspector/general.ui:538
msgid "Protocols"
msgstr "Protokoll"

#: gtk/inspector/general.ui:594
msgid "GL Version"
msgstr "GL-version"

#: gtk/inspector/general.ui:621
msgid "GL Backend Version"
msgstr "GL-bakändesversion"

#: gtk/inspector/general.ui:671
msgid "GL Backend Vendor"
msgstr "GL-bakändesleverantör"

#: gtk/inspector/general.ui:698
msgid "GL_VENDOR"
msgstr "GL-LEVERANTÖR"

#: gtk/inspector/general.ui:727
msgid "GL_RENDERER"
msgstr "GL-RENDERARE"

#: gtk/inspector/general.ui:756
msgid "GL_VERSION"
msgstr "GL-VERSION"

#: gtk/inspector/general.ui:785
msgid "GL_SHADING_LANGUAGE_VERSION"
msgstr "GL_SHADING_LANGUAGE-VERSION"

#: gtk/inspector/general.ui:813 gtk/inspector/general.ui:929
msgid "Extensions"
msgstr "Tillägg"

#: gtk/inspector/general.ui:849
msgid "Vulkan Device"
msgstr "Vulkan-enhet"

#: gtk/inspector/general.ui:876
msgid "Vulkan API version"
msgstr "Vulkan-API-version"

#: gtk/inspector/general.ui:903
msgid "Vulkan driver version"
msgstr "Vulkan-drivrutinsversion"

#: gtk/inspector/menu.c:264
msgid "Unnamed section"
msgstr "Ej namngiven sektion"

#: gtk/inspector/menu.ui:26
msgid "Label"
msgstr "Etikett"

#: gtk/inspector/menu.ui:31 gtk/inspector/shortcuts.ui:23
msgid "Action"
msgstr "Åtgärd"

#: gtk/inspector/menu.ui:36
msgid "Target"
msgstr "Mål"

#: gtk/inspector/menu.ui:41
msgid "Icon"
msgstr "Ikon"

#: gtk/inspector/misc-info.ui:31
msgid "Address"
msgstr "Adress"

#: gtk/inspector/misc-info.ui:82
msgid "Reference Count"
msgstr "Antal referenser"

#: gtk/inspector/misc-info.ui:134
msgid "Direction"
msgstr "Riktning"

#: gtk/inspector/misc-info.ui:160
msgid "Buildable ID"
msgstr "Byggbart ID"

#: gtk/inspector/misc-info.ui:186
msgid "Mnemonic Label"
msgstr "Minnesetikett"

#: gtk/inspector/misc-info.ui:211
msgid "Request Mode"
msgstr "Förfrågningsläge"

#: gtk/inspector/misc-info.ui:236
msgid "Measure map"
msgstr "Mätkarta"

#: gtk/inspector/misc-info.ui:253
msgid "Expand"
msgstr "Expandera"

#: gtk/inspector/misc-info.ui:321
msgid "Baseline"
msgstr "Baslinje"

#: gtk/inspector/misc-info.ui:346
msgid "Surface"
msgstr "Yta"

#: gtk/inspector/misc-info.ui:365 gtk/inspector/misc-info.ui:400
#: gtk/inspector/misc-info.ui:435 gtk/inspector/prop-editor.c:1153
#: gtk/inspector/prop-editor.c:1536 gtk/inspector/window.ui:396
msgid "Properties"
msgstr "Egenskaper"

#: gtk/inspector/misc-info.ui:381
msgid "Renderer"
msgstr "Renderare"

#: gtk/inspector/misc-info.ui:416
msgid "Frame Clock"
msgstr "Bildruteklocka"

#: gtk/inspector/misc-info.ui:451
msgid "Tick Callback"
msgstr "Tickåteranrop"

#: gtk/inspector/misc-info.ui:477
msgid "Frame Count"
msgstr "Antal bildrutor"

#: gtk/inspector/misc-info.ui:502
msgid "Frame Rate"
msgstr "Bildfrekvens"

#: gtk/inspector/misc-info.ui:527
msgid "Scale"
msgstr "Skala"

#: gtk/inspector/misc-info.ui:552
msgid "Mapped"
msgstr "Mappad"

#: gtk/inspector/misc-info.ui:578
msgid "Realized"
msgstr "Realiserad"

#: gtk/inspector/misc-info.ui:604
msgid "Is Toplevel"
msgstr "Är toppnivå"

#: gtk/inspector/misc-info.ui:630
msgid "Child Visible"
msgstr "Barn synligt"

#: gtk/inspector/prop-editor.c:702
#, c-format
msgid "Pointer: %p"
msgstr "Pekare: %p"

#. Translators: %s is a type name, for example
#. * GtkPropertyExpression with value \"2.5\"
#.
#: gtk/inspector/prop-editor.c:827
#, c-format
msgid "%s with value \"%s\""
msgstr "%s med värde ”%s”"

#. Translators: Both %s are type names, for example
#. * GtkPropertyExpression with type GObject
#.
#: gtk/inspector/prop-editor.c:838
#, c-format
msgid "%s with type %s"
msgstr "%s med typ %s"

#. Translators: Both %s are type names, for example
#. * GtkObjectExpression for GtkStringObject 0x23456789
#.
#: gtk/inspector/prop-editor.c:851
#, c-format
msgid "%s for %s %p"
msgstr "%s för %s %p"

#. Translators: Both %s are type names, for example
#. * GtkPropertyExpression with value type: gchararray
#.
#: gtk/inspector/prop-editor.c:881
#, c-format
msgid "%s with value type %s"
msgstr "%s med värdetyp %s"

#: gtk/inspector/prop-editor.c:1230
#, c-format
msgid "Uneditable property type: %s"
msgstr "Ej redigerbar egenskapstyp: %s"

#: gtk/inspector/prop-editor.c:1388
msgctxt "column number"
msgid "None"
msgstr "Inget"

#: gtk/inspector/prop-editor.c:1425
msgid "Attribute:"
msgstr "Attribut:"

#: gtk/inspector/prop-editor.c:1428
msgid "Model"
msgstr "Modell"

#: gtk/inspector/prop-editor.c:1433
msgid "Column:"
msgstr "Kolumn:"

#. Translators: %s is a type name, for example
#. * Action from 0x2345678 (GtkApplicationWindow)
#.
#: gtk/inspector/prop-editor.c:1532
#, c-format
msgid "Action from: %p (%s)"
msgstr "Åtgärd från: %p (%s)"

#: gtk/inspector/prop-editor.c:1587
msgid "Reset"
msgstr "Återställ"

#: gtk/inspector/prop-editor.c:1595
msgctxt "GtkSettings source"
msgid "Default"
msgstr "Standard"

#: gtk/inspector/prop-editor.c:1598
msgctxt "GtkSettings source"
msgid "Theme"
msgstr "Tema"

#: gtk/inspector/prop-editor.c:1601
msgctxt "GtkSettings source"
msgid "XSettings"
msgstr "XSettings"

#: gtk/inspector/prop-editor.c:1605
msgctxt "GtkSettings source"
msgid "Application"
msgstr "Program"

#: gtk/inspector/prop-editor.c:1608
msgctxt "GtkSettings source"
msgid "Unknown"
msgstr "Okänd"

#: gtk/inspector/prop-editor.c:1611
msgid "Source:"
msgstr "Källa:"

#: gtk/inspector/prop-list.ui:46
msgid "Defined At"
msgstr "Definierad vid"

<<<<<<< HEAD
#: gtk/inspector/recorder.c:1865
=======
#: gtk/inspector/recorder.c:1941
>>>>>>> 29c29b0e
#, c-format
msgid "Saving RenderNode failed"
msgstr "Sparande av RenderNode misslyckades"

#: gtk/inspector/recorder.ui:20
msgid "Record frames"
msgstr "Spela in bildrutor"

#: gtk/inspector/recorder.ui:27
msgid "Clear recorded frames"
msgstr "Töm inspelade bildrutor"

#: gtk/inspector/recorder.ui:34
msgid "Add debug nodes"
msgstr "Lägg till felsökningsnoder"

#: gtk/inspector/recorder.ui:42
msgid "Highlight event sequences"
msgstr "Färgmarkera händelsesekvenser"

#: gtk/inspector/recorder.ui:51
msgid "Use a dark background"
msgstr "Använd en mörk bakgrund"

#: gtk/inspector/recorder.ui:59
msgid "Save selected node"
msgstr "Spara markerad nod"

#: gtk/inspector/recorder.ui:67
msgid "Copy to clipboard"
msgstr "Kopiera till urklipp"

#: gtk/inspector/recorder.ui:144 gtk/inspector/recorder.ui:187
msgid "Property"
msgstr "Egenskap"

#: gtk/inspector/resource-list.ui:59
msgid "Path"
msgstr "Sökväg"

#: gtk/inspector/resource-list.ui:71
msgid "Count"
msgstr "Antal"

#: gtk/inspector/resource-list.ui:121
msgid "Name:"
msgstr "Namn:"

#: gtk/inspector/resource-list.ui:143
msgid "Type:"
msgstr "Typ:"

#: gtk/inspector/resource-list.ui:164
msgid "Size:"
msgstr "Storlek:"

#: gtk/inspector/shortcuts.ui:17
msgid "Trigger"
msgstr "Utlösare"

#: gtk/inspector/size-groups.c:225
msgctxt "sizegroup mode"
msgid "None"
msgstr "Inget"

#: gtk/inspector/size-groups.c:226
msgctxt "sizegroup mode"
msgid "Horizontal"
msgstr "Horisontellt"

#: gtk/inspector/size-groups.c:227
msgctxt "sizegroup mode"
msgid "Vertical"
msgstr "Vertikalt"

#: gtk/inspector/size-groups.c:228
msgctxt "sizegroup mode"
msgid "Both"
msgstr "Båda"

#: gtk/inspector/size-groups.c:240
msgid "Mode"
msgstr "Läge"

#: gtk/inspector/statistics.c:814
msgid "GLib must be configured with -Dbuildtype=debug"
msgstr "GLib måste ha konfigurerats med -Dbuildtype=debug"

#: gtk/inspector/statistics.ui:41
msgid "Self 1"
msgstr "Själv 1"

#: gtk/inspector/statistics.ui:46
msgid "Cumulative 1"
msgstr "Kumulativ 1"

#: gtk/inspector/statistics.ui:51
msgid "Self 2"
msgstr "Själv 2"

#: gtk/inspector/statistics.ui:56
msgid "Cumulative 2"
msgstr "Kumulativ 2"

#: gtk/inspector/statistics.ui:61
msgid "Self"
msgstr "Själv"

#: gtk/inspector/statistics.ui:66
msgid "Cumulative"
msgstr "Kumulativ"

#: gtk/inspector/statistics.ui:88
msgid "Enable statistics with GOBJECT_DEBUG=instance-count"
msgstr "Aktivera statistik med GOBJECT_DEBUG=instance-count"

#: gtk/inspector/strv-editor.c:83
#, c-format
msgid "Remove %s"
msgstr "Ta bort %s"

#: gtk/inspector/strv-editor.c:115
msgid "Add"
msgstr "Lägg till"

#: gtk/inspector/tree-data.ui:10
msgid "Show data"
msgstr "Visa data"

#: gtk/inspector/type-info.ui:14
msgid "Hierarchy"
msgstr "Hierarki"

#: gtk/inspector/type-info.ui:35
msgid "Implements"
msgstr "Implementerar"

#: gtk/inspector/visual.c:674 gtk/inspector/visual.c:693
msgid "Theme is hardcoded by GTK_THEME"
msgstr "Temat är hårdkodat med GTK_THEME"

#: gtk/inspector/visual.c:942
msgid "Backend does not support window scaling"
msgstr "Bakände stöder inte fönsterskalning"

#: gtk/inspector/visual.ui:34
msgid "GTK Theme"
msgstr "GTK-tema"

#: gtk/inspector/visual.ui:58
msgid "Dark Variant"
msgstr "Mörk variant"

#: gtk/inspector/visual.ui:83
msgid "Cursor Theme"
msgstr "Markörtema"

#: gtk/inspector/visual.ui:108
msgid "Cursor Size"
msgstr "Markörstorlek"

#: gtk/inspector/visual.ui:144
msgid "Icon Theme"
msgstr "Ikontema"

#: gtk/inspector/visual.ui:194
msgid "Font Scale"
msgstr "Typsnittsskalning"

#: gtk/inspector/visual.ui:239
msgid "Text Direction"
msgstr "Textriktning"

#: gtk/inspector/visual.ui:254
msgid "Left-to-Right"
msgstr "Vänster-till-höger"

#: gtk/inspector/visual.ui:255
msgid "Right-to-Left"
msgstr "Höger-till-vänster"

#: gtk/inspector/visual.ui:273
msgid "Window Scaling"
msgstr "Fönsterskalning"

#: gtk/inspector/visual.ui:306
msgid "Animations"
msgstr "Animationer"

#: gtk/inspector/visual.ui:331
msgid "Slowdown"
msgstr "Nedsaktning"

#: gtk/inspector/visual.ui:385
msgid "Show Framerate"
msgstr "Visa bildfrekvens"

#: gtk/inspector/visual.ui:410
msgid "Show Graphic Updates"
msgstr "Visa grafikuppdateringar"

#: gtk/inspector/visual.ui:430
msgid ""
"Tints all the places where the current renderer uses Cairo instead of the "
"GPU."
msgstr ""
"Tonar alla ställen där den aktuella renderaren använder Cairo i stället för "
"GPU."

#: gtk/inspector/visual.ui:436
msgid "Show Cairo Rendering"
msgstr "Visa Cairo-rendering"

#: gtk/inspector/visual.ui:461
msgid "Show Baselines"
msgstr "Visa baslinjer"

#: gtk/inspector/visual.ui:489
msgid "Show Layout Borders"
msgstr "Visa layoutkanter"

#: gtk/inspector/visual.ui:546
msgid "CSS Padding"
msgstr "CSS-utfyllnad"

#: gtk/inspector/visual.ui:556
msgid "CSS Border"
msgstr "CSS-kant"

#: gtk/inspector/visual.ui:566
msgid "CSS Margin"
msgstr "CSS-marginal"

#: gtk/inspector/visual.ui:576
msgid "Widget Margin"
msgstr "Komponentmarginal"

#: gtk/inspector/visual.ui:611
msgid "Show Focus"
msgstr "Visa fokus"

#: gtk/inspector/visual.ui:636
msgid "Show Accessibility warnings"
msgstr "Visa hjälpmedelsvarningar"

#: gtk/inspector/visual.ui:661
msgid "Show Graphics Offload"
msgstr "Visa grafikavlastning"

#: gtk/inspector/visual.ui:693
msgid "Inspect Inspector"
msgstr "Inspektera Inspector"

#: gtk/inspector/window.ui:27
msgid "Select an Object"
msgstr "Välj ett objekt"

#: gtk/inspector/window.ui:42 gtk/inspector/window.ui:107
msgid "Show Details"
msgstr "Visa detaljer"

#: gtk/inspector/window.ui:57
msgid "Show all Objects"
msgstr "Visa alla objekt"

#: gtk/inspector/window.ui:121
msgid "Show all Resources"
msgstr "Visa alla resurser"

#: gtk/inspector/window.ui:147
msgid "Collect Statistics"
msgstr "Samla statistik"

#: gtk/inspector/window.ui:199
msgid "Objects"
msgstr "Objekt"

#: gtk/inspector/window.ui:231
msgid "Toggle Sidebar"
msgstr "Växla sidopanel"

#: gtk/inspector/window.ui:253
msgid "Refresh action state"
msgstr "Uppdatera åtgärdstillstånd"

#: gtk/inspector/window.ui:327
msgid "Previous object"
msgstr "Föregående objekt"

#: gtk/inspector/window.ui:334
msgid "Child object"
msgstr "Barnobjekt"

#: gtk/inspector/window.ui:341
msgid "Previous sibling"
msgstr "Föregående syskon"

#: gtk/inspector/window.ui:347
msgid "List Position"
msgstr "Listposition"

#: gtk/inspector/window.ui:356
msgid "Next sibling"
msgstr "Nästa syskon"

#: gtk/inspector/window.ui:386
msgid "Miscellaneous"
msgstr "Diverse"

#: gtk/inspector/window.ui:407 gtk/print/ui/gtkprintunixdialog.ui:451
msgid "Layout"
msgstr "Layout"

#: gtk/inspector/window.ui:418
msgid "CSS Nodes"
msgstr "CSS-noder"

#: gtk/inspector/window.ui:429
msgid "Size Groups"
msgstr "Storleksgrupper"

#: gtk/inspector/window.ui:438 gtk/inspector/window.ui:447
msgid "Data"
msgstr "Data"

#: gtk/inspector/window.ui:457
msgid "Actions"
msgstr "Åtgärder"

#: gtk/inspector/window.ui:468
msgid "Menu"
msgstr "Meny"

#: gtk/inspector/window.ui:477
msgid "Controllers"
msgstr "Kontrollanter"

#: gtk/inspector/window.ui:487
msgid "Magnifier"
msgstr "Förstorare"

#: gtk/inspector/window.ui:508
msgid "Accessibility"
msgstr "Hjälpmedel"

#: gtk/inspector/window.ui:532
msgid "Global"
msgstr "Globalt"

#: gtk/inspector/window.ui:545
msgid "Information"
msgstr "Information"

#: gtk/inspector/window.ui:554
msgid "Settings"
msgstr "Inställningar"

#: gtk/inspector/window.ui:563
msgid "Resources"
msgstr "Resurser"

#: gtk/inspector/window.ui:584
msgid "Statistics"
msgstr "Statistik"

#: gtk/inspector/window.ui:595
msgid "Logging"
msgstr "Loggning"

#: gtk/inspector/window.ui:610
msgid "CSS"
msgstr "CSS"

#: gtk/inspector/window.ui:619
msgid "Recorder"
msgstr "Inspelare"

#: gtk/open-type-layout.h:14
msgctxt "OpenType layout"
msgid "Access All Alternates"
msgstr "Gör alla alternativ åtkomliga"

#: gtk/open-type-layout.h:15
msgctxt "OpenType layout"
msgid "Above-base Forms"
msgstr "Former ovanför baslinjen"

#: gtk/open-type-layout.h:16
msgctxt "OpenType layout"
msgid "Above-base Mark Positioning"
msgstr "Positionering av diakritiska tecken ovanför baslinjen"

#: gtk/open-type-layout.h:17
msgctxt "OpenType layout"
msgid "Above-base Substitutions"
msgstr "Ersättningar ovanför baslinjen"

#: gtk/open-type-layout.h:18
msgctxt "OpenType layout"
msgid "Alternative Fractions"
msgstr "Alternativa bråkdelar"

#: gtk/open-type-layout.h:19
msgctxt "OpenType layout"
msgid "Akhands"
msgstr "Akhand"

#: gtk/open-type-layout.h:20
msgctxt "OpenType layout"
msgid "Below-base Forms"
msgstr "Former nedanför baslinjen"

#: gtk/open-type-layout.h:21
msgctxt "OpenType layout"
msgid "Below-base Mark Positioning"
msgstr "Positionering av diakritiska tecken nedanför baslinjen"

#: gtk/open-type-layout.h:22
msgctxt "OpenType layout"
msgid "Below-base Substitutions"
msgstr "Ersättningar nedanför baslinjen"

#: gtk/open-type-layout.h:23
msgctxt "OpenType layout"
msgid "Contextual Alternates"
msgstr "Kontextuella ersättare"

#: gtk/open-type-layout.h:24
msgctxt "OpenType layout"
msgid "Case-Sensitive Forms"
msgstr "Skiftlägeskänsliga former"

#: gtk/open-type-layout.h:25
msgctxt "OpenType layout"
msgid "Glyph Composition / Decomposition"
msgstr "Glyfsammansättning/uppdelning"

#: gtk/open-type-layout.h:26
msgctxt "OpenType layout"
msgid "Conjunct Form After Ro"
msgstr "Sammansatt form efter Ro"

#: gtk/open-type-layout.h:27
msgctxt "OpenType layout"
msgid "Conjunct Forms"
msgstr "Sammansatta former"

#: gtk/open-type-layout.h:28
msgctxt "OpenType layout"
msgid "Contextual Ligatures"
msgstr "Kontextuella ligaturer"

#: gtk/open-type-layout.h:29
msgctxt "OpenType layout"
msgid "Centered CJK Punctuation"
msgstr "Centrerade CJK-skiljetecken"

#: gtk/open-type-layout.h:30
msgctxt "OpenType layout"
msgid "Capital Spacing"
msgstr "Versalavstånd"

#: gtk/open-type-layout.h:31
msgctxt "OpenType layout"
msgid "Contextual Swash"
msgstr "Kontextuellt släng"

#: gtk/open-type-layout.h:32
msgctxt "OpenType layout"
msgid "Cursive Positioning"
msgstr "Kursiv positionering"

# Petite caps: Small caps som aldrig är större än höjden på x. Finns typsnitt där "small caps" är högre än så för att x-höjden är låg.
# https://en.wikipedia.org/wiki/Small_caps#petite_caps
#: gtk/open-type-layout.h:33
msgctxt "OpenType layout"
msgid "Petite Capitals From Capitals"
msgstr "Nätta kapitäler från versaler"

#: gtk/open-type-layout.h:34
msgctxt "OpenType layout"
msgid "Small Capitals From Capitals"
msgstr "Kapitäler från versaler"

#: gtk/open-type-layout.h:35
msgctxt "OpenType layout"
msgid "Distances"
msgstr "Avstånd"

#: gtk/open-type-layout.h:36
msgctxt "OpenType layout"
msgid "Discretionary Ligatures"
msgstr "Diskretionära ligaturer"

#: gtk/open-type-layout.h:37
msgctxt "OpenType layout"
msgid "Denominators"
msgstr "Nämnare"

#: gtk/open-type-layout.h:38
msgctxt "OpenType layout"
msgid "Dotless Forms"
msgstr "Punktlösa former"

#: gtk/open-type-layout.h:39
msgctxt "OpenType layout"
msgid "Expert Forms"
msgstr "Expertformer"

#: gtk/open-type-layout.h:40
msgctxt "OpenType layout"
msgid "Final Glyph on Line Alternates"
msgstr "Avslutande glyf på rad får alternativ form"

#: gtk/open-type-layout.h:41
msgctxt "OpenType layout"
msgid "Terminal Forms #2"
msgstr "Terminalformer #2"

#: gtk/open-type-layout.h:42
msgctxt "OpenType layout"
msgid "Terminal Forms #3"
msgstr "Terminalformer #3"

#: gtk/open-type-layout.h:43
msgctxt "OpenType layout"
msgid "Terminal Forms"
msgstr "Terminalformer"

#: gtk/open-type-layout.h:44
msgctxt "OpenType layout"
msgid "Flattened accent forms"
msgstr "Platta accentformer"

#: gtk/open-type-layout.h:45
msgctxt "OpenType layout"
msgid "Fractions"
msgstr "Bråkdelar"

#: gtk/open-type-layout.h:46
msgctxt "OpenType layout"
msgid "Full Widths"
msgstr "Fullständiga bredder"

#: gtk/open-type-layout.h:47
msgctxt "OpenType layout"
msgid "Half Forms"
msgstr "Halvformer"

#: gtk/open-type-layout.h:48
msgctxt "OpenType layout"
msgid "Halant Forms"
msgstr "Halantformer"

#: gtk/open-type-layout.h:49
msgctxt "OpenType layout"
msgid "Alternate Half Widths"
msgstr "Alternativa halvbreddsformer"

#: gtk/open-type-layout.h:50
msgctxt "OpenType layout"
msgid "Historical Forms"
msgstr "Historiska former"

#: gtk/open-type-layout.h:51
msgctxt "OpenType layout"
msgid "Horizontal Kana Alternates"
msgstr "Horisontella kanaalternativ"

#: gtk/open-type-layout.h:52
msgctxt "OpenType layout"
msgid "Historical Ligatures"
msgstr "Historiska ligaturer"

#: gtk/open-type-layout.h:53
msgctxt "OpenType layout"
msgid "Hangul"
msgstr "Hangul"

#: gtk/open-type-layout.h:54
msgctxt "OpenType layout"
msgid "Hojo Kanji Forms"
msgstr "Hojo-kanjiformer"

#: gtk/open-type-layout.h:55
msgctxt "OpenType layout"
msgid "Half Widths"
msgstr "Halvbreda"

#: gtk/open-type-layout.h:56
msgctxt "OpenType layout"
msgid "Initial Forms"
msgstr "Grundformer"

#: gtk/open-type-layout.h:57
msgctxt "OpenType layout"
msgid "Isolated Forms"
msgstr "Isolerade former"

#: gtk/open-type-layout.h:58
msgctxt "OpenType layout"
msgid "Italics"
msgstr "Kursiv"

#: gtk/open-type-layout.h:59
msgctxt "OpenType layout"
msgid "Justification Alternates"
msgstr "Justeringsalternativ"

#: gtk/open-type-layout.h:60
msgctxt "OpenType layout"
msgid "JIS78 Forms"
msgstr "JIS78-former"

#: gtk/open-type-layout.h:61
msgctxt "OpenType layout"
msgid "JIS83 Forms"
msgstr "JIS83-former"

#: gtk/open-type-layout.h:62
msgctxt "OpenType layout"
msgid "JIS90 Forms"
msgstr "JIS90-former"

#: gtk/open-type-layout.h:63
msgctxt "OpenType layout"
msgid "JIS2004 Forms"
msgstr "JIS2004-former"

#: gtk/open-type-layout.h:64
msgctxt "OpenType layout"
msgid "Kerning"
msgstr "Kerning"

#: gtk/open-type-layout.h:65
msgctxt "OpenType layout"
msgid "Left Bounds"
msgstr "Vänstergränser"

#: gtk/open-type-layout.h:66
msgctxt "OpenType layout"
msgid "Standard Ligatures"
msgstr "Standardligaturer"

#: gtk/open-type-layout.h:67
msgctxt "OpenType layout"
msgid "Leading Jamo Forms"
msgstr "Inledande jamoformer"

#: gtk/open-type-layout.h:68
msgctxt "OpenType layout"
msgid "Lining Figures"
msgstr "Versala siffror"

#: gtk/open-type-layout.h:69
msgctxt "OpenType layout"
msgid "Localized Forms"
msgstr "Lokaliserade former"

#: gtk/open-type-layout.h:70
msgctxt "OpenType layout"
msgid "Left-to-right alternates"
msgstr "Vänster-till-höger-alternativ"

#: gtk/open-type-layout.h:71
msgctxt "OpenType layout"
msgid "Left-to-right mirrored forms"
msgstr "Vänster-till-höger-speglade former"

#: gtk/open-type-layout.h:72
msgctxt "OpenType layout"
msgid "Mark Positioning"
msgstr "Positionering av diakritiska tecken"

#: gtk/open-type-layout.h:73
msgctxt "OpenType layout"
msgid "Medial Forms #2"
msgstr "Mediala former #2"

#: gtk/open-type-layout.h:74
msgctxt "OpenType layout"
msgid "Medial Forms"
msgstr "Mediala former"

#: gtk/open-type-layout.h:75
msgctxt "OpenType layout"
msgid "Mathematical Greek"
msgstr "Matematisk grekiska"

#: gtk/open-type-layout.h:76
msgctxt "OpenType layout"
msgid "Mark to Mark Positioning"
msgstr "Positionering av diakritiska tecken efter diakritiska tecken"

#: gtk/open-type-layout.h:77
msgctxt "OpenType layout"
msgid "Mark Positioning via Substitution"
msgstr "Positionering av diakritiska tecken via ersättning"

#: gtk/open-type-layout.h:78
msgctxt "OpenType layout"
msgid "Alternate Annotation Forms"
msgstr "Alternativa noteringsformer"

#: gtk/open-type-layout.h:79
msgctxt "OpenType layout"
msgid "NLC Kanji Forms"
msgstr "NLC-kanjiformer"

#: gtk/open-type-layout.h:80
msgctxt "OpenType layout"
msgid "Nukta Forms"
msgstr "Nuktaformer"

#: gtk/open-type-layout.h:81
msgctxt "OpenType layout"
msgid "Numerators"
msgstr "Täljare"

#: gtk/open-type-layout.h:82
msgctxt "OpenType layout"
msgid "Oldstyle Figures"
msgstr "Gemena siffror"

#: gtk/open-type-layout.h:83
msgctxt "OpenType layout"
msgid "Optical Bounds"
msgstr "Synliga gränser"

#: gtk/open-type-layout.h:84
msgctxt "OpenType layout"
msgid "Ordinals"
msgstr "Ordningstal"

#: gtk/open-type-layout.h:85
msgctxt "OpenType layout"
msgid "Ornaments"
msgstr "Ornament"

#: gtk/open-type-layout.h:86
msgctxt "OpenType layout"
msgid "Proportional Alternate Widths"
msgstr "Proportionella alternativa bredder"

#: gtk/open-type-layout.h:87
msgctxt "OpenType layout"
msgid "Petite Capitals"
msgstr "Nätta kapitäler"

#: gtk/open-type-layout.h:88
msgctxt "OpenType layout"
msgid "Proportional Kana"
msgstr "Proportionell kana"

#: gtk/open-type-layout.h:89
msgctxt "OpenType layout"
msgid "Proportional Figures"
msgstr "Proportionella siffror"

#: gtk/open-type-layout.h:90
msgctxt "OpenType layout"
msgid "Pre-Base Forms"
msgstr "Före-baslinjeformer"

#: gtk/open-type-layout.h:91
msgctxt "OpenType layout"
msgid "Pre-base Substitutions"
msgstr "Före-baslinjeersättningar"

#: gtk/open-type-layout.h:92
msgctxt "OpenType layout"
msgid "Post-base Forms"
msgstr "Efter-baslinjeformer"

#: gtk/open-type-layout.h:93
msgctxt "OpenType layout"
msgid "Post-base Substitutions"
msgstr "Efter-baslinjeersättningar"

#: gtk/open-type-layout.h:94
msgctxt "OpenType layout"
msgid "Proportional Widths"
msgstr "Proportionella bredder"

#: gtk/open-type-layout.h:95
msgctxt "OpenType layout"
msgid "Quarter Widths"
msgstr "Fjärdedelsbredder"

#: gtk/open-type-layout.h:96
msgctxt "OpenType layout"
msgid "Randomize"
msgstr "Gör slumpmässig"

#: gtk/open-type-layout.h:97
msgctxt "OpenType layout"
msgid "Required Contextual Alternates"
msgstr "Obligatoriska alternativ"

#: gtk/open-type-layout.h:98
msgctxt "OpenType layout"
msgid "Rakar Forms"
msgstr "Rakarformer"

#: gtk/open-type-layout.h:99
msgctxt "OpenType layout"
msgid "Required Ligatures"
msgstr "Obligatoriska ligaturer"

#: gtk/open-type-layout.h:100
msgctxt "OpenType layout"
msgid "Reph Forms"
msgstr "Reph-former"

#: gtk/open-type-layout.h:101
msgctxt "OpenType layout"
msgid "Right Bounds"
msgstr "Högergränser"

#: gtk/open-type-layout.h:102
msgctxt "OpenType layout"
msgid "Right-to-left alternates"
msgstr "Höger-till-vänsteralternativ"

#: gtk/open-type-layout.h:103
msgctxt "OpenType layout"
msgid "Right-to-left mirrored forms"
msgstr "Höger-till-vänster-speglade former"

#: gtk/open-type-layout.h:104
msgctxt "OpenType layout"
msgid "Ruby Notation Forms"
msgstr "Ruby-notationsformer"

#: gtk/open-type-layout.h:105
msgctxt "OpenType layout"
msgid "Required Variation Alternates"
msgstr "Obligatoriska variationsalternativ"

#: gtk/open-type-layout.h:106
msgctxt "OpenType layout"
msgid "Stylistic Alternates"
msgstr "Stilistiska alternativ"

#: gtk/open-type-layout.h:107
msgctxt "OpenType layout"
msgid "Scientific Inferiors"
msgstr "Vetenskapligt indexläge"

#: gtk/open-type-layout.h:108
msgctxt "OpenType layout"
msgid "Optical size"
msgstr "Optisk storlek"

#: gtk/open-type-layout.h:109
msgctxt "OpenType layout"
msgid "Small Capitals"
msgstr "Kapitäler"

#: gtk/open-type-layout.h:110
msgctxt "OpenType layout"
msgid "Simplified Forms"
msgstr "Förenklade former"

#: gtk/open-type-layout.h:111
msgctxt "OpenType layout"
msgid "Math script style alternates"
msgstr "Matematiska stilalternativ"

#: gtk/open-type-layout.h:112
msgctxt "OpenType layout"
msgid "Stretching Glyph Decomposition"
msgstr "Utdragen glyfuppdelning"

#: gtk/open-type-layout.h:113
msgctxt "OpenType layout"
msgid "Subscript"
msgstr "Indexläge"

#: gtk/open-type-layout.h:114
msgctxt "OpenType layout"
msgid "Superscript"
msgstr "Exponentläge"

#: gtk/open-type-layout.h:115
msgctxt "OpenType layout"
msgid "Swash"
msgstr "Släng"

#: gtk/open-type-layout.h:116
msgctxt "OpenType layout"
msgid "Titling"
msgstr "Titelläge"

#: gtk/open-type-layout.h:117
msgctxt "OpenType layout"
msgid "Trailing Jamo Forms"
msgstr "Efterföljande jamoformer"

#: gtk/open-type-layout.h:118
msgctxt "OpenType layout"
msgid "Traditional Name Forms"
msgstr "Traditionella namnformer"

#: gtk/open-type-layout.h:119
msgctxt "OpenType layout"
msgid "Tabular Figures"
msgstr "Siffror i tabellform"

#: gtk/open-type-layout.h:120
msgctxt "OpenType layout"
msgid "Traditional Forms"
msgstr "Traditionella former"

#: gtk/open-type-layout.h:121
msgctxt "OpenType layout"
msgid "Third Widths"
msgstr "Tredjedelsbredder"

#: gtk/open-type-layout.h:122
msgctxt "OpenType layout"
msgid "Unicase"
msgstr "Unicase"

#: gtk/open-type-layout.h:123
msgctxt "OpenType layout"
msgid "Alternate Vertical Metrics"
msgstr "Alternativ vertikal metrik"

#: gtk/open-type-layout.h:124
msgctxt "OpenType layout"
msgid "Vattu Variants"
msgstr "Vattu-varianter"

#: gtk/open-type-layout.h:125
msgctxt "OpenType layout"
msgid "Vertical Writing"
msgstr "Vertikal skrift"

#: gtk/open-type-layout.h:126
msgctxt "OpenType layout"
msgid "Alternate Vertical Half Metrics"
msgstr "Alternativ vertikal halvmetrik"

#: gtk/open-type-layout.h:127
msgctxt "OpenType layout"
msgid "Vowel Jamo Forms"
msgstr "Vokala jamoformer"

#: gtk/open-type-layout.h:128
msgctxt "OpenType layout"
msgid "Vertical Kana Alternates"
msgstr "Vertikala kanaalternativ"

#: gtk/open-type-layout.h:129
msgctxt "OpenType layout"
msgid "Vertical Kerning"
msgstr "Vertikal kerning"

#: gtk/open-type-layout.h:130
msgctxt "OpenType layout"
msgid "Proportional Alternate Vertical Metrics"
msgstr "Proportionell alternativ vertikal metrik"

#: gtk/open-type-layout.h:131
msgctxt "OpenType layout"
msgid "Vertical Alternates and Rotation"
msgstr "Vertikala alternativ och rotation"

#: gtk/open-type-layout.h:132
msgctxt "OpenType layout"
msgid "Vertical Alternates for Rotation"
msgstr "Vertikala alternativ för rotation"

#: gtk/open-type-layout.h:133
msgctxt "OpenType layout"
msgid "Slashed Zero"
msgstr "Nolla med streck genom"

#: gtk/print/paper_names_offsets.c:4
msgctxt "paper size"
msgid "asme_f"
msgstr "asme_f"

#: gtk/print/paper_names_offsets.c:5
msgctxt "paper size"
msgid "A0×2"
msgstr "A0×2"

#: gtk/print/paper_names_offsets.c:6
msgctxt "paper size"
msgid "A0"
msgstr "A0"

#: gtk/print/paper_names_offsets.c:7
msgctxt "paper size"
msgid "A0×3"
msgstr "A0×3"

#: gtk/print/paper_names_offsets.c:8
msgctxt "paper size"
msgid "A1"
msgstr "A1"

#: gtk/print/paper_names_offsets.c:9
msgctxt "paper size"
msgid "A10"
msgstr "A10"

#: gtk/print/paper_names_offsets.c:10
msgctxt "paper size"
msgid "A1×3"
msgstr "A1×3"

#: gtk/print/paper_names_offsets.c:11
msgctxt "paper size"
msgid "A1×4"
msgstr "A1×4"

#: gtk/print/paper_names_offsets.c:12
msgctxt "paper size"
msgid "A2"
msgstr "A2"

#: gtk/print/paper_names_offsets.c:13
msgctxt "paper size"
msgid "A2×3"
msgstr "A2×3"

#: gtk/print/paper_names_offsets.c:14
msgctxt "paper size"
msgid "A2×4"
msgstr "A2×4"

#: gtk/print/paper_names_offsets.c:15
msgctxt "paper size"
msgid "A2×5"
msgstr "A2×5"

#: gtk/print/paper_names_offsets.c:16
msgctxt "paper size"
msgid "A3"
msgstr "A3"

#: gtk/print/paper_names_offsets.c:17
msgctxt "paper size"
msgid "A3 Extra"
msgstr "A3 Extra"

#: gtk/print/paper_names_offsets.c:18
msgctxt "paper size"
msgid "A3×3"
msgstr "A3×3"

#: gtk/print/paper_names_offsets.c:19
msgctxt "paper size"
msgid "A3×4"
msgstr "A3×4"

#: gtk/print/paper_names_offsets.c:20
msgctxt "paper size"
msgid "A3×5"
msgstr "A3×5"

#: gtk/print/paper_names_offsets.c:21
msgctxt "paper size"
msgid "A3×6"
msgstr "A3×6"

#: gtk/print/paper_names_offsets.c:22
msgctxt "paper size"
msgid "A3×7"
msgstr "A3×7"

#: gtk/print/paper_names_offsets.c:23
msgctxt "paper size"
msgid "A4"
msgstr "A4"

#: gtk/print/paper_names_offsets.c:24
msgctxt "paper size"
msgid "A4 Extra"
msgstr "A4 Extra"

#: gtk/print/paper_names_offsets.c:25
msgctxt "paper size"
msgid "A4 Tab"
msgstr "A4 Tab"

#: gtk/print/paper_names_offsets.c:26
msgctxt "paper size"
msgid "A4×3"
msgstr "A4×3"

#: gtk/print/paper_names_offsets.c:27
msgctxt "paper size"
msgid "A4×4"
msgstr "A4×4"

#: gtk/print/paper_names_offsets.c:28
msgctxt "paper size"
msgid "A4×5"
msgstr "A4×5"

#: gtk/print/paper_names_offsets.c:29
msgctxt "paper size"
msgid "A4×6"
msgstr "A4×6"

#: gtk/print/paper_names_offsets.c:30
msgctxt "paper size"
msgid "A4×7"
msgstr "A4×7"

#: gtk/print/paper_names_offsets.c:31
msgctxt "paper size"
msgid "A4×8"
msgstr "A4×8"

#: gtk/print/paper_names_offsets.c:32
msgctxt "paper size"
msgid "A4×9"
msgstr "A4×9"

#: gtk/print/paper_names_offsets.c:33
msgctxt "paper size"
msgid "A5"
msgstr "A5"

#: gtk/print/paper_names_offsets.c:34
msgctxt "paper size"
msgid "A5 Extra"
msgstr "A5 Extra"

#: gtk/print/paper_names_offsets.c:35
msgctxt "paper size"
msgid "A6"
msgstr "A6"

#: gtk/print/paper_names_offsets.c:36
msgctxt "paper size"
msgid "A7"
msgstr "A7"

#: gtk/print/paper_names_offsets.c:37
msgctxt "paper size"
msgid "A8"
msgstr "A8"

#: gtk/print/paper_names_offsets.c:38
msgctxt "paper size"
msgid "A9"
msgstr "A9"

#: gtk/print/paper_names_offsets.c:39
msgctxt "paper size"
msgid "B0"
msgstr "B0"

#: gtk/print/paper_names_offsets.c:40
msgctxt "paper size"
msgid "B1"
msgstr "B1"

#: gtk/print/paper_names_offsets.c:41
msgctxt "paper size"
msgid "B10"
msgstr "B10"

#: gtk/print/paper_names_offsets.c:42
msgctxt "paper size"
msgid "B2"
msgstr "B2"

#: gtk/print/paper_names_offsets.c:43
msgctxt "paper size"
msgid "B3"
msgstr "B3"

#: gtk/print/paper_names_offsets.c:44
msgctxt "paper size"
msgid "B4"
msgstr "B4"

#: gtk/print/paper_names_offsets.c:45
msgctxt "paper size"
msgid "B5"
msgstr "B5"

#: gtk/print/paper_names_offsets.c:46
msgctxt "paper size"
msgid "B5 Extra"
msgstr "B5 Extra"

#: gtk/print/paper_names_offsets.c:47
msgctxt "paper size"
msgid "B6"
msgstr "B6"

#: gtk/print/paper_names_offsets.c:48
msgctxt "paper size"
msgid "B6/C4"
msgstr "B6/C4"

#: gtk/print/paper_names_offsets.c:49
msgctxt "paper size"
msgid "B7"
msgstr "B7"

#: gtk/print/paper_names_offsets.c:50
msgctxt "paper size"
msgid "B8"
msgstr "B8"

#: gtk/print/paper_names_offsets.c:51
msgctxt "paper size"
msgid "B9"
msgstr "B9"

#: gtk/print/paper_names_offsets.c:52
msgctxt "paper size"
msgid "C0"
msgstr "C0"

#: gtk/print/paper_names_offsets.c:53
msgctxt "paper size"
msgid "C1"
msgstr "C1"

#: gtk/print/paper_names_offsets.c:54
msgctxt "paper size"
msgid "C10"
msgstr "C10"

#: gtk/print/paper_names_offsets.c:55
msgctxt "paper size"
msgid "C2"
msgstr "C2"

#: gtk/print/paper_names_offsets.c:56
msgctxt "paper size"
msgid "C3"
msgstr "C3"

#: gtk/print/paper_names_offsets.c:57
msgctxt "paper size"
msgid "C4"
msgstr "C4"

#: gtk/print/paper_names_offsets.c:58
msgctxt "paper size"
msgid "C5"
msgstr "C5"

#: gtk/print/paper_names_offsets.c:59
msgctxt "paper size"
msgid "C6"
msgstr "C6"

#: gtk/print/paper_names_offsets.c:60
msgctxt "paper size"
msgid "C6/C5"
msgstr "C6/C5"

#: gtk/print/paper_names_offsets.c:61
msgctxt "paper size"
msgid "C7"
msgstr "C7"

#: gtk/print/paper_names_offsets.c:62
msgctxt "paper size"
msgid "C7/C6"
msgstr "C7/C6"

#: gtk/print/paper_names_offsets.c:63
msgctxt "paper size"
msgid "C8"
msgstr "C8"

#: gtk/print/paper_names_offsets.c:64
msgctxt "paper size"
msgid "C9"
msgstr "C9"

#: gtk/print/paper_names_offsets.c:65
msgctxt "paper size"
msgid "DL Envelope"
msgstr "DL-kuvert"

#: gtk/print/paper_names_offsets.c:66
msgctxt "paper size"
msgid "RA0"
msgstr "RA0"

#: gtk/print/paper_names_offsets.c:67
msgctxt "paper size"
msgid "RA1"
msgstr "RA1"

#: gtk/print/paper_names_offsets.c:68
msgctxt "paper size"
msgid "RA2"
msgstr "RA2"

#: gtk/print/paper_names_offsets.c:69
msgctxt "paper size"
msgid "RA3"
msgstr "RA3"

#: gtk/print/paper_names_offsets.c:70
msgctxt "paper size"
msgid "RA4"
msgstr "RA4"

#: gtk/print/paper_names_offsets.c:71
msgctxt "paper size"
msgid "SRA0"
msgstr "SRA0"

#: gtk/print/paper_names_offsets.c:72
msgctxt "paper size"
msgid "SRA1"
msgstr "SRA1"

#: gtk/print/paper_names_offsets.c:73
msgctxt "paper size"
msgid "SRA2"
msgstr "SRA2"

#: gtk/print/paper_names_offsets.c:74
msgctxt "paper size"
msgid "SRA3"
msgstr "SRA3"

#: gtk/print/paper_names_offsets.c:75
msgctxt "paper size"
msgid "SRA4"
msgstr "SRA4"

#: gtk/print/paper_names_offsets.c:76
msgctxt "paper size"
msgid "JB0"
msgstr "JB0"

#: gtk/print/paper_names_offsets.c:77
msgctxt "paper size"
msgid "JB1"
msgstr "JB1"

#: gtk/print/paper_names_offsets.c:78
msgctxt "paper size"
msgid "JB10"
msgstr "JB10"

#: gtk/print/paper_names_offsets.c:79
msgctxt "paper size"
msgid "JB2"
msgstr "JB2"

#: gtk/print/paper_names_offsets.c:80
msgctxt "paper size"
msgid "JB3"
msgstr "JB3"

#: gtk/print/paper_names_offsets.c:81
msgctxt "paper size"
msgid "JB4"
msgstr "JB4"

#: gtk/print/paper_names_offsets.c:82
msgctxt "paper size"
msgid "JB5"
msgstr "JB5"

#: gtk/print/paper_names_offsets.c:83
msgctxt "paper size"
msgid "JB6"
msgstr "JB6"

#: gtk/print/paper_names_offsets.c:84
msgctxt "paper size"
msgid "JB7"
msgstr "JB7"

#: gtk/print/paper_names_offsets.c:85
msgctxt "paper size"
msgid "JB8"
msgstr "JB8"

#: gtk/print/paper_names_offsets.c:86
msgctxt "paper size"
msgid "JB9"
msgstr "JB9"

#: gtk/print/paper_names_offsets.c:87
msgctxt "paper size"
msgid "jis exec"
msgstr "jis exec"

#: gtk/print/paper_names_offsets.c:88
msgctxt "paper size"
msgid "Choukei 2 Envelope"
msgstr "Choukei 2-kuvert"

#: gtk/print/paper_names_offsets.c:89
msgctxt "paper size"
msgid "Choukei 3 Envelope"
msgstr "Choukei 3-kuvert"

#: gtk/print/paper_names_offsets.c:90
msgctxt "paper size"
msgid "Choukei 4 Envelope"
msgstr "Choukei 4-kuvert"

#: gtk/print/paper_names_offsets.c:91
msgctxt "paper size"
msgid "Choukei 40 Envelope"
msgstr "Choukei 40-kuvert"

#: gtk/print/paper_names_offsets.c:92
msgctxt "paper size"
msgid "hagaki (postcard)"
msgstr "hagaki (vykort)"

#: gtk/print/paper_names_offsets.c:93
msgctxt "paper size"
msgid "kahu Envelope"
msgstr "kahu-kuvert"

#: gtk/print/paper_names_offsets.c:94
msgctxt "paper size"
msgid "kaku2 Envelope"
msgstr "kaku2-kuvert"

#: gtk/print/paper_names_offsets.c:95
msgctxt "paper size"
msgid "kaku3 Envelope"
msgstr "kaku3-kuvert"

#: gtk/print/paper_names_offsets.c:96
msgctxt "paper size"
msgid "kaku4 Envelope"
msgstr "kaku4-kuvert"

#: gtk/print/paper_names_offsets.c:97
msgctxt "paper size"
msgid "kaku5 Envelope"
msgstr "kaku5-kuvert"

#: gtk/print/paper_names_offsets.c:98
msgctxt "paper size"
msgid "kaku7 Envelope"
msgstr "kaku7-kuvert"

#: gtk/print/paper_names_offsets.c:99
msgctxt "paper size"
msgid "kaku8 Envelope"
msgstr "kaku8-kuvert"

#: gtk/print/paper_names_offsets.c:100
msgctxt "paper size"
msgid "oufuku (reply postcard)"
msgstr "oufuku (svarsvykort)"

#: gtk/print/paper_names_offsets.c:101
msgctxt "paper size"
msgid "you4 Envelope"
msgstr "you4-kuvert"

#: gtk/print/paper_names_offsets.c:102
msgctxt "paper size"
msgid "you6 Envelope"
msgstr "you6-kuvert"

#: gtk/print/paper_names_offsets.c:103
msgctxt "paper size"
msgid "10×11"
msgstr "10×11"

#: gtk/print/paper_names_offsets.c:104
msgctxt "paper size"
msgid "10×13"
msgstr "10×13"

#: gtk/print/paper_names_offsets.c:105
msgctxt "paper size"
msgid "10×14"
msgstr "10×14"

#: gtk/print/paper_names_offsets.c:106
msgctxt "paper size"
msgid "10×15"
msgstr "10×15"

#: gtk/print/paper_names_offsets.c:107
msgctxt "paper size"
msgid "11×12"
msgstr "11×12"

#: gtk/print/paper_names_offsets.c:108
msgctxt "paper size"
msgid "11×15"
msgstr "11×15"

#: gtk/print/paper_names_offsets.c:109
msgctxt "paper size"
msgid "12×19"
msgstr "12×19"

#: gtk/print/paper_names_offsets.c:110
msgctxt "paper size"
msgid "5×7"
msgstr "5×7"

#: gtk/print/paper_names_offsets.c:111
msgctxt "paper size"
msgid "6×9 Envelope"
msgstr "6×9-kuvert"

#: gtk/print/paper_names_offsets.c:112
msgctxt "paper size"
msgid "7×9 Envelope"
msgstr "7×9-kuvert"

#: gtk/print/paper_names_offsets.c:113
msgctxt "paper size"
msgid "8×10 Envelope"
msgstr "8×10-kuvert"

#: gtk/print/paper_names_offsets.c:114
msgctxt "paper size"
msgid "9×11 Envelope"
msgstr "9×11-kuvert"

#: gtk/print/paper_names_offsets.c:115
msgctxt "paper size"
msgid "9×12 Envelope"
msgstr "9×12-kuvert"

#: gtk/print/paper_names_offsets.c:116
msgctxt "paper size"
msgid "a2 Envelope"
msgstr "a2-kuvert"

#: gtk/print/paper_names_offsets.c:117
msgctxt "paper size"
msgid "Arch A"
msgstr "Arch A"

#: gtk/print/paper_names_offsets.c:118
msgctxt "paper size"
msgid "Arch B"
msgstr "Arch B"

#: gtk/print/paper_names_offsets.c:119
msgctxt "paper size"
msgid "Arch C"
msgstr "Arch C"

#: gtk/print/paper_names_offsets.c:120
msgctxt "paper size"
msgid "Arch D"
msgstr "Arch D"

#: gtk/print/paper_names_offsets.c:121
msgctxt "paper size"
msgid "Arch E"
msgstr "Arch E"

#: gtk/print/paper_names_offsets.c:122
msgctxt "paper size"
msgid "b-plus"
msgstr "b-plus"

#: gtk/print/paper_names_offsets.c:123
msgctxt "paper size"
msgid "c"
msgstr "c"

#: gtk/print/paper_names_offsets.c:124
msgctxt "paper size"
msgid "c5 Envelope"
msgstr "c5-kuvert"

#: gtk/print/paper_names_offsets.c:125
msgctxt "paper size"
msgid "d"
msgstr "d"

#: gtk/print/paper_names_offsets.c:126
msgctxt "paper size"
msgid "e"
msgstr "e"

#: gtk/print/paper_names_offsets.c:127
msgctxt "paper size"
msgid "edp"
msgstr "edp"

#: gtk/print/paper_names_offsets.c:128
msgctxt "paper size"
msgid "European edp"
msgstr "Europeisk edp"

#: gtk/print/paper_names_offsets.c:129
msgctxt "paper size"
msgid "Executive"
msgstr "Executive"

#: gtk/print/paper_names_offsets.c:130
msgctxt "paper size"
msgid "f"
msgstr "f"

#: gtk/print/paper_names_offsets.c:131
msgctxt "paper size"
msgid "Fan-Fold European"
msgstr "Fan-Fold Europeisk"

#: gtk/print/paper_names_offsets.c:132
msgctxt "paper size"
msgid "Fan-Fold US"
msgstr "Fan-Fold US"

#: gtk/print/paper_names_offsets.c:133
msgctxt "paper size"
msgid "Fan-Fold German Legal"
msgstr "Fan-Fold Tysk Legal"

#: gtk/print/paper_names_offsets.c:134
msgctxt "paper size"
msgid "Government Legal"
msgstr "Government Legal"

#: gtk/print/paper_names_offsets.c:135
msgctxt "paper size"
msgid "Government Letter"
msgstr "Government Letter"

#: gtk/print/paper_names_offsets.c:136
msgctxt "paper size"
msgid "Index 3×5"
msgstr "Index 3×5"

#: gtk/print/paper_names_offsets.c:137
msgctxt "paper size"
msgid "Index 4×6 (postcard)"
msgstr "Index 4×6 (vykort)"

#: gtk/print/paper_names_offsets.c:138
msgctxt "paper size"
msgid "Index 4×6 ext"
msgstr "Index 4×6 ext"

#: gtk/print/paper_names_offsets.c:139
msgctxt "paper size"
msgid "Index 5×8"
msgstr "Index 5×8"

#: gtk/print/paper_names_offsets.c:140
msgctxt "paper size"
msgid "Invoice"
msgstr "Faktura"

#: gtk/print/paper_names_offsets.c:141
msgctxt "paper size"
msgid "Tabloid"
msgstr "Tabloid"

#: gtk/print/paper_names_offsets.c:142
msgctxt "paper size"
msgid "US Legal"
msgstr "US Legal"

#: gtk/print/paper_names_offsets.c:143
msgctxt "paper size"
msgid "US Legal Extra"
msgstr "US Legal Extra"

#: gtk/print/paper_names_offsets.c:144
msgctxt "paper size"
msgid "US Letter"
msgstr "US Letter"

#: gtk/print/paper_names_offsets.c:145
msgctxt "paper size"
msgid "US Letter Extra"
msgstr "US Letter Extra"

#: gtk/print/paper_names_offsets.c:146
msgctxt "paper size"
msgid "US Letter Plus"
msgstr "US Letter Plus"

#: gtk/print/paper_names_offsets.c:147
msgctxt "paper size"
msgid "Monarch Envelope"
msgstr "Monark-kuvert"

#: gtk/print/paper_names_offsets.c:148
msgctxt "paper size"
msgid "#10 Envelope"
msgstr "#10-kuvert"

#: gtk/print/paper_names_offsets.c:149
msgctxt "paper size"
msgid "#11 Envelope"
msgstr "#11-kuvert"

#: gtk/print/paper_names_offsets.c:150
msgctxt "paper size"
msgid "#12 Envelope"
msgstr "#12-kuvert"

#: gtk/print/paper_names_offsets.c:151
msgctxt "paper size"
msgid "#14 Envelope"
msgstr "#14-kuvert"

#: gtk/print/paper_names_offsets.c:152
msgctxt "paper size"
msgid "#9 Envelope"
msgstr "#9-kuvert"

#: gtk/print/paper_names_offsets.c:153
msgctxt "paper size"
msgid "Oficio"
msgstr "Oficio"

#: gtk/print/paper_names_offsets.c:154
msgctxt "paper size"
msgid "Personal Envelope"
msgstr "Personligt kuvert"

#: gtk/print/paper_names_offsets.c:155
msgctxt "paper size"
msgid "Quarto"
msgstr "Quarto"

#: gtk/print/paper_names_offsets.c:156
msgctxt "paper size"
msgid "Super A"
msgstr "Super A"

#: gtk/print/paper_names_offsets.c:157
msgctxt "paper size"
msgid "Super B"
msgstr "Super B"

#: gtk/print/paper_names_offsets.c:158
msgctxt "paper size"
msgid "Wide Format"
msgstr "Brett format"

#: gtk/print/paper_names_offsets.c:159
msgctxt "paper size"
msgid "Photo L"
msgstr "Foto L"

#: gtk/print/paper_names_offsets.c:160
msgctxt "paper size"
msgid "Dai-pa-kai"
msgstr "Dai-pa-kai"

#: gtk/print/paper_names_offsets.c:161
msgctxt "paper size"
msgid "Folio"
msgstr "Folio"

#: gtk/print/paper_names_offsets.c:162
msgctxt "paper size"
msgid "Folio sp"
msgstr "Folio sp"

#: gtk/print/paper_names_offsets.c:163
msgctxt "paper size"
msgid "Invite Envelope"
msgstr "Invite-kuvert"

#: gtk/print/paper_names_offsets.c:164
msgctxt "paper size"
msgid "Italian Envelope"
msgstr "Italienskt kuvert"

#: gtk/print/paper_names_offsets.c:165
msgctxt "paper size"
msgid "juuro-ku-kai"
msgstr "juuro-ku-kai"

#: gtk/print/paper_names_offsets.c:166
msgctxt "paper size"
msgid "Large Photo"
msgstr "Stort foto"

#: gtk/print/paper_names_offsets.c:167
msgctxt "paper size"
msgid "Medium Photo"
msgstr "Medelstort foto"

#: gtk/print/paper_names_offsets.c:168
msgctxt "paper size"
msgid "pa-kai"
msgstr "pa-kai"

#: gtk/print/paper_names_offsets.c:169
msgctxt "paper size"
msgid "Postfix Envelope"
msgstr "Postfix-kuvert"

#: gtk/print/paper_names_offsets.c:170
msgctxt "paper size"
msgid "Small Photo"
msgstr "Litet foto"

#: gtk/print/paper_names_offsets.c:171
msgctxt "paper size"
msgid "Wide Photo"
msgstr "Brett foto"

#: gtk/print/paper_names_offsets.c:172
msgctxt "paper size"
msgid "prc1 Envelope"
msgstr "prc1-kuvert"

#: gtk/print/paper_names_offsets.c:173
msgctxt "paper size"
msgid "prc10 Envelope"
msgstr "prc10-kuvert"

#: gtk/print/paper_names_offsets.c:174
msgctxt "paper size"
msgid "prc 16k"
msgstr "prc 16k"

#: gtk/print/paper_names_offsets.c:175
msgctxt "paper size"
msgid "prc2 Envelope"
msgstr "prc2-kuvert"

#: gtk/print/paper_names_offsets.c:176
msgctxt "paper size"
msgid "prc3 Envelope"
msgstr "prc3-kuvert"

#: gtk/print/paper_names_offsets.c:177
msgctxt "paper size"
msgid "prc 32k"
msgstr "prc 32k"

#: gtk/print/paper_names_offsets.c:178
msgctxt "paper size"
msgid "prc4 Envelope"
msgstr "prc4-kuvert"

#: gtk/print/paper_names_offsets.c:179
msgctxt "paper size"
msgid "prc5 Envelope"
msgstr "prc5-kuvert"

#: gtk/print/paper_names_offsets.c:180
msgctxt "paper size"
msgid "prc6 Envelope"
msgstr "prc6-kuvert"

#: gtk/print/paper_names_offsets.c:181
msgctxt "paper size"
msgid "prc7 Envelope"
msgstr "prc7-kuvert"

#: gtk/print/paper_names_offsets.c:182
msgctxt "paper size"
msgid "prc8 Envelope"
msgstr "prc8-kuvert"

#: gtk/print/paper_names_offsets.c:183
msgctxt "paper size"
msgid "prc9 Envelope"
msgstr "prc9-kuvert"

#: gtk/print/paper_names_offsets.c:184
msgctxt "paper size"
msgid "ROC 16k"
msgstr "ROC 16k"

#: gtk/print/paper_names_offsets.c:185
msgctxt "paper size"
msgid "ROC 8k"
msgstr "ROC 8k"

#: gtk/ui/gtkaboutdialog.ui:68
msgid "About"
msgstr "Om"

#: gtk/ui/gtkaboutdialog.ui:129
msgid "Credits"
msgstr "Tack till"

#: gtk/ui/gtkaboutdialog.ui:219
msgid "System"
msgstr "System"

#: gtk/ui/gtkappchooserdialog.ui:4
msgid "Select App"
msgstr "Välj program"

#: gtk/ui/gtkappchooserdialog.ui:63
msgid "_View All Apps"
msgstr "_Visa alla program"

#: gtk/ui/gtkappchooserdialog.ui:69
msgid "_Find New Apps"
msgstr "_Hitta nya program"

#: gtk/ui/gtkappchooserwidget.ui:100
msgid "No applications found."
msgstr "Hittade inga program."

#: gtk/ui/gtkapplication-quartz.ui:13
msgid "Preferences"
msgstr "Inställningar"

#: gtk/ui/gtkapplication-quartz.ui:19
msgid "Services"
msgstr "Tjänster"

#: gtk/ui/gtkapplication-quartz.ui:25
msgid "Hide %s"
msgstr "Dölj %s"

#: gtk/ui/gtkapplication-quartz.ui:30
msgid "Hide Others"
msgstr "Dölj övriga"

#: gtk/ui/gtkapplication-quartz.ui:35
msgid "Show All"
msgstr "Visa alla"

#: gtk/ui/gtkapplication-quartz.ui:42
msgid "Quit %s"
msgstr "Avsluta %s"

#: gtk/ui/gtkassistant.ui:64
msgid "_Finish"
msgstr "_Färdigställ"

#: gtk/ui/gtkassistant.ui:75
msgid "_Back"
msgstr "_Bakåt"

#: gtk/ui/gtkassistant.ui:86
msgid "_Next"
msgstr "_Nästa"

#: gtk/ui/gtkcolorchooserdialog.ui:4
msgid "Select a Color"
msgstr "Välj en färg"

#: gtk/ui/gtkcoloreditor.ui:43 gtk/ui/gtkcoloreditor.ui:53
msgid "Pick a color from the screen"
msgstr "Välj en färg från skärmen"

#: gtk/ui/gtkcoloreditor.ui:84
msgid "Hexadecimal color or color name"
msgstr "Hexadecimal färg eller färgnamn"

#: gtk/ui/gtkcoloreditor.ui:99
msgid "Hue"
msgstr "Nyans"

#: gtk/ui/gtkcoloreditor.ui:115
msgid "Alpha value"
msgstr "Alfavärde"

#: gtk/ui/gtkcoloreditor.ui:133
msgid "Saturation and value"
msgstr "Mättnad och intensitet"

#: gtk/ui/gtkcoloreditor.ui:157
msgctxt "Color channel"
msgid "A"
msgstr "A"

#: gtk/ui/gtkcoloreditor.ui:193
msgctxt "Color channel"
msgid "H"
msgstr "N"

#: gtk/ui/gtkcoloreditor.ui:230
msgctxt "Color Channel"
msgid "S"
msgstr "M"

#: gtk/ui/gtkcoloreditor.ui:239
msgctxt "Color Channel"
msgid "V"
msgstr "I"

#: gtk/ui/gtkdropdown.ui:25
msgid "(None)"
msgstr "(Ingen)"

#: gtk/ui/gtkdropdown.ui:78
msgid "Search…"
msgstr "Sök…"

#: gtk/ui/gtkemojichooser.ui:69 gtk/ui/gtkemojichooser.ui:239
msgctxt "emoji category"
msgid "Smileys & People"
msgstr "Humörsymboler och personer"

#: gtk/ui/gtkemojichooser.ui:94 gtk/ui/gtkemojichooser.ui:248
msgctxt "emoji category"
msgid "Body & Clothing"
msgstr "Kropp och kläder"

#: gtk/ui/gtkemojichooser.ui:119 gtk/ui/gtkemojichooser.ui:257
msgctxt "emoji category"
msgid "Animals & Nature"
msgstr "Djur och natur"

#: gtk/ui/gtkemojichooser.ui:133 gtk/ui/gtkemojichooser.ui:266
msgctxt "emoji category"
msgid "Food & Drink"
msgstr "Mat och dryck"

#: gtk/ui/gtkemojichooser.ui:147 gtk/ui/gtkemojichooser.ui:275
msgctxt "emoji category"
msgid "Travel & Places"
msgstr "Resande och platser"

#: gtk/ui/gtkemojichooser.ui:161 gtk/ui/gtkemojichooser.ui:284
msgctxt "emoji category"
msgid "Activities"
msgstr "Aktiviteter"

#: gtk/ui/gtkemojichooser.ui:175 gtk/ui/gtkemojichooser.ui:293
msgctxt "emoji category"
msgid "Objects"
msgstr "Föremål"

#: gtk/ui/gtkemojichooser.ui:189 gtk/ui/gtkemojichooser.ui:302
msgctxt "emoji category"
msgid "Symbols"
msgstr "Symboler"

#: gtk/ui/gtkemojichooser.ui:203 gtk/ui/gtkemojichooser.ui:311
msgctxt "emoji category"
msgid "Flags"
msgstr "Flaggor"

#: gtk/ui/gtkemojichooser.ui:230
msgctxt "emoji category"
msgid "Recent"
msgstr "Senaste"

#: gtk/ui/gtkfilechooserwidget.ui:71
msgid "Create Folder"
msgstr "Skapa mapp"

#: gtk/ui/gtkfilechooserwidget.ui:191
msgid "Remote location — only searching the current folder"
msgstr "Fjärrplats — söker endast i aktuell mapp"

#: gtk/ui/gtkfilechooserwidget.ui:323
msgid "Folder Name"
msgstr "Mappnamn"

#: gtk/ui/gtkfilechooserwidget.ui:349
msgid "_Create"
msgstr "S_kapa"

#: gtk/ui/gtkfontchooserdialog.ui:4
msgid "Select Font"
msgstr "Välj typsnitt"

#: gtk/ui/gtkfontchooserwidget.ui:64
msgid "Search font name"
msgstr "Sök efter typsnittsnamn"

#: gtk/ui/gtkfontchooserwidget.ui:77
msgid "Filters"
msgstr "Filter"

#: gtk/ui/gtkfontchooserwidget.ui:89
msgid "Filter by"
msgstr "Filtrera efter"

#: gtk/ui/gtkfontchooserwidget.ui:99
msgid "Monospace"
msgstr "Fast breddsteg"

#: gtk/ui/gtkfontchooserwidget.ui:105
msgid "Language"
msgstr "Språk"

#: gtk/ui/gtkfontchooserwidget.ui:198 gtk/ui/gtkfontchooserwidget.ui:200
#: gtk/ui/gtkfontchooserwidget.ui:353 gtk/ui/gtkfontchooserwidget.ui:357
msgid "Preview Font"
msgstr "Förhandsvisningstypsnitt"

#: gtk/ui/gtkfontchooserwidget.ui:296
msgid "No Fonts Found"
msgstr "Inga typsnitt hittades"

#: gtk/ui/gtkmediacontrols.ui:47
msgctxt "media controls"
msgid "Position"
msgstr "Position"

#: gtk/ui/gtkmediacontrols.ui:65
msgctxt "media controls"
msgid "Volume"
msgstr "Volym"

#: gtk/print/ui/gtkpagesetupunixdialog.ui:30
msgid "_Format for:"
msgstr "_Format för:"

#: gtk/print/ui/gtkpagesetupunixdialog.ui:54
#: gtk/print/ui/gtkprintunixdialog.ui:704
msgid "_Paper size:"
msgstr "_Pappersstorlek:"

#: gtk/print/ui/gtkpagesetupunixdialog.ui:89
msgid "_Orientation:"
msgstr "_Orientering:"

#: gtk/print/ui/gtkpagesetupunixdialog.ui:101
#: gtk/print/ui/gtkprintunixdialog.ui:744
msgid "Portrait"
msgstr "Stående"

#: gtk/print/ui/gtkpagesetupunixdialog.ui:112
#: gtk/print/ui/gtkprintunixdialog.ui:746
msgid "Reverse portrait"
msgstr "Omvänt stående"

#: gtk/print/ui/gtkpagesetupunixdialog.ui:124
#: gtk/print/ui/gtkprintunixdialog.ui:745
msgid "Landscape"
msgstr "Liggande"

#: gtk/print/ui/gtkpagesetupunixdialog.ui:135
#: gtk/print/ui/gtkprintunixdialog.ui:747
msgid "Reverse landscape"
msgstr "Omvänt liggande"

#: gtk/ui/gtkplacesview.ui:16
msgid "Server Addresses"
msgstr "Serveradresser"

#: gtk/ui/gtkplacesview.ui:28
msgid ""
"Server addresses are made up of a protocol prefix and an address. Examples:"
msgstr "Serveradresser utgörs av ett protokollprefix och en adress. Exempel:"

#: gtk/ui/gtkplacesview.ui:54
msgid "Available Protocols"
msgstr "Tillgängliga protokoll"

#. Translators: Server as any successfully connected network address
#: gtk/ui/gtkplacesview.ui:106
msgid "No recent servers found"
msgstr "Inga nyligen använda servrar hittades"

#: gtk/ui/gtkplacesview.ui:129
msgid "Recent Servers"
msgstr "Senast använda servrar"

#: gtk/ui/gtkplacesview.ui:209
msgid "No results found"
msgstr "Inga resultat hittades"

#: gtk/ui/gtkplacesview.ui:240
msgid "Connect to _Server"
msgstr "Anslut till _server"

#: gtk/ui/gtkplacesview.ui:265
msgid "Enter server address…"
msgstr "Ange serveradress…"

#. this is the header for the printer status column in the print dialog
#: gtk/print/ui/gtkprintunixdialog.ui:142
msgid "Status"
msgstr "Status"

#: gtk/print/ui/gtkprintunixdialog.ui:196
msgid "Range"
msgstr "Intervall"

#: gtk/print/ui/gtkprintunixdialog.ui:214
msgid "_All Pages"
msgstr "_Alla sidor"

#: gtk/print/ui/gtkprintunixdialog.ui:227
msgid "C_urrent Page"
msgstr "A_ktuell sida"

#: gtk/print/ui/gtkprintunixdialog.ui:241
msgid "Se_lection"
msgstr "Mar_kering"

#: gtk/print/ui/gtkprintunixdialog.ui:256
msgid "Pag_es:"
msgstr "Sid_or:"

#: gtk/print/ui/gtkprintunixdialog.ui:260
#: gtk/print/ui/gtkprintunixdialog.ui:273
msgid ""
"Specify one or more page ranges,\n"
" e.g. 1–3, 7, 11"
msgstr ""
"Ange en eller flera sidintervall,\n"
" exempelvis 1-3, 7, 11"

#: gtk/print/ui/gtkprintunixdialog.ui:299
msgid "Copies"
msgstr "Kopior"

#: gtk/print/ui/gtkprintunixdialog.ui:317
msgid "Copie_s:"
msgstr "Kop_ior:"

#: gtk/print/ui/gtkprintunixdialog.ui:340
msgid "C_ollate"
msgstr "S_ortera"

#: gtk/print/ui/gtkprintunixdialog.ui:351
msgid "_Reverse"
msgstr "_Omvänd"

#: gtk/print/ui/gtkprintunixdialog.ui:424
msgid "General"
msgstr "Allmänt"

#: gtk/print/ui/gtkprintunixdialog.ui:470
msgid "T_wo-sided:"
msgstr "T_våsidig:"

#: gtk/print/ui/gtkprintunixdialog.ui:492
msgid "Pages per _side:"
msgstr "Sidor per _blad:"

#: gtk/print/ui/gtkprintunixdialog.ui:516
msgid "Page or_dering:"
msgstr "Sidor_dning:"

#: gtk/print/ui/gtkprintunixdialog.ui:539
msgid "_Only print:"
msgstr "Skriv endast _ut:"

#: gtk/print/ui/gtkprintunixdialog.ui:555
msgid "All sheets"
msgstr "Alla blad"

#: gtk/print/ui/gtkprintunixdialog.ui:556
msgid "Even sheets"
msgstr "Jämna blad"

#: gtk/print/ui/gtkprintunixdialog.ui:557
msgid "Odd sheets"
msgstr "Udda blad"

#: gtk/print/ui/gtkprintunixdialog.ui:571
msgid "Sc_ale:"
msgstr "Sk_ala:"

#: gtk/print/ui/gtkprintunixdialog.ui:619
msgid "Paper"
msgstr "Papper"

#: gtk/print/ui/gtkprintunixdialog.ui:638
msgid "Paper _type:"
msgstr "Pappers_typ:"

#: gtk/print/ui/gtkprintunixdialog.ui:660
msgid "Paper _source:"
msgstr "Pappers_källa:"

#: gtk/print/ui/gtkprintunixdialog.ui:682
msgid "Output t_ray:"
msgstr "Utsk_riftsfack:"

#: gtk/print/ui/gtkprintunixdialog.ui:727
msgid "Or_ientation:"
msgstr "Or_ientering:"

#: gtk/print/ui/gtkprintunixdialog.ui:805
msgid "Job Details"
msgstr "Jobbdetaljer"

#: gtk/print/ui/gtkprintunixdialog.ui:820
msgid "Pri_ority:"
msgstr "Pri_oritet:"

#: gtk/print/ui/gtkprintunixdialog.ui:841
msgid "_Billing info:"
msgstr "Fak_tureringsinformation:"

#: gtk/print/ui/gtkprintunixdialog.ui:874
msgid "Print Document"
msgstr "Skriv ut dokument"

#. this is one of the choices for the print at option in the print dialog
#: gtk/print/ui/gtkprintunixdialog.ui:887
msgid "_Now"
msgstr "_Nu"

#. this is one of the choices for the print at option in the print dialog. It also serves as the label for an entry that allows the user to enter a time.
#: gtk/print/ui/gtkprintunixdialog.ui:901
msgid "A_t:"
msgstr "Kloc_kan:"

#. Ability to parse the am/pm format depends on actual locale. You can remove the am/pm values below for your locale if they are not supported.
#: gtk/print/ui/gtkprintunixdialog.ui:903
#: gtk/print/ui/gtkprintunixdialog.ui:905
#: gtk/print/ui/gtkprintunixdialog.ui:921
#: gtk/print/ui/gtkprintunixdialog.ui:923
msgid ""
"Specify the time of print,\n"
" e.g. 15∶30, 2∶35 pm, 14∶15∶20, 11∶46∶30 am, 4 pm"
msgstr ""
"Ange tiden för utskrift,\n"
" t.ex. 15∶30, 02∶35, 14∶15∶20, 11∶46∶30"

# Är detta verkligen en bra översättning?
#. this is one of the choices for the print at option in the print dialog. It means that the print job will not be printed until it explicitly gets 'released'.
#: gtk/print/ui/gtkprintunixdialog.ui:935
msgid "On _hold"
msgstr "_Pausad"

#: gtk/print/ui/gtkprintunixdialog.ui:937
#: gtk/print/ui/gtkprintunixdialog.ui:938
msgid "Hold the job until it is explicitly released"
msgstr "Håll kvar jobbet tills det uttryckligen släpps"

#: gtk/print/ui/gtkprintunixdialog.ui:965
msgid "Add Cover Page"
msgstr "Lägg till försättssida"

#. this is the label used for the option in the print dialog that controls the front cover page.
#: gtk/print/ui/gtkprintunixdialog.ui:980
msgid "Be_fore:"
msgstr "_Före:"

#. this is the label used for the option in the print dialog that controls the back cover page.
#: gtk/print/ui/gtkprintunixdialog.ui:1001
msgid "_After:"
msgstr "_Efter:"

#: gtk/print/ui/gtkprintunixdialog.ui:1030
msgid "Job"
msgstr "Jobb"

#. This will appear as a tab label in the print dialog.
#: gtk/print/ui/gtkprintunixdialog.ui:1060
msgid "Image Quality"
msgstr "Bildkvalitet"

#. This will appear as a tab label in the print dialog.
#: gtk/print/ui/gtkprintunixdialog.ui:1089
msgid "Color"
msgstr "Färg"

#. This will appear as a tab label in the print dialog. It's a typographical term, as in "Binding and finishing"
#: gtk/print/ui/gtkprintunixdialog.ui:1118
msgid "Finishing"
msgstr "Färdigställning"

#: gtk/print/ui/gtkprintunixdialog.ui:1147
msgid "Advanced"
msgstr "Avancerat"

#: gtk/print/ui/gtkprintunixdialog.ui:1163
msgid "Some of the settings in the dialog conflict"
msgstr "Vissa av inställningarna i dialogen är i konflikt"

#. Translators: These strings name the possible values of the
#. * job priority option in the print dialog
#.
#: modules/printbackends/gtkprintbackendcpdb.c:541
#: modules/printbackends/gtkprintbackendcups.c:5640
msgid "Urgent"
msgstr "Viktigt"

#: modules/printbackends/gtkprintbackendcpdb.c:541
#: modules/printbackends/gtkprintbackendcups.c:5640
msgid "High"
msgstr "Hög"

#: modules/printbackends/gtkprintbackendcpdb.c:541
#: modules/printbackends/gtkprintbackendcups.c:5640
msgid "Medium"
msgstr "Medel"

#: modules/printbackends/gtkprintbackendcpdb.c:541
#: modules/printbackends/gtkprintbackendcups.c:5640
msgid "Low"
msgstr "Låg"

#. Translators, this is the label used for the option in the print
#. * dialog that controls the front cover page.
#.
#: modules/printbackends/gtkprintbackendcpdb.c:562
#: modules/printbackends/gtkprintbackendcups.c:5782
msgctxt "printer option"
msgid "Before"
msgstr "Före"

#. Translators, this is the label used for the option in the print
#. * dialog that controls the back cover page.
#.
#: modules/printbackends/gtkprintbackendcpdb.c:569
#: modules/printbackends/gtkprintbackendcups.c:5797
msgctxt "printer option"
msgid "After"
msgstr "Efter"

#: modules/printbackends/gtkprintbackendcpdb.c:592
msgid "Print at"
msgstr "Utskriftstid"

#: modules/printbackends/gtkprintbackendcpdb.c:602
msgid "Print at time"
msgstr "Skriv ut klockan"

#: modules/printbackends/gtkprintbackendcpdb.c:665
msgctxt "print option"
msgid "Borderless"
msgstr "Kantlöst"

#. Translators: this is a printer status.
#: modules/printbackends/gtkprintbackendcpdb.c:1525
#: modules/printbackends/gtkprintbackendcups.c:2636
msgid "Paused; Rejecting Jobs"
msgstr "Pausad; Avvisar jobb"

#. Translators: this is a printer status.
#: modules/printbackends/gtkprintbackendcpdb.c:1531
#: modules/printbackends/gtkprintbackendcups.c:2642
msgid "Rejecting Jobs"
msgstr "Avvisar jobb"

#: modules/printbackends/gtkprintbackendcups.c:1142
#: modules/printbackends/gtkprintbackendcups.c:1449
msgid "Username:"
msgstr "Användarnamn:"

#: modules/printbackends/gtkprintbackendcups.c:1143
#: modules/printbackends/gtkprintbackendcups.c:1458
msgid "Password:"
msgstr "Lösenord:"

#: modules/printbackends/gtkprintbackendcups.c:1181
#: modules/printbackends/gtkprintbackendcups.c:1471
#, c-format
msgid "Authentication is required to print document “%s” on printer %s"
msgstr "Autentisering krävs för att skriva ut dokumentet ”%s” på skrivaren %s"

#: modules/printbackends/gtkprintbackendcups.c:1183
#, c-format
msgid "Authentication is required to print a document on %s"
msgstr "Autentisering krävs för att skriva ut ett dokument på %s"

#: modules/printbackends/gtkprintbackendcups.c:1187
#, c-format
msgid "Authentication is required to get attributes of job “%s”"
msgstr "Autentisering krävs för att hämta attributen för jobbet ”%s”"

#: modules/printbackends/gtkprintbackendcups.c:1189
msgid "Authentication is required to get attributes of a job"
msgstr "Autentisering krävs för att hämta attributen för ett jobb"

#: modules/printbackends/gtkprintbackendcups.c:1193
#, c-format
msgid "Authentication is required to get attributes of printer %s"
msgstr "Autentisering krävs för att hämta attributen för skrivaren %s"

#: modules/printbackends/gtkprintbackendcups.c:1195
msgid "Authentication is required to get attributes of a printer"
msgstr "Autentisering krävs för att hämta attributen för en skrivare"

#: modules/printbackends/gtkprintbackendcups.c:1198
#, c-format
msgid "Authentication is required to get default printer of %s"
msgstr "Autentisering krävs för att hämta standardskrivaren för %s"

#: modules/printbackends/gtkprintbackendcups.c:1201
#, c-format
msgid "Authentication is required to get printers from %s"
msgstr "Autentisering krävs för att hämta skrivare från %s"

#: modules/printbackends/gtkprintbackendcups.c:1206
#, c-format
msgid "Authentication is required to get a file from %s"
msgstr "Autentisering krävs för att hämta en fil från %s"

#: modules/printbackends/gtkprintbackendcups.c:1208
#, c-format
msgid "Authentication is required on %s"
msgstr "Autentisering krävs på %s"

#: modules/printbackends/gtkprintbackendcups.c:1443
msgid "Domain:"
msgstr "Domän:"

#: modules/printbackends/gtkprintbackendcups.c:1473
#, c-format
msgid "Authentication is required to print document “%s”"
msgstr "Autentisering krävs för att skriva ut dokumentet ”%s”"

#: modules/printbackends/gtkprintbackendcups.c:1478
#, c-format
msgid "Authentication is required to print this document on printer %s"
msgstr "Autentisering krävs för att skriva ut detta dokument på skrivaren %s"

#: modules/printbackends/gtkprintbackendcups.c:1480
msgid "Authentication is required to print this document"
msgstr "Autentisering krävs för att skriva ut detta dokument"

#: modules/printbackends/gtkprintbackendcups.c:2568
#, c-format
msgid "Printer “%s” is low on toner."
msgstr "Skrivaren ”%s” har snart slut på toner."

#: modules/printbackends/gtkprintbackendcups.c:2572
#, c-format
msgid "Printer “%s” has no toner left."
msgstr "Skrivaren ”%s” har slut på toner."

# FIXME: Kolla denna. Hittar inget bättre ord
#. Translators: "Developer" like on photo development context
#: modules/printbackends/gtkprintbackendcups.c:2577
#, c-format
msgid "Printer “%s” is low on developer."
msgstr "Skrivaren ”%s” har snart slut på framkallningsmaterial."

#. Translators: "Developer" like on photo development context
#: modules/printbackends/gtkprintbackendcups.c:2582
#, c-format
msgid "Printer “%s” is out of developer."
msgstr "Skrivaren ”%s” har slut på framkallningsmaterial."

#. Translators: "marker" is one color bin of the printer
#: modules/printbackends/gtkprintbackendcups.c:2587
#, c-format
msgid "Printer “%s” is low on at least one marker supply."
msgstr "Skrivaren ”%s” har snart slut på minst en färgpenna."

#. Translators: "marker" is one color bin of the printer
#: modules/printbackends/gtkprintbackendcups.c:2592
#, c-format
msgid "Printer “%s” is out of at least one marker supply."
msgstr "Skrivaren ”%s” har slut på minst en färgpenna."

#: modules/printbackends/gtkprintbackendcups.c:2596
#, c-format
msgid "The cover is open on printer “%s”."
msgstr "Luckan är öppen på skrivaren ”%s”."

#: modules/printbackends/gtkprintbackendcups.c:2600
#, c-format
msgid "The door is open on printer “%s”."
msgstr "Dörren är öppen på skrivaren ”%s”."

#: modules/printbackends/gtkprintbackendcups.c:2604
#, c-format
msgid "Printer “%s” is low on paper."
msgstr "Skrivaren ”%s” har snart slut på papper."

#: modules/printbackends/gtkprintbackendcups.c:2608
#, c-format
msgid "Printer “%s” is out of paper."
msgstr "Skrivaren ”%s” har slut på papper."

#: modules/printbackends/gtkprintbackendcups.c:2612
#, c-format
msgid "Printer “%s” is currently offline."
msgstr "Skrivaren ”%s” är för närvarande frånkopplad."

#: modules/printbackends/gtkprintbackendcups.c:2616
#, c-format
msgid "There is a problem on printer “%s”."
msgstr "Det har uppstått ett problem med skrivaren ”%s”."

#. Translators: this string connects multiple printer states together.
#: modules/printbackends/gtkprintbackendcups.c:2683
msgid "; "
msgstr "; "

#: modules/printbackends/gtkprintbackendcups.c:4582
#: modules/printbackends/gtkprintbackendcups.c:4649
msgctxt "printing option"
msgid "Two Sided"
msgstr "Tvåsidigt"

#: modules/printbackends/gtkprintbackendcups.c:4583
msgctxt "printing option"
msgid "Paper Type"
msgstr "Papperstyp"

#: modules/printbackends/gtkprintbackendcups.c:4584
msgctxt "printing option"
msgid "Paper Source"
msgstr "Papperskälla"

#: modules/printbackends/gtkprintbackendcups.c:4585
#: modules/printbackends/gtkprintbackendcups.c:4650
msgctxt "printing option"
msgid "Output Tray"
msgstr "Utskriftsfack"

#: modules/printbackends/gtkprintbackendcups.c:4586
msgctxt "printing option"
msgid "Resolution"
msgstr "Upplösning"

#: modules/printbackends/gtkprintbackendcups.c:4587
msgctxt "printing option"
msgid "GhostScript pre-filtering"
msgstr "GhostScript-förfiltrering"

#: modules/printbackends/gtkprintbackendcups.c:4596
msgctxt "printing option value"
msgid "One Sided"
msgstr "Ensidigt"

#. Translators: this is an option of "Two Sided"
#: modules/printbackends/gtkprintbackendcups.c:4598
msgctxt "printing option value"
msgid "Long Edge (Standard)"
msgstr "Lång kant (Standard)"

#. Translators: this is an option of "Two Sided"
#: modules/printbackends/gtkprintbackendcups.c:4600
msgctxt "printing option value"
msgid "Short Edge (Flip)"
msgstr "Kort kant (Vänd)"

#. Translators: this is an option of "Paper Source"
#: modules/printbackends/gtkprintbackendcups.c:4602
#: modules/printbackends/gtkprintbackendcups.c:4604
#: modules/printbackends/gtkprintbackendcups.c:4612
msgctxt "printing option value"
msgid "Auto Select"
msgstr "Välj automatiskt"

#. Translators: this is an option of "Paper Source"
#. Translators: this is an option of "Resolution"
#: modules/printbackends/gtkprintbackendcups.c:4606
#: modules/printbackends/gtkprintbackendcups.c:4608
#: modules/printbackends/gtkprintbackendcups.c:4610
#: modules/printbackends/gtkprintbackendcups.c:4614
msgctxt "printing option value"
msgid "Printer Default"
msgstr "Skrivarens standard"

#. Translators: this is an option of "GhostScript"
#: modules/printbackends/gtkprintbackendcups.c:4616
msgctxt "printing option value"
msgid "Embed GhostScript fonts only"
msgstr "Endast inbäddade GhostScript-typsnitt"

#. Translators: this is an option of "GhostScript"
#: modules/printbackends/gtkprintbackendcups.c:4618
msgctxt "printing option value"
msgid "Convert to PS level 1"
msgstr "Konvertera till PS nivå 1"

#. Translators: this is an option of "GhostScript"
#: modules/printbackends/gtkprintbackendcups.c:4620
msgctxt "printing option value"
msgid "Convert to PS level 2"
msgstr "Konvertera till PS nivå 2"

#. Translators: this is an option of "GhostScript"
#: modules/printbackends/gtkprintbackendcups.c:4622
msgctxt "printing option value"
msgid "No pre-filtering"
msgstr "Ingen förfiltrering"

#. Translators: "Miscellaneous" is the label for a button, that opens
#. up an extra panel of settings in a print dialog.
#: modules/printbackends/gtkprintbackendcups.c:4631
msgctxt "printing option group"
msgid "Miscellaneous"
msgstr "Diverse"

#: modules/printbackends/gtkprintbackendcups.c:4658
msgctxt "sides"
msgid "One Sided"
msgstr "Ensidigt"

#. Translators: this is an option of "Two Sided"
#: modules/printbackends/gtkprintbackendcups.c:4660
msgctxt "sides"
msgid "Long Edge (Standard)"
msgstr "Lång kant (Standard)"

#. Translators: this is an option of "Two Sided"
#: modules/printbackends/gtkprintbackendcups.c:4662
msgctxt "sides"
msgid "Short Edge (Flip)"
msgstr "Kort kant (Vänd)"

#. Translators: Top output bin
#: modules/printbackends/gtkprintbackendcups.c:4665
msgctxt "output-bin"
msgid "Top Bin"
msgstr "Toppfack"

#. Translators: Middle output bin
#: modules/printbackends/gtkprintbackendcups.c:4667
msgctxt "output-bin"
msgid "Middle Bin"
msgstr "Mittenfack"

#. Translators: Bottom output bin
#: modules/printbackends/gtkprintbackendcups.c:4669
msgctxt "output-bin"
msgid "Bottom Bin"
msgstr "Bottenfack"

#. Translators: Side output bin
#: modules/printbackends/gtkprintbackendcups.c:4671
msgctxt "output-bin"
msgid "Side Bin"
msgstr "Sidofack"

#. Translators: Left output bin
#: modules/printbackends/gtkprintbackendcups.c:4673
msgctxt "output-bin"
msgid "Left Bin"
msgstr "Fack till vänster"

#. Translators: Right output bin
#: modules/printbackends/gtkprintbackendcups.c:4675
msgctxt "output-bin"
msgid "Right Bin"
msgstr "Fack till höger"

#. Translators: Center output bin
#: modules/printbackends/gtkprintbackendcups.c:4677
msgctxt "output-bin"
msgid "Center Bin"
msgstr "Centerfack"

#. Translators: Rear output bin
#: modules/printbackends/gtkprintbackendcups.c:4679
msgctxt "output-bin"
msgid "Rear Bin"
msgstr "Bakre fack"

#. Translators: Output bin where one sided output is oriented in the face-up position
#: modules/printbackends/gtkprintbackendcups.c:4681
msgctxt "output-bin"
msgid "Face Up Bin"
msgstr "Fack för uppåtvänd framsida"

#. Translators: Output bin where one sided output is oriented in the face-down position
#: modules/printbackends/gtkprintbackendcups.c:4683
msgctxt "output-bin"
msgid "Face Down Bin"
msgstr "Fack för nedåtvänd framsida"

#. Translators: Large capacity output bin
#: modules/printbackends/gtkprintbackendcups.c:4685
msgctxt "output-bin"
msgid "Large Capacity Bin"
msgstr "Högkapacitetsfack"

#. Translators: Output stacker number %d
#: modules/printbackends/gtkprintbackendcups.c:4707
#, c-format
msgctxt "output-bin"
msgid "Stacker %d"
msgstr "Staplare %d"

#. Translators: Output mailbox number %d
#: modules/printbackends/gtkprintbackendcups.c:4711
#, c-format
msgctxt "output-bin"
msgid "Mailbox %d"
msgstr "Postlåda %d"

#. Translators: Private mailbox
#: modules/printbackends/gtkprintbackendcups.c:4715
msgctxt "output-bin"
msgid "My Mailbox"
msgstr "Min postlåda"

#. Translators: Output tray number %d
#: modules/printbackends/gtkprintbackendcups.c:4719
#, c-format
msgctxt "output-bin"
msgid "Tray %d"
msgstr "Fack %d"

#: modules/printbackends/gtkprintbackendcups.c:5196
msgid "Printer Default"
msgstr "Skrivarens standard"

#. Translators, this string is used to label the job priority option
#. * in the print dialog
#.
#: modules/printbackends/gtkprintbackendcups.c:5670
msgid "Job Priority"
msgstr "Jobbprioritet"

#. Translators, this string is used to label the billing info entry
#. * in the print dialog
#.
#: modules/printbackends/gtkprintbackendcups.c:5681
msgid "Billing Info"
msgstr "Faktureringsinformation"

#. Translators, these strings are names for various 'standard' cover
#. * pages that the printing system may support.
#.
#: modules/printbackends/gtkprintbackendcups.c:5705
msgctxt "cover page"
msgid "None"
msgstr "Inget"

#: modules/printbackends/gtkprintbackendcups.c:5706
msgctxt "cover page"
msgid "Classified"
msgstr "Klassificerat"

#: modules/printbackends/gtkprintbackendcups.c:5707
msgctxt "cover page"
msgid "Confidential"
msgstr "Konfidentiellt"

#: modules/printbackends/gtkprintbackendcups.c:5708
msgctxt "cover page"
msgid "Secret"
msgstr "Hemligt"

#: modules/printbackends/gtkprintbackendcups.c:5709
msgctxt "cover page"
msgid "Standard"
msgstr "Standard"

#: modules/printbackends/gtkprintbackendcups.c:5710
msgctxt "cover page"
msgid "Top Secret"
msgstr "Topphemligt"

#: modules/printbackends/gtkprintbackendcups.c:5711
msgctxt "cover page"
msgid "Unclassified"
msgstr "Inte klassificerat"

#. Translators, this string is used to label the pages-per-sheet option
#. * in the print dialog
#.
#: modules/printbackends/gtkprintbackendcups.c:5723
msgctxt "printer option"
msgid "Pages per Sheet"
msgstr "Sidor per blad"

#. Translators, this string is used to label the option in the print
#. * dialog that controls in what order multiple pages are arranged
#.
#: modules/printbackends/gtkprintbackendcups.c:5740
msgctxt "printer option"
msgid "Page Ordering"
msgstr "Sidordning"

#. Translators: this is the name of the option that controls when
#. * a print job is printed. Possible values are 'now', a specified time,
#. * or 'on hold'
#.
#: modules/printbackends/gtkprintbackendcups.c:5817
msgctxt "printer option"
msgid "Print at"
msgstr "Utskriftstid"

#. Translators: this is the name of the option that allows the user
#. * to specify a time when a print job will be printed.
#.
#: modules/printbackends/gtkprintbackendcups.c:5828
msgctxt "printer option"
msgid "Print at time"
msgstr "Skriv ut klockan"

#. Translators: this format is used to display a custom
#. * paper size. The two placeholders are replaced with
#. * the width and height in points. E.g: "Custom
#. * 230.4x142.9"
#.
#: modules/printbackends/gtkprintbackendcups.c:5875
#, c-format
msgid "Custom %s×%s"
msgstr "Anpassad %s×%s"

#. TRANSLATORS: this is the ICC color profile to use for this job
#: modules/printbackends/gtkprintbackendcups.c:5986
msgctxt "printer option"
msgid "Printer Profile"
msgstr "Skrivarprofil"

#. TRANSLATORS: this is when color profile information is unavailable
#: modules/printbackends/gtkprintbackendcups.c:5993
msgctxt "printer option value"
msgid "Unavailable"
msgstr "Inte tillgänglig"

#: modules/printbackends/gtkprintbackendfile.c:238
msgid "output"
msgstr "utdata"

#: modules/printbackends/gtkprintbackendfile.c:510
msgid "Print to File"
msgstr "Skriv ut till fil"

#: modules/printbackends/gtkprintbackendfile.c:636
msgid "PDF"
msgstr "PDF"

#: modules/printbackends/gtkprintbackendfile.c:636
msgid "PostScript"
msgstr "Postscript"

#: modules/printbackends/gtkprintbackendfile.c:636
msgid "SVG"
msgstr "SVG"

#: modules/printbackends/gtkprintbackendfile.c:649
msgid "Pages per _sheet:"
msgstr "Sidor per _blad:"

#: modules/printbackends/gtkprintbackendfile.c:709
msgid "File"
msgstr "Fil"

#: modules/printbackends/gtkprintbackendfile.c:719
msgid "_Output format"
msgstr "_Utskriftsformat"

#. TRANSLATORS: when we're running an old CUPS, and
#. * it hasn't registered the device with colord
#: modules/printbackends/gtkprintercups.c:272
msgid "Color management unavailable"
msgstr "Färghantering är inte tillgänglig"

#. TRANSLATORS: when there is no color profile available
#: modules/printbackends/gtkprintercups.c:284
msgid "No profile available"
msgstr "Ingen profil tillgänglig"

#. TRANSLATORS: when the color profile has no title
#: modules/printbackends/gtkprintercups.c:295
msgid "Unspecified profile"
msgstr "Ospecificerad profil"

#: tools/encodesymbolic.c:41
msgid "Output to this directory instead of cwd"
msgstr "Utdata till denna katalog i stället för cwd"

#: tools/encodesymbolic.c:42
msgid "Generate debug output"
msgstr "Generera felsökningsutdata"

#: tools/encodesymbolic.c:92
#, c-format
msgid "Invalid size %s\n"
msgstr "Ogiltig storlek %s\n"

#: tools/encodesymbolic.c:104 tools/encodesymbolic.c:113
#, c-format
msgid "Can’t load file: %s\n"
msgstr "Kan inte läsa in fil: %s\n"

#: tools/encodesymbolic.c:141 tools/encodesymbolic.c:147
#, c-format
msgid "Can’t save file %s: %s\n"
msgstr "Kan inte spara filen %s: %s\n"

#: tools/encodesymbolic.c:153
#, c-format
msgid "Can’t close stream"
msgstr "Kan inte stänga ström"

#: tools/gtk-builder-tool.c:36
#, c-format
msgid ""
"Usage:\n"
"  gtk4-builder-tool [COMMAND] [OPTION…] FILE\n"
"\n"
"Perform various tasks on GtkBuilder .ui files.\n"
"\n"
"Commands:\n"
"  validate     Validate the file\n"
"  simplify     Simplify the file\n"
"  enumerate    List all named objects\n"
"  preview      Preview the file\n"
"  render       Take a screenshot of the file\n"
"  screenshot   Take a screenshot of the file\n"
"\n"
msgstr ""
"Användning:\n"
"  gtk4-builder-tool [KOMMANDO] [FLAGGA…] FIL\n"
"\n"
"Utför olika uppgifter på GtkBuilders .ui-filer.\n"
"\n"
"Kommandon:\n"
"  validate     Validera filen\n"
"  simplify     Förenkla filen\n"
"  enumerate    Lista alla namngivna objekt\n"
"  preview      Förhandsgranska filen\n"
"  render       Ta en skärmbild av filen\n"
"  screenshot   Ta en skärmbild av filen\n"
"\n"

#: tools/gtk-builder-tool-enumerate.c:56 tools/gtk-builder-tool-preview.c:179
#: tools/gtk-builder-tool-preview.c:180 tools/gtk-builder-tool-screenshot.c:360
#: tools/gtk-builder-tool-simplify.c:2529 tools/gtk-builder-tool-validate.c:261
<<<<<<< HEAD
#: tools/gtk-rendernode-tool-info.c:202 tools/gtk-rendernode-tool-show.c:106
=======
#: tools/gtk-path-tool-render.c:121 tools/gtk-rendernode-tool-compare.c:67
#: tools/gtk-rendernode-tool-info.c:214 tools/gtk-rendernode-tool-show.c:106
>>>>>>> 29c29b0e
msgid "FILE"
msgstr "FIL"

#: tools/gtk-builder-tool-enumerate.c:64
msgid "Print all named objects."
msgstr "Skriv ut alla namngivna objekt."

#: tools/gtk-builder-tool-preview.c:128 tools/gtk-builder-tool-screenshot.c:236
#, c-format
msgid "No object with ID '%s' found\n"
msgstr "Inget objekt med ID ”%s” hittades\n"

#: tools/gtk-builder-tool-preview.c:130
#, c-format
msgid "No previewable object found\n"
msgstr "Inget förhandsgranskningsbart objekt hittades\n"

#: tools/gtk-builder-tool-preview.c:136
#, c-format
msgid "Objects of type %s can't be previewed\n"
msgstr "Kan inte förhandsgranska objekt av typen %s\n"

#: tools/gtk-builder-tool-preview.c:178
msgid "Preview only the named object"
msgstr "Förhandsgranska endast det namngivna objektet"

#: tools/gtk-builder-tool-preview.c:179 tools/gtk-builder-tool-screenshot.c:360
msgid "Use style from CSS file"
msgstr "Använd stil från CSS-fil"

#: tools/gtk-builder-tool-preview.c:187 tools/gtk-builder-tool-screenshot.c:370
<<<<<<< HEAD
#: tools/gtk-builder-tool-validate.c:268 tools/gtk-rendernode-tool-show.c:113
#: tools/gtk-rendernode-tool-render.c:204
=======
#: tools/gtk-builder-tool-validate.c:268
#: tools/gtk-rendernode-tool-benchmark.c:106
#: tools/gtk-rendernode-tool-render.c:203 tools/gtk-rendernode-tool-show.c:113
>>>>>>> 29c29b0e
#, c-format
msgid "Could not initialize windowing system\n"
msgstr "Kunde inte initiera fönstersystem\n"

#: tools/gtk-builder-tool-preview.c:195
msgid "Preview the file."
msgstr "Förhandsgranska filen."

#: tools/gtk-builder-tool-preview.c:208 tools/gtk-builder-tool-screenshot.c:391
#: tools/gtk-builder-tool-simplify.c:2552 tools/gtk-builder-tool-validate.c:287
#, c-format
msgid "No .ui file specified\n"
msgstr "Ingen .ui-fil angiven\n"

#: tools/gtk-builder-tool-preview.c:214
#, c-format
msgid "Can only preview a single .ui file\n"
msgstr "Kan endast förhandsgranska en ensam .ui-fil\n"

#: tools/gtk-builder-tool-screenshot.c:238
#, c-format
msgid "No object found\n"
msgstr "Inget objekt hittades\n"

#: tools/gtk-builder-tool-screenshot.c:244
#, c-format
msgid "Objects of type %s can't be screenshot\n"
msgstr "Kan inte ta skärmbilder på objekt av typen %s\n"

#: tools/gtk-builder-tool-screenshot.c:298
#, c-format
msgid "Failed to take a screenshot\n"
msgstr "Misslyckades med att ta en skärmbild\n"

#: tools/gtk-builder-tool-screenshot.c:309
#, c-format
msgid ""
"File %s exists.\n"
"Use --force to overwrite.\n"
msgstr ""
"Filen %s existerar.\n"
"Använd --force för att skriva över.\n"

#: tools/gtk-builder-tool-screenshot.c:332
#: tools/gtk-rendernode-tool-render.c:171
#, c-format
msgid "Output written to %s.\n"
msgstr "Utdata skrivet till %s.\n"

#: tools/gtk-builder-tool-screenshot.c:336
#: tools/gtk-rendernode-tool-render.c:175
#, c-format
msgid "Failed to save %s: %s\n"
msgstr "Misslyckades med att spara %s: %s\n"

#: tools/gtk-builder-tool-screenshot.c:359
msgid "Screenshot only the named object"
msgstr "Ta endast en skärmbild av det namngivna objektet"

# Filändelsen .node
#: tools/gtk-builder-tool-screenshot.c:361
msgid "Save as node file instead of png"
msgstr "Spara som node-fil i stället för png"

#: tools/gtk-builder-tool-screenshot.c:362
msgid "Overwrite existing file"
msgstr "Skriv över befintlig fil"

#: tools/gtk-builder-tool-screenshot.c:363
#: tools/gtk-rendernode-tool-benchmark.c:97
#: tools/gtk-rendernode-tool-render.c:196
msgid "FILE…"
msgstr "FIL…"

#: tools/gtk-builder-tool-screenshot.c:378
msgid "Render a .ui file to an image."
msgstr "Rendera en .ui-fil till en bild."

#: tools/gtk-builder-tool-screenshot.c:397
#, c-format
msgid "Can only render a single .ui file to a single output file\n"
msgstr ""
"Kan endast rendera en ensam .ui-fil till en ensam utdatafil\n"
"\n"

#: tools/gtk-builder-tool-simplify.c:444
#, c-format
msgid "%s:%d: Couldn’t parse value for property '%s': %s\n"
msgstr "%s:%d: Kunde inte tolka värde för egenskapen ”%s”: %s\n"

#: tools/gtk-builder-tool-simplify.c:658
#, c-format
msgid "Property %s not found"
msgstr "Egenskapen %s hittades inte"

#: tools/gtk-builder-tool-simplify.c:661
#, c-format
msgid "Packing property %s not found"
msgstr "Packningsegenskapen %s hittades inte"

#: tools/gtk-builder-tool-simplify.c:664
#, c-format
msgid "Cell property %s not found"
msgstr "Cellegenskapen %s hittades inte"

#: tools/gtk-builder-tool-simplify.c:667
#, c-format
msgid "Layout property %s not found"
msgstr "Layoutegenskapen %s hittades inte"

#: tools/gtk-builder-tool-simplify.c:1397
#, c-format
msgid "%s only accepts three children"
msgstr "%s accepterar endast tre barn"

#: tools/gtk-builder-tool-simplify.c:2455
#, c-format
msgid "Can’t load “%s”: %s\n"
msgstr "Kan inte läsa in ”%s”: %s\n"

#: tools/gtk-builder-tool-simplify.c:2466
#: tools/gtk-builder-tool-simplify.c:2472
#: tools/gtk-builder-tool-simplify.c:2478
#, c-format
msgid "Can’t parse “%s”: %s\n"
msgstr "Kan inte tolka ”%s”: %s\n"

#: tools/gtk-builder-tool-simplify.c:2504
#, c-format
msgid "Failed to read “%s”: %s\n"
msgstr "Misslyckades med att läsa ”%s”: %s\n"

#: tools/gtk-builder-tool-simplify.c:2510
#, c-format
msgid "Failed to write “%s”: “%s”\n"
msgstr "Misslyckades med att skriva ”%s”: ”%s”\n"

#: tools/gtk-builder-tool-simplify.c:2527
msgid "Replace the file"
msgstr "Ersätt filen"

#: tools/gtk-builder-tool-simplify.c:2528
msgid "Convert from GTK 3 to GTK 4"
msgstr "Konvertera från GTK 3 till GTK 4"

#: tools/gtk-builder-tool-simplify.c:2539
msgid "Simplify the file."
msgstr "Förenkla filen."

#: tools/gtk-builder-tool-simplify.c:2558
#, c-format
msgid "Can only simplify a single .ui file without --replace\n"
msgstr "Kan endast förenkla en ensam .ui-fil utan --replace\n"

#: tools/gtk-builder-tool-validate.c:45
#, c-format
msgid "Failed to lookup template parent type %s\n"
msgstr "Misslyckades med att slå upp mallens föräldratyp %s\n"

#: tools/gtk-builder-tool-validate.c:123
msgid "Deprecated types:\n"
msgstr "Föråldrade typer:\n"

#: tools/gtk-builder-tool-validate.c:167
#, c-format
msgid "Failed to create an instance of the template type %s\n"
msgstr "Misslyckades med att skapa en instans av malltypen %s\n"

#: tools/gtk-builder-tool-validate.c:276
msgid "Validate the file."
msgstr "Validera filen."

#: tools/gtk-launch.c:40
msgid "Show program version"
msgstr "Visa programversion"

#. Translators: this message will appear immediately after the
#. usage string - Usage: COMMAND [OPTION…] <THIS_MESSAGE>
#: tools/gtk-launch.c:74
msgid "APPLICATION [URI…] — launch an APPLICATION"
msgstr "PROGRAM [URI…] — starta ett PROGRAM"

#. Translators: this message will appear after the usage string
#. and before the list of options.
#: tools/gtk-launch.c:78
msgid ""
"Launch an application (specified by its desktop file name),\n"
"optionally passing one or more URIs as arguments."
msgstr ""
"Starta ett program (angivet genom dess skrivbordsfilnamn),\n"
"alternativt med en eller flera URI:er som argument."

#: tools/gtk-launch.c:88
#, c-format
msgid "Error parsing commandline options: %s\n"
msgstr "Fel vid tolkning av kommandoradsflaggor: %s\n"

#: tools/gtk-launch.c:90 tools/gtk-launch.c:111
#, c-format
msgid "Try “%s --help” for more information."
msgstr "Ange ”%s --help” för mer information."

#. Translators: the %s is the program name. This error message
#. means the user is calling gtk-launch without any argument.
#: tools/gtk-launch.c:109
#, c-format
msgid "%s: missing application name"
msgstr "%s: saknar programnamn"

#: tools/gtk-launch.c:137
#, c-format
msgid "Creating AppInfo from id not supported on non unix operating systems"
msgstr "Skapar AppInfo från id som inte stöds på andra operativsystem än unix"

#. Translators: the first %s is the program name, the second one
#. is the application name.
#: tools/gtk-launch.c:145
#, c-format
msgid "%s: no such application %s"
msgstr "%s: inget sådant program %s"

#. Translators: the first %s is the program name, the second one
#. is the error message.
#: tools/gtk-launch.c:163
#, c-format
msgid "%s: error launching application: %s\n"
msgstr "%s: fel vid uppstart av programmet: %s\n"

<<<<<<< HEAD
=======
#: tools/gtk-path-tool.c:35
#, c-format
msgid ""
"Usage:\n"
"  gtk4-path-tool [COMMAND] [OPTION…] PATH\n"
"\n"
"Perform various tasks on paths.\n"
"\n"
"Commands:\n"
"  decompose    Decompose the path\n"
"  reverse      Reverse the path\n"
"  restrict     Restrict the path to a segment\n"
"  show         Display the path in a window\n"
"  render       Render the path as an image\n"
"  info         Print information about the path\n"
"\n"
msgstr ""
"Användning:\n"
"  gtk4-path-tool [KOMMANDO] [FLAGGA…] BANA\n"
"\n"
"Utför olika uppgifter på banor.\n"
"\n"
"Kommandon:\n"
"  decompose    Dela upp banan\n"
"  reverse      Vänd banan\n"
"  restrict     Begränsa banan till ett segment\n"
"  show         Visa banan i ett fönster\n"
"  render       Rendera banan som en bild\n"
"  info         Skriv ut information om banan\n"
"\n"

#: tools/gtk-path-tool-decompose.c:84
msgid "Allow quadratic Bézier curves"
msgstr "Tillåt kvadratiska Bézier-kurvor"

#: tools/gtk-path-tool-decompose.c:85
msgid "Allow cubic Bézier curves"
msgstr "Tillåt kubiska Bézier-kurvor"

#: tools/gtk-path-tool-decompose.c:86
msgid "Allow conic Bézier curves"
msgstr "Tillåt koniska Bézier-kurvor"

#: tools/gtk-path-tool-decompose.c:87 tools/gtk-path-tool-info.c:88
#: tools/gtk-path-tool-render.c:125 tools/gtk-path-tool-restrict.c:38
#: tools/gtk-path-tool-reverse.c:34 tools/gtk-path-tool-show.c:147
msgid "PATH"
msgstr "BANA"

#: tools/gtk-path-tool-decompose.c:99
msgid "Decompose a path."
msgstr "Dela upp en bana."

#: tools/gtk-path-tool-decompose.c:112 tools/gtk-path-tool-info.c:113
#: tools/gtk-path-tool-restrict.c:64 tools/gtk-path-tool-reverse.c:58
msgid "No paths given."
msgstr "Inga banor angivna."

#: tools/gtk-path-tool-decompose.c:140 tools/gtk-path-tool-restrict.c:94
#: tools/gtk-path-tool-reverse.c:78
msgid "That didn't work out."
msgstr "Det där fungerade inte."

#: tools/gtk-path-tool-info.c:100
msgid "Print information about a path."
msgstr "Skriv ut information om en bana."

#: tools/gtk-path-tool-info.c:121
msgid "Path is empty."
msgstr "Banan är tom."

#: tools/gtk-path-tool-info.c:127
msgid "Path is closed"
msgstr "Banan är sluten"

#: tools/gtk-path-tool-info.c:129
msgid "Path length"
msgstr "Banlängd"

#: tools/gtk-path-tool-info.c:138
#, c-format
msgid "%d contours"
msgstr "%d konturer"

#: tools/gtk-path-tool-info.c:140
#, c-format
msgid "%d operations"
msgstr "%d operationer"

#: tools/gtk-path-tool-info.c:144
#, c-format
msgid "%d lines"
msgstr "%d linjer"

#: tools/gtk-path-tool-info.c:149
#, c-format
msgid "%d quadratics"
msgstr "%d kvadratiska"

#: tools/gtk-path-tool-info.c:154
#, c-format
msgid "%d cubics"
msgstr "%d kubiska"

#: tools/gtk-path-tool-info.c:159
#, c-format
msgid "%d conics"
msgstr "%d koniska"

#: tools/gtk-path-tool-render.c:117 tools/gtk-path-tool-show.c:140
msgid "Fill the path (the default)"
msgstr "Fyll banan (standard)"

#: tools/gtk-path-tool-render.c:118 tools/gtk-path-tool-show.c:141
msgid "Stroke the path"
msgstr "Stryk längs banan"

#: tools/gtk-path-tool-render.c:119 tools/gtk-path-tool-show.c:142
msgid "Show path points"
msgstr "Visa punkter på bana"

#: tools/gtk-path-tool-render.c:120 tools/gtk-path-tool-show.c:143
msgid "Show control points"
msgstr "Visa kontrollpunkter"

#: tools/gtk-path-tool-render.c:121
msgid "The output file"
msgstr "Utdatafilen"

#: tools/gtk-path-tool-render.c:122 tools/gtk-path-tool-show.c:144
msgid "Foreground color"
msgstr "Förgrundsfärg"

#: tools/gtk-path-tool-render.c:122 tools/gtk-path-tool-render.c:123
#: tools/gtk-path-tool-render.c:124 tools/gtk-path-tool-show.c:144
#: tools/gtk-path-tool-show.c:145 tools/gtk-path-tool-show.c:146
msgid "COLOR"
msgstr "FÄRG"

#: tools/gtk-path-tool-render.c:123 tools/gtk-path-tool-show.c:145
msgid "Background color"
msgstr "Bakgrundsfärg"

#: tools/gtk-path-tool-render.c:124 tools/gtk-path-tool-show.c:146
msgid "Point color"
msgstr "Punktfärg"

#: tools/gtk-path-tool-render.c:129 tools/gtk-path-tool-show.c:151
msgid "Fill rule (winding, even-odd)"
msgstr "Fyllnadsregel (vindlande, jämn-udda)"

#: tools/gtk-path-tool-render.c:129 tools/gtk-path-tool-render.c:133
#: tools/gtk-path-tool-render.c:134 tools/gtk-path-tool-render.c:135
#: tools/gtk-path-tool-render.c:136 tools/gtk-path-tool-render.c:137
#: tools/gtk-path-tool-render.c:138 tools/gtk-path-tool-show.c:151
#: tools/gtk-path-tool-show.c:155 tools/gtk-path-tool-show.c:156
#: tools/gtk-path-tool-show.c:157 tools/gtk-path-tool-show.c:158
#: tools/gtk-path-tool-show.c:159 tools/gtk-path-tool-show.c:160
msgid "VALUE"
msgstr "VÄRDE"

#: tools/gtk-path-tool-render.c:133 tools/gtk-path-tool-show.c:155
msgid "Line width (number)"
msgstr "Linjebredd (tal)"

#: tools/gtk-path-tool-render.c:134 tools/gtk-path-tool-show.c:156
msgid "Line cap (butt, round, square)"
msgstr "Linjeavrundning (avhuggen, rund, kvadrat)"

#: tools/gtk-path-tool-render.c:135 tools/gtk-path-tool-show.c:157
msgid "Line join (miter, miter-clip, round, bevel, arcs)"
msgstr "Linjeövergång (gering, gering-klipp, rund, fasning, bågar)"

#: tools/gtk-path-tool-render.c:136 tools/gtk-path-tool-show.c:158
msgid "Miter limit (number)"
msgstr "Geringsgräns (tal)"

#: tools/gtk-path-tool-render.c:137 tools/gtk-path-tool-show.c:159
msgid "Dash pattern (comma-separated numbers)"
msgstr "Streckningsmönster (kommaseparerade tal)"

#: tools/gtk-path-tool-render.c:138 tools/gtk-path-tool-show.c:160
msgid "Dash offset (number)"
msgstr "Streckposition (tal)"

#: tools/gtk-path-tool-render.c:161 tools/gtk-path-tool-show.c:172
msgid "Could not initialize windowing system"
msgstr "Kunde inte initiera fönstersystem"

#: tools/gtk-path-tool-render.c:168
msgid "Render the path to a png image."
msgstr "Rendera banan till en png-bild."

#: tools/gtk-path-tool-render.c:173 tools/gtk-path-tool-show.c:183
msgid "Options related to filling"
msgstr "Alternativ relaterade till ifyllnad"

#: tools/gtk-path-tool-render.c:174 tools/gtk-path-tool-show.c:184
msgid "Show help for fill options"
msgstr "Visa hjälp för ifyllnadsalternativ"

#: tools/gtk-path-tool-render.c:181 tools/gtk-path-tool-show.c:191
msgid "Options related to stroking"
msgstr "Alternativ relaterade till strykande"

#: tools/gtk-path-tool-render.c:182 tools/gtk-path-tool-show.c:192
msgid "Show help for stroke options"
msgstr "Visa hjälp för strykningsalternativ"

#: tools/gtk-path-tool-render.c:199 tools/gtk-path-tool-show.c:209
msgid "No path specified"
msgstr "Ingen bana angavs"

#: tools/gtk-path-tool-render.c:205
msgid "Can only render a single path"
msgstr "Kan endast rendera en ensam bana"

#: tools/gtk-path-tool-render.c:250 tools/gtk-path-tool-show.c:221
msgid "fill rule"
msgstr "fyllnadsregel"

#: tools/gtk-path-tool-render.c:255 tools/gtk-path-tool-show.c:226
msgid "line cap"
msgstr "linjeavrundning"

#: tools/gtk-path-tool-render.c:256 tools/gtk-path-tool-show.c:227
msgid "line join"
msgstr "linjeövergång"

#: tools/gtk-path-tool-render.c:310
#, c-format
msgid "Saving png to '%s' failed"
msgstr "Sparandet av png till ”%s” misslyckades"

#: tools/gtk-path-tool-render.c:317
#, c-format
msgid "Output written to '%s'."
msgstr "Utdata skrivet till ”%s”."

#: tools/gtk-path-tool-restrict.c:36
msgid "Beginning of segment"
msgstr "Början på segment"

#: tools/gtk-path-tool-restrict.c:36 tools/gtk-path-tool-restrict.c:37
msgid "LENGTH"
msgstr "LÄNGD"

#: tools/gtk-path-tool-restrict.c:37
msgid "End of segment"
msgstr "Slut på segment"

#: tools/gtk-path-tool-restrict.c:51
msgid "Restrict a path to a segment."
msgstr "Begränsa en bana till ett segment."

#: tools/gtk-path-tool-reverse.c:45
msgid "Reverse a path."
msgstr "Vänd en bana."

#: tools/gtk-path-tool-show.c:46 tools/gtk-path-tool-show.c:88
msgid "Path Preview"
msgstr "Förhandsgranskning av bana"

#: tools/gtk-path-tool-show.c:180
msgid "Display the path."
msgstr "Visa banan."

#: tools/gtk-path-tool-show.c:215
msgid "Can only show a single path"
msgstr "Kan endast visa en ensam bana"

#: tools/gtk-path-tool-utils.c:58
#, c-format
msgid "Failed to read from standard input: %s\n"
msgstr "Misslyckades med att läsa från standard in: %s\n"

#: tools/gtk-path-tool-utils.c:64
#, c-format
msgid "Error reading from standard input: %s\n"
msgstr "Fel vid läsning från standard in: %s\n"

#: tools/gtk-path-tool-utils.c:83
#, c-format
msgid "Failed to parse '%s' as path.\n"
msgstr "Misslyckades med att tolka ”%s” som bana.\n"

#: tools/gtk-path-tool-utils.c:109
#, c-format
msgid "Failed to parse '%s' as %s."
msgstr "Misslyckades med att tolka ”%s” som %s."

#: tools/gtk-path-tool-utils.c:111
msgid "Possible values: "
msgstr "Möjliga värden: "

#: tools/gtk-path-tool-utils.c:135
#, c-format
msgid "Could not parse '%s' as color"
msgstr "Kunde inte tolka ”%s” som färg"

#: tools/gtk-path-tool-utils.c:163
#, c-format
msgid "Failed to parse '%s' as number"
msgstr "Misslyckades med att tolka ”%s” som ett tal"

>>>>>>> 29c29b0e
#: tools/gtk-rendernode-tool.c:35
#, c-format
msgid ""
"Usage:\n"
"  gtk4-rendernode-tool [COMMAND] [OPTION…] FILE\n"
"\n"
"Perform various tasks on GTK render nodes.\n"
"\n"
"Commands:\n"
"  benchmark    Benchmark rendering of a node\n"
"  compare      Compare nodes or images\n"
"  info         Provide information about the node\n"
"  show         Show the node\n"
"  render       Take a screenshot of the node\n"
"\n"
msgstr ""
"Användning:\n"
"  gtk4-rendernode-tool [KOMMANDO] [FLAGGA…] FIL\n"
"\n"
"Utför olika uppgifter på GTK-renderingsnoder.\n"
"\n"
"Kommandon:\n"
"  benchmark    Prestandatesta rendering av en nod\n"
"  compare      Jämför noder eller bilder\n"
"  info         Tillhandahåll information om noden\n"
"  show         Visa noden\n"
"  render       Ta en skärmbild av noden\n"
"\n"

<<<<<<< HEAD
#: tools/gtk-rendernode-tool-info.c:179
=======
#: tools/gtk-rendernode-tool-benchmark.c:94
msgid "Add renderer to benchmark"
msgstr "Lägg till renderare till prestandatest"

#: tools/gtk-rendernode-tool-benchmark.c:94
#: tools/gtk-rendernode-tool-compare.c:65
#: tools/gtk-rendernode-tool-render.c:195
msgid "RENDERER"
msgstr "RENDERARE"

#: tools/gtk-rendernode-tool-benchmark.c:95
msgid "Number of runs with each renderer"
msgstr "Antal körningar med varje renderare"

#: tools/gtk-rendernode-tool-benchmark.c:95
msgid "RUNS"
msgstr "KÖRNINGAR"

#: tools/gtk-rendernode-tool-benchmark.c:96
msgid "Don’t download result/wait for GPU to finish"
msgstr "Hämta inte resultat/vänta på att GPU ska bli klar"

#: tools/gtk-rendernode-tool-benchmark.c:114
msgid "Benchmark rendering of a .node file."
msgstr "Prestandatesta rendering av en .node-fil."

#: tools/gtk-rendernode-tool-benchmark.c:127
#: tools/gtk-rendernode-tool-info.c:236 tools/gtk-rendernode-tool-render.c:224
#: tools/gtk-rendernode-tool-show.c:134
#, c-format
msgid "No .node file specified\n"
msgstr "Ingen .node-fil angiven\n"

#: tools/gtk-rendernode-tool-benchmark.c:133
#, c-format
msgid "Can only benchmark a single .node file\n"
msgstr "Kan endast prestandatesta en ensam .node-fil\n"

#: tools/gtk-rendernode-tool-compare.c:65
#: tools/gtk-rendernode-tool-render.c:195
msgid "Renderer to use"
msgstr "Renderare att använda"

#: tools/gtk-rendernode-tool-compare.c:67
msgid "Output file"
msgstr "Utdatafil"

#: tools/gtk-rendernode-tool-compare.c:70
msgid "FILE1 FILE2"
msgstr "FIL1 FIL2"

#: tools/gtk-rendernode-tool-compare.c:82
msgid "Compare .node or .png files."
msgstr "Jämför .node- eller .png-filer."

#: tools/gtk-rendernode-tool-compare.c:95
#, c-format
msgid "Must specify two files\n"
msgstr "Måste ange två filer\n"

#: tools/gtk-rendernode-tool-compare.c:102
#: tools/gtk-rendernode-tool-render.c:150
#, c-format
msgid "Failed to create renderer: %s\n"
msgstr "Misslyckades med att skapa renderare: %s\n"

#: tools/gtk-rendernode-tool-compare.c:111
#, c-format
msgid "Failed to load %s: %s\n"
msgstr "Misslyckades med att läsa in %s: %s\n"

#: tools/gtk-rendernode-tool-compare.c:122
#, c-format
msgid "Could not save diff image to %s\n"
msgstr "Kunde inte spara skillnadsbilden till %s\n"

# TODO: written
#: tools/gtk-rendernode-tool-compare.c:132
#, c-format
msgid "Differences witten to %s.\n"
msgstr "Skillnader skrivna till %s.\n"

#: tools/gtk-rendernode-tool-compare.c:134
#, c-format
msgid "The images are different.\n"
msgstr "Bilderna skiljer sig åt.\n"

#: tools/gtk-rendernode-tool-compare.c:137
#, c-format
msgid "No differences.\n"
msgstr "Inga skillnader.\n"

#: tools/gtk-rendernode-tool-info.c:191
>>>>>>> 29c29b0e
#, c-format
msgid "Number of nodes: %u\n"
msgstr "Antal noder: %u\n"

<<<<<<< HEAD
#: tools/gtk-rendernode-tool-info.c:186
=======
#: tools/gtk-rendernode-tool-info.c:198
>>>>>>> 29c29b0e
#, c-format
msgid "Depth: %u\n"
msgstr "Djup: %u\n"

<<<<<<< HEAD
#: tools/gtk-rendernode-tool-info.c:189
=======
#: tools/gtk-rendernode-tool-info.c:201
>>>>>>> 29c29b0e
#, c-format
msgid "Bounds: %g x %g\n"
msgstr "Gränser: %g x %g\n"

<<<<<<< HEAD
#: tools/gtk-rendernode-tool-info.c:190
=======
#: tools/gtk-rendernode-tool-info.c:202
>>>>>>> 29c29b0e
#, c-format
msgid "Origin: %g %g\n"
msgstr "Ursprung: %g %g\n"

<<<<<<< HEAD
#: tools/gtk-rendernode-tool-info.c:211
msgid "Provide information about the render node."
msgstr "Tillhandahåll information om renderingsnoden."

#: tools/gtk-rendernode-tool-info.c:224 tools/gtk-rendernode-tool-show.c:134
#: tools/gtk-rendernode-tool-render.c:225
#, c-format
msgid "No .node file specified\n"
msgstr "Ingen .node-fil angiven\n"

#: tools/gtk-rendernode-tool-info.c:230
=======
#: tools/gtk-rendernode-tool-info.c:223
msgid "Provide information about the render node."
msgstr "Tillhandahåll information om renderingsnoden."

#: tools/gtk-rendernode-tool-info.c:242
>>>>>>> 29c29b0e
#, c-format
msgid "Can only accept a single .node file\n"
msgstr "Kan endast acceptera en ensam .node-fil\n"

#: tools/gtk-rendernode-tool-show.c:105
msgid "Don't add a titlebar"
msgstr "Lägg inte till en namnlist"

#: tools/gtk-rendernode-tool-show.c:121
msgid "Show the render node."
msgstr "Visa renderingsnoden."

#: tools/gtk-rendernode-tool-show.c:140
#, c-format
msgid "Can only preview a single .node file\n"
msgstr "Kan endast förhandsgranska en ensam .node-fil\n"

#: tools/gtk-rendernode-tool-render.c:123
#, c-format
msgid ""
"File %s exists.\n"
"If you want to overwrite, specify the filename.\n"
msgstr ""
"Filen %s existerar.\n"
"Ange filnamnet om du vill skriva över.\n"

#: tools/gtk-rendernode-tool-render.c:137
#, c-format
msgid "Failed to generate SVG: %s\n"
msgstr "Misslyckades med att generera SVG: %s\n"

#: tools/gtk-rendernode-tool-render.c:211
msgid "Render a .node file to an image."
msgstr "Rendera en .node-fil till en bild."

#: tools/gtk-rendernode-tool-render.c:230
#, c-format
msgid "Can only render a single .node file to a single output file\n"
msgstr "Kan endast rendera en ensam .node-fil till en ensam utdatafil\n"

<<<<<<< HEAD
#: tools/gtk-rendernode-tool-utils.c:51
=======
#: tools/gtk-rendernode-tool-show.c:105
msgid "Don't add a titlebar"
msgstr "Lägg inte till en namnlist"

#: tools/gtk-rendernode-tool-show.c:121
msgid "Show the render node."
msgstr "Visa renderingsnoden."

#: tools/gtk-rendernode-tool-show.c:140
#, c-format
msgid "Can only preview a single .node file\n"
msgstr "Kan endast förhandsgranska en ensam .node-fil\n"

#: tools/gtk-rendernode-tool-utils.c:54
>>>>>>> 29c29b0e
#, c-format
msgid "Error at %s: %s\n"
msgstr "Fel vid %s: %s\n"

<<<<<<< HEAD
#: tools/gtk-rendernode-tool-utils.c:69
=======
#: tools/gtk-rendernode-tool-utils.c:72
>>>>>>> 29c29b0e
#, c-format
msgid "Failed to load node file: %s\n"
msgstr "Misslyckades med att läsa in nodfil: %s\n"

#: tools/updateiconcache.c:1391
#, c-format
msgid "Failed to write header\n"
msgstr "Misslyckades med att skriva huvud\n"

#: tools/updateiconcache.c:1397
#, c-format
msgid "Failed to write hash table\n"
msgstr "Misslyckades med att skriva hashtabell\n"

#: tools/updateiconcache.c:1403
#, c-format
msgid "Failed to write folder index\n"
msgstr "Misslyckades med att skriva mappindex\n"

#: tools/updateiconcache.c:1411
#, c-format
msgid "Failed to rewrite header\n"
msgstr "Misslyckades med att skriva om huvud\n"

#: tools/updateiconcache.c:1505
#, c-format
msgid "Failed to open file %s : %s\n"
msgstr "Misslyckades med att öppna filen %s : %s\n"

#: tools/updateiconcache.c:1513 tools/updateiconcache.c:1543
#, c-format
msgid "Failed to write cache file: %s\n"
msgstr "Misslyckades med att skriva cachefil: %s\n"

#: tools/updateiconcache.c:1553
#, c-format
msgid "The generated cache was invalid.\n"
msgstr "Den genererade cachen var ogiltig.\n"

#: tools/updateiconcache.c:1567
#, c-format
msgid "Could not rename %s to %s: %s, removing %s then.\n"
msgstr "Kunde inte byta namn på %s till %s: %s, tar bort %s.\n"

#: tools/updateiconcache.c:1581
#, c-format
msgid "Could not rename %s to %s: %s\n"
msgstr "Kunde inte byta namn på %s till %s: %s\n"

#: tools/updateiconcache.c:1591
#, c-format
msgid "Could not rename %s back to %s: %s.\n"
msgstr "Kunde inte byta namn på %s tillbaka till %s: %s.\n"

#: tools/updateiconcache.c:1614
#, c-format
msgid "Cache file created successfully.\n"
msgstr "Cachefil skapades.\n"

#: tools/updateiconcache.c:1653
msgid "Overwrite an existing cache, even if up to date"
msgstr "Skriv över en befintlig cache, även om den är uppdaterad"

#: tools/updateiconcache.c:1654
msgid "Don’t check for the existence of index.theme"
msgstr "Kontrollera inte om index.theme finns"

#: tools/updateiconcache.c:1655
msgid "Don’t include image data in the cache"
msgstr "Inkludera inte bilddata i cachen"

#: tools/updateiconcache.c:1656
msgid "Include image data in the cache"
msgstr "Inkludera bilddata i cachen"

#: tools/updateiconcache.c:1657
msgid "Output a C header file"
msgstr "Skriv ut en C-headerfil"

#: tools/updateiconcache.c:1658
msgid "Turn off verbose output"
msgstr "Stäng av informativ utskrift"

#: tools/updateiconcache.c:1659
msgid "Validate existing icon cache"
msgstr "Validera befintlig ikoncache"

#: tools/updateiconcache.c:1724
#, c-format
msgid "File not found: %s\n"
msgstr "Filen hittades inte: %s\n"

#: tools/updateiconcache.c:1730
#, c-format
msgid "Not a valid icon cache: %s\n"
msgstr "Inte en giltig ikoncache: %s\n"

#: tools/updateiconcache.c:1743
#, c-format
msgid "No theme index file.\n"
msgstr "Ingen temaindexfil.\n"

#: tools/updateiconcache.c:1747
#, c-format
msgid ""
"No theme index file in “%s”.\n"
"If you really want to create an icon cache here, use --ignore-theme-index.\n"
msgstr ""
"Ingen temaindexfil i ”%s”.\n"
"Om du verkligen vill skapa en ikoncache här, använd --ignore-theme-index.\n"

#, c-format
<<<<<<< HEAD
#~ msgid ""
#~ "Usage:\n"
#~ "  gtk4-path-tool [COMMAND] [OPTION…] PATH\n"
#~ "\n"
#~ "Perform various tasks on paths.\n"
#~ "\n"
#~ "Commands:\n"
#~ "  decompose    Decompose the path\n"
#~ "  show         Display the path in a window\n"
#~ "  render       Render the path as an image\n"
#~ "  info         Print information about the path\n"
#~ "\n"
#~ msgstr ""
#~ "Användning:\n"
#~ "  gtk4-path-tool [KOMMANDO] [FLAGGA…] BANA\n"
#~ "\n"
#~ "Utför olika uppgifter på banor.\n"
#~ "\n"
#~ "Kommandon:\n"
#~ "  decompose    Dela upp banan\n"
#~ "  show         Visa banan i ett fönster\n"
#~ "  render       Rendera banan som en bild\n"
#~ "  info         Skriv ut information om banan\n"
#~ "\n"

#~ msgid "Allow quadratic Bézier curves"
#~ msgstr "Tillåt kvadratiska Bézier-kurvor"

#~ msgid "Allow cubic Bézier curves"
#~ msgstr "Tillåt kubiska Bézier-kurvor"

#~ msgid "Allow elliptical arcs"
#~ msgstr "Tillåt elliptiska bågar"

#~ msgid "PATH"
#~ msgstr "BANA"

#~ msgid "Decompose a path."
#~ msgstr "Dela upp en bana."

#~ msgid "No paths given."
#~ msgstr "Inga banor angivna."

#~ msgid "That didn't work out."
#~ msgstr "Det där fungerade inte."

#~ msgid "Print information about a path."
#~ msgstr "Skriv ut information om en bana."

#~ msgid "Path is empty."
#~ msgstr "Banan är tom."

#~ msgid "Path is closed"
#~ msgstr "Banan är sluten"

#, c-format
#~ msgid "%d contours"
#~ msgstr "%d konturer"

#, c-format
#~ msgid "%d operations"
#~ msgstr "%d operationer"

#, c-format
#~ msgid "%d lines"
#~ msgstr "%d linjer"

#, c-format
#~ msgid "%d quadratics"
#~ msgstr "%d kvadratiska"

#, c-format
#~ msgid "%d cubics"
#~ msgstr "%d kubiska"

#, c-format
#~ msgid "%d arcs"
#~ msgstr "%d bågar"

#~ msgid "Fill the path (the default)"
#~ msgstr "Fyll banan (standard)"

#~ msgid "Stroke the path"
#~ msgstr "Stryk längs banan"

#~ msgid "The output file"
#~ msgstr "Utdatafilen"

#~ msgid "Foreground color"
#~ msgstr "Förgrundsfärg"

#~ msgid "COLOR"
#~ msgstr "FÄRG"

#~ msgid "Background color"
#~ msgstr "Bakgrundsfärg"

#~ msgid "Fill rule (winding, even-odd)"
#~ msgstr "Fyllnadsregel (vindlande, jämn-udda)"

#~ msgid "VALUE"
#~ msgstr "VÄRDE"

#~ msgid "Line width (number)"
#~ msgstr "Linjebredd (tal)"

#~ msgid "Line cap (butt, round, square)"
#~ msgstr "Linjeavrundning (avhuggen, rund, kvadrat)"

#~ msgid "Line join (miter, miter-clip, round, bevel, arcs)"
#~ msgstr "Linjeövergång (gering, gering-klipp, rund, fasning, bågar)"

#~ msgid "Miter limit (number)"
#~ msgstr "Geringsgräns (tal)"

#~ msgid "Dash pattern (comma-separated numbers)"
#~ msgstr "Streckningsmönster (kommaseparerade tal)"

#~ msgid "Dash offset (number)"
#~ msgstr "Streckposition (tal)"

#~ msgid "Could not initialize windowing system"
#~ msgstr "Kunde inte initiera fönstersystem"

#~ msgid "Render the path to a png image."
#~ msgstr "Rendera banan till en png-bild."

#~ msgid "Options related to filling"
#~ msgstr "Alternativ relaterade till ifyllning"

#~ msgid "Show help for fill options"
#~ msgstr "Visa hjälp för fyllnadsalternativ"

#~ msgid "Options related to stroking"
#~ msgstr "Alternativ relaterade till strykande"

#~ msgid "Show help for stroke options"
#~ msgstr "Visa hjälp för strykningsalternativ"

#~ msgid "No path specified"
#~ msgstr "Ingen bana angavs"

#~ msgid "Can only render a single path"
#~ msgstr "Kan endast rendera en ensam bana"

#~ msgid "fill rule"
#~ msgstr "fyllnadsregel"

#~ msgid "line cap"
#~ msgstr "linjeavrundning"

#~ msgid "line join"
#~ msgstr "linjeövergång"

#, c-format
#~ msgid "Failed to parse '%s' as number"
#~ msgstr "Misslyckades med att tolka ”%s” som ett tal"

#, c-format
#~ msgid "Saving png to '%s' failed"
#~ msgstr "Sparandet av png till ”%s” misslyckades"

#, c-format
#~ msgid "Output written to '%s'."
#~ msgstr "Utdata skrivet till ”%s”."

#~ msgid "Path Preview"
#~ msgstr "Förhandsgranskning av bana"

#~ msgid "Display the path."
#~ msgstr "Visa banan."

#~ msgid "Can only show a single path"
#~ msgstr "Kan endast visa en ensam bana"

#, c-format
#~ msgid "Failed to read from standard input: %s\n"
#~ msgstr "Misslyckades med att läsa från standard in: %s\n"

#, c-format
#~ msgid "Error reading from standard input: %s\n"
#~ msgstr "Fel vid läsning från standard in: %s\n"

#, c-format
#~ msgid "Failed to parse '%s' as path.\n"
#~ msgstr "Misslyckades med att tolka ”%s” som bana.\n"

#, c-format
#~ msgid "Failed to parse '%s' as %s."
#~ msgstr "Misslyckades med att tolka ”%s” som %s."

#~ msgid "Possible values: "
#~ msgstr "Möjliga värden: "

#, c-format
#~ msgid "Could not parse '%s' as color"
#~ msgstr "Kunde inte tolka ”%s” som färg"
=======
#~ msgid "Unspecified error decoding media"
#~ msgstr "Ospecificerat fel vid avkodning av media"

#, c-format
#~ msgid "Cannot find decoder: %s"
#~ msgstr "Kan inte hitta avkodare: %s"

#~ msgid "Failed to allocate a codec context"
#~ msgstr "Misslyckades med att allokera en kodekkontext"

#, c-format
#~ msgid "Cannot find encoder: %s"
#~ msgstr "Kan inte hitta kodare: %s"

#~ msgid "Cannot add new stream"
#~ msgstr "Kan inte lägga till ny ström"

#~ msgid "Failed to allocate an audio frame"
#~ msgstr "Misslyckades med att allokera en ljudram"

#~ msgid "Not enough memory"
#~ msgstr "För lite minne"

#~ msgid "Could not allocate resampler context"
#~ msgstr "Kunde inte allokera omsamplarkontext"

#~ msgid "No audio output found"
#~ msgstr "Ingen ljudutgång hittades"

#~ msgctxt "GL version"
#~ msgid "Disabled"
#~ msgstr "Inaktiverad"

#~ msgctxt "GL vendor"
#~ msgid "Disabled"
#~ msgstr "Inaktiverad"

#~ msgctxt "GL vendor"
#~ msgid "None"
#~ msgstr "Ingen"

#~ msgid "Show _Size Column"
#~ msgstr "Visa kolumnen _Storlek"

#~ msgid "Show T_ype Column"
#~ msgstr "Visa kolumnen T_yp"

#~ msgid "Allow elliptical arcs"
#~ msgstr "Tillåt elliptiska bågar"

#, c-format
#~ msgid "%d arcs"
#~ msgstr "%d bågar"
>>>>>>> 29c29b0e

#~ msgid "Stroke the path instead of filling it"
#~ msgstr "Stryk längs banan i stället för att fylla den"

#~ msgid "Simulate Touchscreen"
#~ msgstr "Simulera pekskärm"

#~ msgid "Take a screenshot of the file."
#~ msgstr "Ta en skärmbild av filen."

#~ msgid "Tab list"
#~ msgstr "Fliklista"

#~ msgid "Show fps overlay"
#~ msgstr "Visa FPS-överdrag"

#~ msgid "Allocation"
#~ msgstr "Allokering"

#, c-format
#~ msgid "Can’t parse “%s”\n"
#~ msgstr "Kan inte tolka ”%s”\n"

#~ msgid "Tab"
#~ msgstr "Flik"

#~ msgid "Print to LPR"
#~ msgstr "Skriv ut till LPR"

#~ msgid "Pages Per Sheet"
#~ msgstr "Sidor per blad"

#~ msgid "Command Line"
#~ msgstr "Kommandorad"

#~ msgid "default:LTR"
#~ msgstr "default:LTR"

#~ msgid "Switch to grid view"
#~ msgstr "Växla till rutnätsvy"

#~ msgid "Switch to list view"
#~ msgstr "Växla till listvy"

#~ msgid "Other application…"
#~ msgstr "Andra program…"

#~ msgid "Default Application"
#~ msgstr "Standardprogram"

#~ msgid "horizontal"
#~ msgstr "horisontell"

#~ msgid "GL rendering is disabled"
#~ msgstr "GL-rendering är inaktiverad"

#~ msgid "Software GL"
#~ msgstr "Programvaru-GL"

#~ msgid "Number Formatting"
#~ msgstr "Talformatering"

#~ msgctxt "OpenType layout"
#~ msgid "Stylistic Set 1"
#~ msgstr "Stilistisk uppsättning 1"

#~ msgctxt "OpenType layout"
#~ msgid "Stylistic Set 2"
#~ msgstr "Stilistisk uppsättning 2"

#~ msgctxt "OpenType layout"
#~ msgid "Stylistic Set 3"
#~ msgstr "Stilistisk uppsättning 3"

#~ msgctxt "OpenType layout"
#~ msgid "Stylistic Set 4"
#~ msgstr "Stilistisk uppsättning 4"

#~ msgctxt "OpenType layout"
#~ msgid "Stylistic Set 5"
#~ msgstr "Stilistisk uppsättning 5"

#~ msgctxt "OpenType layout"
#~ msgid "Stylistic Set 6"
#~ msgstr "Stilistisk uppsättning 6"

#~ msgctxt "OpenType layout"
#~ msgid "Stylistic Set 7"
#~ msgstr "Stilistisk uppsättning 7"

#~ msgctxt "OpenType layout"
#~ msgid "Stylistic Set 8"
#~ msgstr "Stilistisk uppsättning 8"

#~ msgctxt "OpenType layout"
#~ msgid "Stylistic Set 9"
#~ msgstr "Stilistisk uppsättning 9"

#~ msgctxt "OpenType layout"
#~ msgid "Stylistic Set 10"
#~ msgstr "Stilistisk uppsättning 10"

#~ msgctxt "OpenType layout"
#~ msgid "Stylistic Set 11"
#~ msgstr "Stilistisk uppsättning 11"

#~ msgctxt "OpenType layout"
#~ msgid "Stylistic Set 12"
#~ msgstr "Stilistisk uppsättning 12"

#~ msgctxt "OpenType layout"
#~ msgid "Stylistic Set 13"
#~ msgstr "Stilistisk uppsättning 13"

#~ msgctxt "OpenType layout"
#~ msgid "Stylistic Set 14"
#~ msgstr "Stilistisk uppsättning 14"

#~ msgctxt "OpenType layout"
#~ msgid "Stylistic Set 15"
#~ msgstr "Stilistisk uppsättning 15"

#~ msgctxt "OpenType layout"
#~ msgid "Stylistic Set 16"
#~ msgstr "Stilistisk uppsättning 16"

#~ msgctxt "OpenType layout"
#~ msgid "Stylistic Set 17"
#~ msgstr "Stilistisk uppsättning 17"

#~ msgctxt "OpenType layout"
#~ msgid "Stylistic Set 18"
#~ msgstr "Stilistisk uppsättning 18"

#~ msgctxt "OpenType layout"
#~ msgid "Stylistic Set 19"
#~ msgstr "Stilistisk uppsättning 19"

#~ msgctxt "OpenType layout"
#~ msgid "Stylistic Set 20"
#~ msgstr "Stilistisk uppsättning 20"

#~ msgid "Not a video file"
#~ msgstr "Inte en videofil"

#~ msgid "Unsupported video codec"
#~ msgstr "Videokodeken stöds inte"

#~ msgctxt "Script"
#~ msgid "Arabic"
#~ msgstr "Arabisk"

#~ msgctxt "Script"
#~ msgid "Armenian"
#~ msgstr "Armenisk"

#~ msgctxt "Script"
#~ msgid "Bengali"
#~ msgstr "Bengali"

#~ msgctxt "Script"
#~ msgid "Bopomofo"
#~ msgstr "Bopomofo"

#~ msgctxt "Script"
#~ msgid "Cherokee"
#~ msgstr "Cherokesisk"

#~ msgctxt "Script"
#~ msgid "Coptic"
#~ msgstr "Koptisk"

#~ msgctxt "Script"
#~ msgid "Cyrillic"
#~ msgstr "Kyrillisk"

#~ msgctxt "Script"
#~ msgid "Deseret"
#~ msgstr "Deseret"

#~ msgctxt "Script"
#~ msgid "Devanagari"
#~ msgstr "Devanagari"

#~ msgctxt "Script"
#~ msgid "Ethiopic"
#~ msgstr "Etiopisk"

#~ msgctxt "Script"
#~ msgid "Georgian"
#~ msgstr "Georgisk"

#~ msgctxt "Script"
#~ msgid "Gothic"
#~ msgstr "Gotisk"

#~ msgctxt "Script"
#~ msgid "Greek"
#~ msgstr "Grekisk"

#~ msgctxt "Script"
#~ msgid "Gujarati"
#~ msgstr "Gujarati"

#~ msgctxt "Script"
#~ msgid "Gurmukhi"
#~ msgstr "Gurmukhi"

#~ msgctxt "Script"
#~ msgid "Han"
#~ msgstr "Han"

#~ msgctxt "Script"
#~ msgid "Hangul"
#~ msgstr "Hangul"

#~ msgctxt "Script"
#~ msgid "Hebrew"
#~ msgstr "Hebreisk"

#~ msgctxt "Script"
#~ msgid "Hiragana"
#~ msgstr "Hiragana"

#~ msgctxt "Script"
#~ msgid "Kannada"
#~ msgstr "Kannada"

#~ msgctxt "Script"
#~ msgid "Katakana"
#~ msgstr "Katakana"

#~ msgctxt "Script"
#~ msgid "Khmer"
#~ msgstr "Khmer"

#~ msgctxt "Script"
#~ msgid "Lao"
#~ msgstr "Lao"

#~ msgctxt "Script"
#~ msgid "Latin"
#~ msgstr "Latinsk"

#~ msgctxt "Script"
#~ msgid "Malayalam"
#~ msgstr "Malayalam"

#~ msgctxt "Script"
#~ msgid "Mongolian"
#~ msgstr "Mongolisk"

#~ msgctxt "Script"
#~ msgid "Myanmar"
#~ msgstr "Myanmar"

#~ msgctxt "Script"
#~ msgid "Ogham"
#~ msgstr "Ogham"

#~ msgctxt "Script"
#~ msgid "Old Italic"
#~ msgstr "Fornitalisk"

#~ msgctxt "Script"
#~ msgid "Oriya"
#~ msgstr "Oriya"

#~ msgctxt "Script"
#~ msgid "Runic"
#~ msgstr "Runskrift"

#~ msgctxt "Script"
#~ msgid "Sinhala"
#~ msgstr "Sinhala"

#~ msgctxt "Script"
#~ msgid "Syriac"
#~ msgstr "Syrisk"

#~ msgctxt "Script"
#~ msgid "Tamil"
#~ msgstr "Tamilsk"

#~ msgctxt "Script"
#~ msgid "Telugu"
#~ msgstr "Telugu"

#~ msgctxt "Script"
#~ msgid "Thaana"
#~ msgstr "Thaana"

#~ msgctxt "Script"
#~ msgid "Thai"
#~ msgstr "Thailändsk"

#~ msgctxt "Script"
#~ msgid "Tibetan"
#~ msgstr "Tibetansk"

#~ msgctxt "Script"
#~ msgid "Canadian Aboriginal"
#~ msgstr "Kanadensisk-aboriginsk"

#~ msgctxt "Script"
#~ msgid "Yi"
#~ msgstr "Yi"

#~ msgctxt "Script"
#~ msgid "Tagalog"
#~ msgstr "Tagalog"

#~ msgctxt "Script"
#~ msgid "Hanunoo"
#~ msgstr "Hanunoo"

#~ msgctxt "Script"
#~ msgid "Buhid"
#~ msgstr "Buhid"

#~ msgctxt "Script"
#~ msgid "Tagbanwa"
#~ msgstr "Tagbanwa"

#~ msgctxt "Script"
#~ msgid "Braille"
#~ msgstr "Punktskrift"

#~ msgctxt "Script"
#~ msgid "Cypriot"
#~ msgstr "Cypriotisk"

#~ msgctxt "Script"
#~ msgid "Limbu"
#~ msgstr "Limbu"

#~ msgctxt "Script"
#~ msgid "Osmanya"
#~ msgstr "Osmanya"

#~ msgctxt "Script"
#~ msgid "Shavian"
#~ msgstr "Shavisk"

#~ msgctxt "Script"
#~ msgid "Linear B"
#~ msgstr "Linjär B"

#~ msgctxt "Script"
#~ msgid "Tai Le"
#~ msgstr "Tai le"

#~ msgctxt "Script"
#~ msgid "Ugaritic"
#~ msgstr "Ugaritisk"

#~ msgctxt "Script"
#~ msgid "New Tai Lue"
#~ msgstr "Ny tai lue"

#~ msgctxt "Script"
#~ msgid "Buginese"
#~ msgstr "Buginesisk"

#~ msgctxt "Script"
#~ msgid "Glagolitic"
#~ msgstr "Glagolitisk"

#~ msgctxt "Script"
#~ msgid "Tifinagh"
#~ msgstr "Tifinagh"

#~ msgctxt "Script"
#~ msgid "Syloti Nagri"
#~ msgstr "Syloti nagri"

#~ msgctxt "Script"
#~ msgid "Old Persian"
#~ msgstr "Gammalpersisk"

#~ msgctxt "Script"
#~ msgid "Kharoshthi"
#~ msgstr "Kharoshthi"

#~ msgctxt "Script"
#~ msgid "Unknown"
#~ msgstr "Okänd"

#~ msgctxt "Script"
#~ msgid "Cuneiform"
#~ msgstr "Kilskrift"

#~ msgctxt "Script"
#~ msgid "Phoenician"
#~ msgstr "Phoenicisk"

#~ msgctxt "Script"
#~ msgid "Phags-pa"
#~ msgstr "Phags-pa"

#~ msgctxt "Script"
#~ msgid "N'Ko"
#~ msgstr "N'Ko"

#~ msgctxt "Script"
#~ msgid "Kayah Li"
#~ msgstr "Kayah li"

#~ msgctxt "Script"
#~ msgid "Lepcha"
#~ msgstr "Lepcha"

#~ msgctxt "Script"
#~ msgid "Rejang"
#~ msgstr "Rejang"

#~ msgctxt "Script"
#~ msgid "Sundanese"
#~ msgstr "Sundanesisk"

#~ msgctxt "Script"
#~ msgid "Saurashtra"
#~ msgstr "Saurashtra"

#~ msgctxt "Script"
#~ msgid "Cham"
#~ msgstr "Cham"

#~ msgctxt "Script"
#~ msgid "Ol Chiki"
#~ msgstr "Ol chiki"

#~ msgctxt "Script"
#~ msgid "Vai"
#~ msgstr "Vai"

#~ msgctxt "Script"
#~ msgid "Carian"
#~ msgstr "Karisk"

#~ msgctxt "Script"
#~ msgid "Lycian"
#~ msgstr "Lykisk"

#~ msgctxt "Script"
#~ msgid "Lydian"
#~ msgstr "Lydisk"

#~ msgctxt "Script"
#~ msgid "Avestan"
#~ msgstr "Avestisk"

#~ msgctxt "Script"
#~ msgid "Bamum"
#~ msgstr "Bamum"

#~ msgctxt "Script"
#~ msgid "Egyptian Hieroglyphs"
#~ msgstr "Egyptiska hieroglyfer"

#~ msgctxt "Script"
#~ msgid "Imperial Aramaic"
#~ msgstr "Senarameisk"

#~ msgctxt "Script"
#~ msgid "Inscriptional Pahlavi"
#~ msgstr "Inskriptionell pahlavi"

#~ msgctxt "Script"
#~ msgid "Inscriptional Parthian"
#~ msgstr "Inskriptionell parthisk"

#~ msgctxt "Script"
#~ msgid "Javanese"
#~ msgstr "Javanesisk"

#~ msgctxt "Script"
#~ msgid "Kaithi"
#~ msgstr "Kaithi"

#~ msgctxt "Script"
#~ msgid "Lisu"
#~ msgstr "Lisu"

#~ msgctxt "Script"
#~ msgid "Meetei Mayek"
#~ msgstr "Meetei mayek"

#~ msgctxt "Script"
#~ msgid "Old South Arabian"
#~ msgstr "Fornsydarabisk"

#~ msgctxt "Script"
#~ msgid "Old Turkic"
#~ msgstr "Fornturkisk"

#~ msgctxt "Script"
#~ msgid "Samaritan"
#~ msgstr "Samaritansk"

#~ msgctxt "Script"
#~ msgid "Tai Tham"
#~ msgstr "Tai Tham"

#~ msgctxt "Script"
#~ msgid "Tai Viet"
#~ msgstr "Tai viet"

#~ msgctxt "Script"
#~ msgid "Batak"
#~ msgstr "Batak"

#~ msgctxt "Script"
#~ msgid "Brahmi"
#~ msgstr "Brahmi"

#~ msgctxt "Script"
#~ msgid "Mandaic"
#~ msgstr "Mandeisk"

#~ msgctxt "Script"
#~ msgid "Chakma"
#~ msgstr "Chakma"

#~ msgctxt "Script"
#~ msgid "Meroitic Cursive"
#~ msgstr "Meroitisk kursiv"

#~ msgctxt "Script"
#~ msgid "Meroitic Hieroglyphs"
#~ msgstr "Meroitiska hieroglyfer"

#~ msgctxt "Script"
#~ msgid "Miao"
#~ msgstr "Miao"

#~ msgctxt "Script"
#~ msgid "Sharada"
#~ msgstr "Sharada"

#~ msgctxt "Script"
#~ msgid "Sora Sompeng"
#~ msgstr "Sora sompeng"

#~ msgctxt "Script"
#~ msgid "Takri"
#~ msgstr "Takri"

#~ msgctxt "Script"
#~ msgid "Bassa"
#~ msgstr "Bassa"

#~ msgctxt "Script"
#~ msgid "Caucasian Albanian"
#~ msgstr "Kaukasisk albansk"

#~ msgctxt "Script"
#~ msgid "Duployan"
#~ msgstr "Duployé"

#~ msgctxt "Script"
#~ msgid "Elbasan"
#~ msgstr "Elbasan"

#~ msgctxt "Script"
#~ msgid "Grantha"
#~ msgstr "Grantha"

#~ msgctxt "Script"
#~ msgid "Khojki"
#~ msgstr "Khojkisk"

#~ msgctxt "Script"
#~ msgid "Khudawadi, Sindhi"
#~ msgstr "Khudawadi, Sindhi"

#~ msgctxt "Script"
#~ msgid "Linear A"
#~ msgstr "Linjär A"

#~ msgctxt "Script"
#~ msgid "Mahajani"
#~ msgstr "Mahajani"

#~ msgctxt "Script"
#~ msgid "Manichaean"
#~ msgstr "Manikeisk"

#~ msgctxt "Script"
#~ msgid "Mende Kikakui"
#~ msgstr "Mende kikakui"

#~ msgctxt "Script"
#~ msgid "Modi"
#~ msgstr "Modi"

#~ msgctxt "Script"
#~ msgid "Mro"
#~ msgstr "Mru"

#~ msgctxt "Script"
#~ msgid "Nabataean"
#~ msgstr "Nabatéisk"

#~ msgctxt "Script"
#~ msgid "Old North Arabian"
#~ msgstr "Fornnordarabisk"

#~ msgctxt "Script"
#~ msgid "Old Permic"
#~ msgstr "Fornpermisk"

#~ msgctxt "Script"
#~ msgid "Pahawh Hmong"
#~ msgstr "Pahaw mong"

#~ msgctxt "Script"
#~ msgid "Palmyrene"
#~ msgstr "Palmyrensk"

#~ msgctxt "Script"
#~ msgid "Pau Cin Hau"
#~ msgstr "Pau Cin Hau"

#~ msgctxt "Script"
#~ msgid "Psalter Pahlavi"
#~ msgstr "Psaltaren-pahlavi"

#~ msgctxt "Script"
#~ msgid "Siddham"
#~ msgstr "Siddham"

#~ msgctxt "Script"
#~ msgid "Tirhuta"
#~ msgstr "Tirhuta"

#~ msgctxt "Script"
#~ msgid "Warang Citi"
#~ msgstr "Warang Citi"

#~ msgctxt "Script"
#~ msgid "Ahom"
#~ msgstr "Ahom"

#~ msgctxt "Script"
#~ msgid "Anatolian Hieroglyphs"
#~ msgstr "Anatoliska hieroglyfer"

#~ msgctxt "Script"
#~ msgid "Hatran"
#~ msgstr "Hatransk"

#~ msgctxt "Script"
#~ msgid "Multani"
#~ msgstr "Multani"

#~ msgctxt "Script"
#~ msgid "Old Hungarian"
#~ msgstr "Fornungersk"

#~ msgctxt "Script"
#~ msgid "Signwriting"
#~ msgstr "Teckningsskrift"

#~ msgctxt "Script"
#~ msgid "Adlam"
#~ msgstr "Adlam"

#~ msgctxt "Script"
#~ msgid "Bhaiksuki"
#~ msgstr "Bhaiksuki"

#~ msgctxt "Script"
#~ msgid "Marchen"
#~ msgstr "Marchen"

#~ msgctxt "Script"
#~ msgid "Newa"
#~ msgstr "Newa"

#~ msgctxt "Script"
#~ msgid "Osage"
#~ msgstr "Osage"

#~ msgctxt "Script"
#~ msgid "Tangut"
#~ msgstr "Tangut"

#~ msgctxt "Script"
#~ msgid "Masaram Gondi"
#~ msgstr "Masaram Gondi"

#~ msgctxt "Script"
#~ msgid "Nushu"
#~ msgstr "Nushu"

#~ msgctxt "Script"
#~ msgid "Soyombo"
#~ msgstr "Soyombo"

#~ msgctxt "Script"
#~ msgid "Zanabazar Square"
#~ msgstr "Zanabazar-kvadratskrift"

#~ msgctxt "Script"
#~ msgid "Dogra"
#~ msgstr "Dogra"

#~ msgctxt "Script"
#~ msgid "Gunjala Gondi"
#~ msgstr "Gunjala Gondi"

#~ msgctxt "Script"
#~ msgid "Hanifi Rohingya"
#~ msgstr "Hanifi Rohingya"

#~ msgctxt "Script"
#~ msgid "Makasar"
#~ msgstr "Makasar"

#~ msgctxt "Script"
#~ msgid "Medefaidrin"
#~ msgstr "Medefaidrin"

#~ msgctxt "Script"
#~ msgid "Old Sogdian"
#~ msgstr "Fornsogdisk"

#~ msgctxt "Script"
#~ msgid "Sogdian"
#~ msgstr "Sogdisk"

#~ msgctxt "Script"
#~ msgid "Elym"
#~ msgstr "Elym"

#~ msgctxt "Script"
#~ msgid "Nand"
#~ msgstr "Nand"

#~ msgctxt "Script"
#~ msgid "Rohg"
#~ msgstr "Rohg"

#~ msgctxt "Script"
#~ msgid "Wcho"
#~ msgstr "Wcho"

#~ msgctxt "Script"
#~ msgid "Chorasmian"
#~ msgstr "Khwarezmisk"

#~ msgctxt "Script"
#~ msgid "Dives Akuru"
#~ msgstr "Dives Akuru"

#~ msgctxt "Script"
#~ msgid "Khitan small script"
#~ msgstr "Khitansk liten skrift"

#~ msgctxt "Script"
#~ msgid "Yezidi"
#~ msgstr "Yezidi"

#~ msgid "Sandbox does not provide an OpenGL implementation"
#~ msgstr "Sandlådan tillhandahåller ingen OpenGL-implementation"

#~ msgid "No OpenGL implementation available"
#~ msgstr "Ingen OpenGL-implementation tillgänglig"

#~ msgid "Core GL is not available on EGL implementation"
#~ msgstr "Kärn-GL är inte tillgängligt på EGL-implementation"

#~ msgid "Surfaceless contexts are not supported on this EGL implementation"
#~ msgstr "Ytlösa kontexter stöds inte på denna EGL-implementation"

#~ msgid "EGL is not supported"
#~ msgstr "EGL stöds inte"

#~ msgid "No available configurations for the given RGBA pixel format"
#~ msgstr ""
#~ "Inga tillgängliga inställningar för det givna RGBA-bildpunktsformatet"

#~ msgid "Show text"
#~ msgstr "Visa text"

#~ msgid "Online"
#~ msgstr "På nätet"

#~ msgid "Offline"
#~ msgstr "Frånkopplad"

#~ msgid "Dormant"
#~ msgstr "Vilande"

#~ msgid "C_redits"
#~ msgstr "T_ack till"

#~ msgid "_License"
#~ msgstr "_Licens"

#~ msgid "Not implemented on OS X"
#~ msgstr "Inte implementerat för OS X"

#~ msgid "Don’t batch GDI requests"
#~ msgstr "Samla inte GDI-förfrågningar i en batch"

#~ msgid "Don’t use the Wintab API for tablet support"
#~ msgstr "Använd inte Wintab-API:t för stöd av ritbrädor"

#~ msgid "Same as --no-wintab"
#~ msgstr "Samma som --no-wintab"

#~ msgid "Do use the Wintab API [default]"
#~ msgstr "Använd inte Wintab-API:t [standard]"

#~ msgid "Size of the palette in 8 bit mode"
#~ msgstr "Storlek på paletten i 8-bitarsläge"

#~ msgctxt "Action description"
#~ msgid "Toggles the cell"
#~ msgstr "Slå på/av cellen"

#~ msgctxt "Action name"
#~ msgid "Expand or contract"
#~ msgstr "Utöka eller förminska"

#~ msgctxt "Action name"
#~ msgid "Edit"
#~ msgstr "Redigera"

#~ msgctxt "Action name"
#~ msgid "Activate"
#~ msgstr "Aktivera"

#~ msgctxt "Action description"
#~ msgid "Expands or contracts the row in the tree view containing this cell"
#~ msgstr "Utökar eller förminskar raden i trädvyn innehållandes denna cell"

#~ msgctxt "Action description"
#~ msgid "Creates a widget in which the contents of the cell can be edited"
#~ msgstr ""
#~ "Skapar en gränssnittskomponent i vilken cellens innehåll kan redigeras"

#~ msgctxt "Action description"
#~ msgid "Activates the cell"
#~ msgstr "Aktiverar cellen"

#~ msgctxt "Action name"
#~ msgid "Customize"
#~ msgstr "Anpassa"

#~ msgctxt "Action name"
#~ msgid "Press"
#~ msgstr "Tryck"

#~ msgctxt "Action description"
#~ msgid "Presses the combobox"
#~ msgstr "Trycker kombinationsrutan"

#~ msgctxt "Stock label"
#~ msgid "_About"
#~ msgstr "_Om"

#~ msgctxt "Stock label"
#~ msgid "_Bold"
#~ msgstr "_Fet"

#~ msgctxt "Stock label"
#~ msgid "_CD-ROM"
#~ msgstr "_Cd-rom"

#~ msgctxt "Stock label"
#~ msgid "_Close"
#~ msgstr "S_täng"

#~ msgctxt "Stock label"
#~ msgid "_Copy"
#~ msgstr "_Kopiera"

#~ msgctxt "Stock label"
#~ msgid "Cu_t"
#~ msgstr "Klipp _ut"

#~ msgctxt "Stock label"
#~ msgid "_Delete"
#~ msgstr "_Ta bort"

#~ msgctxt "Stock label"
#~ msgid "Error"
#~ msgstr "Fel"

#~ msgctxt "Stock label"
#~ msgid "Information"
#~ msgstr "Information"

#~ msgctxt "Stock label"
#~ msgid "Question"
#~ msgstr "Fråga"

#~ msgctxt "Stock label"
#~ msgid "Warning"
#~ msgstr "Varning"

#~ msgctxt "Stock label"
#~ msgid "_Execute"
#~ msgstr "_Kör"

#~ msgctxt "Stock label"
#~ msgid "_File"
#~ msgstr "_Arkiv"

#~ msgctxt "Stock label"
#~ msgid "_Find"
#~ msgstr "_Sök"

#~ msgctxt "Stock label"
#~ msgid "Find and _Replace"
#~ msgstr "Sök och _ersätt"

#~ msgctxt "Stock label"
#~ msgid "_Floppy"
#~ msgstr "_Diskett"

#~ msgctxt "Stock label"
#~ msgid "_Fullscreen"
#~ msgstr "_Helskärm"

#~ msgctxt "Stock label, navigation"
#~ msgid "_Bottom"
#~ msgstr "_Nederst"

#~ msgctxt "Stock label, navigation"
#~ msgid "_First"
#~ msgstr "Fö_rsta"

#~ msgctxt "Stock label, navigation"
#~ msgid "_Last"
#~ msgstr "_Sista"

#~ msgctxt "Stock label, navigation"
#~ msgid "_Top"
#~ msgstr "_Överst"

#~ msgctxt "Stock label, navigation"
#~ msgid "_Back"
#~ msgstr "_Bakåt"

#~ msgctxt "Stock label, navigation"
#~ msgid "_Down"
#~ msgstr "_Ned"

#~ msgctxt "Stock label, navigation"
#~ msgid "_Forward"
#~ msgstr "_Framåt"

#~ msgctxt "Stock label, navigation"
#~ msgid "_Up"
#~ msgstr "_Upp"

#~ msgctxt "Stock label"
#~ msgid "_Hard Disk"
#~ msgstr "_Hårddisk"

#~ msgctxt "Stock label"
#~ msgid "_Help"
#~ msgstr "_Hjälp"

#~ msgctxt "Stock label"
#~ msgid "_Home"
#~ msgstr "_Hem"

#~ msgctxt "Stock label"
#~ msgid "Increase Indent"
#~ msgstr "Öka indrag"

#~ msgctxt "Stock label"
#~ msgid "_Italic"
#~ msgstr "_Kursiv"

#~ msgctxt "Stock label"
#~ msgid "_Jump to"
#~ msgstr "_Hoppa till"

#~ msgctxt "Stock label"
#~ msgid "_Center"
#~ msgstr "_Centrera"

#~ msgctxt "Stock label"
#~ msgid "_Fill"
#~ msgstr "_Fyll"

#~ msgctxt "Stock label"
#~ msgid "_Left"
#~ msgstr "_Vänster"

#~ msgctxt "Stock label"
#~ msgid "_Right"
#~ msgstr "_Höger"

#~ msgctxt "Stock label"
#~ msgid "_Leave Fullscreen"
#~ msgstr "_Lämna helskärm"

#~ msgctxt "Stock label, media"
#~ msgid "_Forward"
#~ msgstr "_Framåt"

#~ msgctxt "Stock label, media"
#~ msgid "_Next"
#~ msgstr "_Nästa"

#~ msgctxt "Stock label, media"
#~ msgid "P_ause"
#~ msgstr "Gör _paus"

#~ msgctxt "Stock label, media"
#~ msgid "_Record"
#~ msgstr "Spela _in"

#~ msgctxt "Stock label, media"
#~ msgid "_Stop"
#~ msgstr "_Stoppa"

#~ msgctxt "Stock label"
#~ msgid "_Network"
#~ msgstr "_Nätverk"

#~ msgctxt "Stock label"
#~ msgid "_New"
#~ msgstr "_Ny"

#~ msgctxt "Stock label"
#~ msgid "_Open"
#~ msgstr "_Öppna"

#~ msgctxt "Stock label"
#~ msgid "_Paste"
#~ msgstr "Klistra _in"

#~ msgctxt "Stock label"
#~ msgid "_Print"
#~ msgstr "Skriv _ut"

#~ msgctxt "Stock label"
#~ msgid "_Properties"
#~ msgstr "_Egenskaper"

#~ msgctxt "Stock label"
#~ msgid "_Quit"
#~ msgstr "A_vsluta"

#~ msgctxt "Stock label"
#~ msgid "_Refresh"
#~ msgstr "_Uppdatera"

#~ msgctxt "Stock label"
#~ msgid "_Remove"
#~ msgstr "_Ta bort"

#~ msgctxt "Stock label"
#~ msgid "_Revert"
#~ msgstr "_Återställ"

#~ msgctxt "Stock label"
#~ msgid "_Save"
#~ msgstr "_Spara"

#~ msgctxt "Stock label"
#~ msgid "Save _As"
#~ msgstr "Spara so_m"

#~ msgctxt "Stock label"
#~ msgid "Select _All"
#~ msgstr "Markera _allt"

#~ msgctxt "Stock label"
#~ msgid "_Ascending"
#~ msgstr "_Stigande"

#~ msgctxt "Stock label"
#~ msgid "_Descending"
#~ msgstr "_Fallande"

#~ msgctxt "Stock label"
#~ msgid "_Spell Check"
#~ msgstr "_Stavningskontroll"

#~ msgctxt "Stock label"
#~ msgid "_Stop"
#~ msgstr "_Stoppa"

#~ msgctxt "Stock label"
#~ msgid "_Strikethrough"
#~ msgstr "_Genomstryk"

#~ msgctxt "Stock label"
#~ msgid "_Underline"
#~ msgstr "_Stryk under"

#~ msgctxt "Stock label"
#~ msgid "Decrease Indent"
#~ msgstr "Minska indrag"

#~ msgctxt "Stock label"
#~ msgid "_Normal Size"
#~ msgstr "_Normal storlek"

#~ msgctxt "Stock label"
#~ msgid "Best _Fit"
#~ msgstr "Bästa _passning"

#~ msgctxt "Stock label"
#~ msgid "Zoom _In"
#~ msgstr "Zooma _in"

#~ msgctxt "Stock label"
#~ msgid "Zoom _Out"
#~ msgstr "Zooma _ut"

#~ msgctxt "Action description"
#~ msgid "Pops up the slider"
#~ msgstr "Visar skjutreglaget"

#~ msgctxt "Action description"
#~ msgid "Dismisses the slider"
#~ msgstr "Avfärdar skjutreglaget"

#~ msgctxt "Action name"
#~ msgid "Popup"
#~ msgstr "Poppupp"

#~ msgctxt "Action name"
#~ msgid "Dismiss"
#~ msgstr "Avfärda"

#~ msgid "Provides visual indication of progress"
#~ msgstr "Tillhandahåller visuell förloppsindikering"

#~ msgid "Forget association"
#~ msgstr "Glöm associeringen"

#~ msgctxt "year measurement template"
#~ msgid "2000"
#~ msgstr "2000"

#~ msgctxt "Color name"
#~ msgid "Scarlet Red"
#~ msgstr "Scharlakansröd"

#~ msgctxt "Color name"
#~ msgid "Light Butter"
#~ msgstr "Ljust smör"

#~ msgctxt "Color name"
#~ msgid "Butter"
#~ msgstr "Smör"

#~ msgctxt "Color name"
#~ msgid "Chameleon"
#~ msgstr "Kameleont"

#~ msgctxt "Color name"
#~ msgid "Sky Blue"
#~ msgstr "Himmelsblå"

#~ msgctxt "Color name"
#~ msgid "Plum"
#~ msgstr "Lila"

#~ msgctxt "Color name"
#~ msgid "Light Chocolate"
#~ msgstr "Ljus chokladbrun"

#~ msgctxt "Color name"
#~ msgid "Chocolate"
#~ msgstr "Chokladbrun"

#~ msgctxt "Color name"
#~ msgid "Dark Chocolate"
#~ msgstr "Mörk chokladbrun"

#~ msgctxt "Color name"
#~ msgid "Light Aluminum 1"
#~ msgstr "Ljus aluminium 1"

#~ msgctxt "Color name"
#~ msgid "Aluminum 1"
#~ msgstr "Aluminium 1"

#~ msgctxt "Color name"
#~ msgid "Dark Aluminum 1"
#~ msgstr "Mörk aluminium 1"

#~ msgctxt "Color name"
#~ msgid "Light Aluminum 2"
#~ msgstr "Ljus aluminium 2"

#~ msgctxt "Color name"
#~ msgid "Aluminum 2"
#~ msgstr "Aluminium 2"

#~ msgctxt "Color name"
#~ msgid "Dark Aluminum 2"
#~ msgstr "Mörk aluminium 2"

#~ msgctxt "Color name"
#~ msgid "Darker Gray"
#~ msgstr "Mörkare grå"

#~ msgctxt "Color name"
#~ msgid "Medium Gray"
#~ msgstr "Medelgrå"

#~ msgctxt "Color name"
#~ msgid "Lighter Gray"
#~ msgstr "Ljusare grå"

#~ msgid "Create a custom color"
#~ msgstr "Skapa en anpassad färg"

#~ msgid "Color Plane"
#~ msgstr "Färgplan"

#~ msgctxt "Color channel"
#~ msgid "Hue"
#~ msgstr "Nyans"

#~ msgctxt "Color channel"
#~ msgid "Alpha"
#~ msgstr "Alfa"

#~ msgid ""
#~ "The folder could not be created, as a file with the same name already "
#~ "exists.  Try using a different name for the folder, or rename the file "
#~ "first."
#~ msgstr ""
#~ "Mappen kunde inte skapas eftersom det redan finns en fil med samma namn. "
#~ "Prova att använda ett annat namn på mappen, eller byt namn på filen först."

#~ msgid "Enter location"
#~ msgstr "Ange plats"

#~ msgid "Cannot change to folder because it is not local"
#~ msgstr "Kan inte byta till mappen eftersom den inte är lokal"

#~ msgid "File System"
#~ msgstr "Filsystem"

#~ msgid "Application menu"
#~ msgstr "Programmeny"

#~ msgid "Icon “%s” not present in theme %s"
#~ msgstr "Ikonen ”%s” finns inte i temat %s"

#~ msgid "Failed to load icon"
#~ msgstr "Misslyckades med att läsa in ikon"

#~ msgid "Question"
#~ msgstr "Fråga"

#~ msgid "Warning"
#~ msgstr "Varning"

#~ msgid "Error"
#~ msgstr "Fel"

#~ msgid "Password"
#~ msgstr "Lösenord"

#~ msgid "File System Root"
#~ msgstr "Filsystemsrot"

#~ msgid "Rename…"
#~ msgstr "Byt namn…"

#~ msgid "LRM _Left-to-right mark"
#~ msgstr "LRM-märke för _vänster-till-höger"

#~ msgid "RLM _Right-to-left mark"
#~ msgstr "RLM-märke för _höger-till-vänster"

#~ msgid "LRE Left-to-right _embedding"
#~ msgstr "LRE-_inbäddning för vänster-till-höger"

#~ msgid "RLE Right-to-left e_mbedding"
#~ msgstr "RLE-i_nbäddning för höger-till-vänster"

#~ msgid "LRO Left-to-right _override"
#~ msgstr "LRO-_åsidosättning för vänster-till-höger"

#~ msgid "RLO Right-to-left o_verride"
#~ msgstr "RLO-åsi_dosättning för höger-till-vänster"

#~ msgid "PDF _Pop directional formatting"
#~ msgstr "PDF-_popriktningsformatering"

#~ msgid "ZWS _Zero width space"
#~ msgstr "ZWS-blanksteg _utan bredd"

#~ msgid "ZWJ Zero width _joiner"
#~ msgstr "ZWJ-_sammanslagare utan bredd"

#~ msgid "ZWNJ Zero width _non-joiner"
#~ msgstr "ZWNJ-_ickesammanslagare utan bredd"

#~ msgid "Adjusts the volume"
#~ msgstr "Justerar volymen"

#~ msgid "Move"
#~ msgstr "Flytta"

#~ msgid "Resize"
#~ msgstr "Ändra storlek"

#~ msgid "Always on Top"
#~ msgstr "Alltid överst"

#~ msgid "Accessible Name"
#~ msgstr "Hjälpmedelsnamn"

#~ msgid "Accessible Description"
#~ msgstr "Hjälpmedelsbeskrivning"

#~ msgctxt "property name"
#~ msgid "None"
#~ msgstr "Ingen"

#~ msgid "bidirectional"
#~ msgstr "dubbelriktad"

#~ msgid "Setting:"
#~ msgstr "Inställning:"

#~ msgid "Setting is hardcoded by GTK_TEST_TOUCHSCREEN"
#~ msgstr "Inställningen är hårdkodad med GTK_TEST_TOUCHSCREEN"

#~ msgid "Show Widget Resizes"
#~ msgstr "Visa storleksändringar för komponent"

#~ msgid "Color Name"
#~ msgstr "Färgnamn"

#~ msgid "Font Family"
#~ msgstr "Typsnittsfamilj"

#~ msgid "Down Path"
#~ msgstr "Sökväg nedåt"

#~ msgid "Up Path"
#~ msgstr "Sökväg uppåt"

#~ msgid "Printer"
#~ msgstr "Skrivare"

#~ msgid "Pages"
#~ msgstr "Sidor"

#~ msgid "Time of print"
#~ msgstr "Tid för utskrift"

#~ msgid "Turns volume up or down"
#~ msgstr "Höjer och sänker volymen"

#~ msgid "Volume Up"
#~ msgstr "Höj volymen"

#~ msgid "Increases the volume"
#~ msgstr "Höjer volymen"

#~ msgid "Volume Down"
#~ msgstr "Sänk volymen"

#~ msgid "Decreases the volume"
#~ msgstr "Sänker volymen"

#~ msgid "Error parsing option --gdk-debug"
#~ msgstr "Fel vid tolkning av flaggan --gdk-debug"

#~ msgid "Error parsing option --gdk-no-debug"
#~ msgstr "Fel vid tolkning av flaggan --gdk-no-debug"

#~ msgid "Program class as used by the window manager"
#~ msgstr "Programklass som den används av fönsterhanteraren"

#~ msgid "CLASS"
#~ msgstr "KLASS"

#~ msgid "Program name as used by the window manager"
#~ msgstr "Programnamn som det används av fönsterhanteraren"

#~ msgid "NAME"
#~ msgstr "NAMN"

#~ msgid "X display to use"
#~ msgstr "X-display att använda"

#~ msgid "DISPLAY"
#~ msgstr "DISPLAY"

#~ msgid "GDK debugging flags to set"
#~ msgstr "GDK-felsökningsflaggor att ställa in"

#~ msgid "FLAGS"
#~ msgstr "FLAGGOR"

#~ msgid "GDK debugging flags to unset"
#~ msgstr "GDK-felsökningsflaggor att inte ställa in"

#~ msgid "3.2 core GL profile is not available on EGL implementation"
#~ msgstr "GL 3.2-kärnprofil är inte tillgänglig på EGL-implementation"

#~ msgid "Opening %s"
#~ msgstr "Öppnar %s"

#~ msgid ""
#~ "Select the color you want from the outer ring. Select the darkness or "
#~ "lightness of that color using the inner triangle."
#~ msgstr ""
#~ "Välj den färg som du vill ha från den yttre ringen. Välj mörkheten eller "
#~ "ljusheten på den färgen genom att använda den inre triangeln."

#~ msgid ""
#~ "Click the eyedropper, then click a color anywhere on your screen to "
#~ "select that color."
#~ msgstr ""
#~ "Klicka på pipetten, och klicka sedan på en färg någonstans på din skärm "
#~ "för att välja den färgen."

#~ msgid "_Hue:"
#~ msgstr "_Nyans:"

#~ msgid "Position on the color wheel."
#~ msgstr "Position på färghjulet."

#~ msgid "S_aturation:"
#~ msgstr "_Mättnad:"

#~ msgid "Intensity of the color."
#~ msgstr "Intensiteten för färgen."

#~ msgid "_Value:"
#~ msgstr "_Intensitet:"

#~ msgid "Brightness of the color."
#~ msgstr "Ljushet för färgen."

#~ msgid "_Red:"
#~ msgstr "_Röd:"

#~ msgid "Amount of red light in the color."
#~ msgstr "Mängd rött ljus i färgen."

#~ msgid "Amount of green light in the color."
#~ msgstr "Mängd grönt ljus i färgen."

#~ msgid "Amount of blue light in the color."
#~ msgstr "Mängd blått ljus i färgen."

#~ msgid "Op_acity:"
#~ msgstr "Op_acitet:"

#~ msgid "Transparency of the color."
#~ msgstr "Genomskinlighet för färgen."

#~ msgid "Color _name:"
#~ msgstr "Färg_namn:"

#~ msgid ""
#~ "You can enter an HTML-style hexadecimal color value, or simply a color "
#~ "name such as “orange” in this entry."
#~ msgstr ""
#~ "Du kan ange ett hexadecimalt färgvärde i HTML-stil, eller helt enkelt "
#~ "ange ett engelskt namn på färgen som exempelvis ”orange” i detta fält."

#~ msgid "_Palette:"
#~ msgstr "_Palett:"

#~ msgid "Color Wheel"
#~ msgstr "Färghjul"

#~ msgid ""
#~ "The previously-selected color, for comparison to the color you’re "
#~ "selecting now. You can drag this color to a palette entry, or select this "
#~ "color as current by dragging it to the other color swatch alongside."
#~ msgstr ""
#~ "Den färg som valdes tidigare, för att du ska kunna jämföra med den färg "
#~ "du väljer nu. Du kan dra färgen till en palettpost, eller välja denna "
#~ "färg som den aktuella genom att dra den till det andra färgprovet."

#~ msgid ""
#~ "The color you’ve chosen. You can drag this color to a palette entry to "
#~ "save it for use in the future."
#~ msgstr ""
#~ "Färgen som du valt. Du kan dra den här färgen till en palettpost för att "
#~ "spara den för framtida bruk."

#~ msgid ""
#~ "The previously-selected color, for comparison to the color you’re "
#~ "selecting now."
#~ msgstr ""
#~ "Den tidigare valda färgen, för jämförelse med färgen som du väljer nu."

#~ msgid "The color you’ve chosen."
#~ msgstr "Färgen som du valt."

#~ msgid "_Save color here"
#~ msgstr "_Spara färgen här"

#~ msgid ""
#~ "Click this palette entry to make it the current color. To change this "
#~ "entry, drag a color swatch here or right-click it and select “Save color "
#~ "here.”"
#~ msgstr ""
#~ "Klicka på denna palettpost för att göra den till aktuell färg. För att "
#~ "ändra denna post kan du dra ett färgprov hit eller högerklicka och välja "
#~ "”Spara färg här”."

#~ msgid "_Help"
#~ msgstr "_Hjälp"

#~ msgid "Color Selection"
#~ msgstr "Färgval"

#~ msgid "abcdefghijk ABCDEFGHIJK"
#~ msgstr "abcdefghijk ABCDEFGHIJK"

#~ msgid "_Family:"
#~ msgstr "_Familj:"

#~ msgid "_Style:"
#~ msgstr "_Stil:"

#~ msgid "Si_ze:"
#~ msgstr "S_torlek:"

#~ msgid "_Preview:"
#~ msgstr "_Förhandsvisa:"

#~ msgid "Font Selection"
#~ msgstr "Typsnittsval"

#~ msgctxt "Number format"
#~ msgid "%d"
#~ msgstr "%d"

#~ msgctxt "Stock label"
#~ msgid "_Apply"
#~ msgstr "_Verkställ"

#~ msgctxt "Stock label"
#~ msgid "_Cancel"
#~ msgstr "_Avbryt"

#~ msgctxt "Stock label"
#~ msgid "C_onnect"
#~ msgstr "A_nslut"

#~ msgctxt "Stock label"
#~ msgid "_Convert"
#~ msgstr "_Konvertera"

#~ msgctxt "Stock label"
#~ msgid "_Discard"
#~ msgstr "_Förkasta"

#~ msgctxt "Stock label"
#~ msgid "_Disconnect"
#~ msgstr "_Koppla från"

#~ msgctxt "Stock label"
#~ msgid "_Edit"
#~ msgstr "R_edigera"

#~ msgctxt "Stock label"
#~ msgid "_Index"
#~ msgstr "_Index"

#~ msgctxt "Stock label"
#~ msgid "_Information"
#~ msgstr "_Information"

#~ msgctxt "Stock label"
#~ msgid "_No"
#~ msgstr "_Nej"

#~ msgctxt "Stock label"
#~ msgid "_OK"
#~ msgstr "_OK"

#~ msgctxt "Stock label"
#~ msgid "Landscape"
#~ msgstr "Liggande"

#~ msgctxt "Stock label"
#~ msgid "Portrait"
#~ msgstr "Stående"

#~ msgctxt "Stock label"
#~ msgid "Reverse landscape"
#~ msgstr "Omvänt liggande"

#~ msgctxt "Stock label"
#~ msgid "Reverse portrait"
#~ msgstr "Omvänt stående"

#~ msgctxt "Stock label"
#~ msgid "Page Set_up"
#~ msgstr "Sidinst_ällningar"

#~ msgctxt "Stock label"
#~ msgid "_Preferences"
#~ msgstr "_Inställningar"

#~ msgctxt "Stock label"
#~ msgid "_Color"
#~ msgstr "_Färg"

#~ msgctxt "Stock label"
#~ msgid "_Font"
#~ msgstr "_Typsnitt"

#~ msgctxt "Stock label"
#~ msgid "_Undelete"
#~ msgstr "_Återskapa"

#~ msgctxt "Stock label"
#~ msgid "_Yes"
#~ msgstr "_Ja"

#~ msgid "Unexpected start tag '%s' on line %d char %d"
#~ msgstr "Oväntad starttagg ”%s” på rad %d tecken %d"

#~ msgid "Unexpected character data on line %d char %d"
#~ msgstr "Oväntade teckendata på rad %d tecken %d"

#~ msgid "Artwork by"
#~ msgstr "Grafik av"

#~ msgid "C_ustomize"
#~ msgstr "_Anpassa"

#~ msgid "Select all"
#~ msgstr "Markera allt"

#~ msgid "Cut"
#~ msgstr "Klipp ut"

#~ msgid "Copy"
#~ msgstr "Kopiera"

#~ msgid "Paste"
#~ msgstr "Klistra in"

#~ msgctxt "input method menu"
#~ msgid "Simple"
#~ msgstr "Enkel"

#~ msgctxt "input method menu"
#~ msgid "None"
#~ msgstr "Ingen"

#~ msgctxt "input method menu"
#~ msgid "System (%s)"
#~ msgstr "System (%s)"

#~ msgid "Load additional GTK+ modules"
#~ msgstr "Läs in ytterligare GTK+-moduler"

#~ msgid "MODULES"
#~ msgstr "MODULER"

#~ msgid "Make all warnings fatal"
#~ msgstr "Gör alla varningar ödesdigra"

#~ msgid "GTK+ debugging flags to set"
#~ msgstr "GTK+-felsökningsflaggor att ställa in"

#~ msgid "GTK+ debugging flags to unset"
#~ msgstr "GTK+-felsökningsflaggor att inte ställa in"

#~ msgid "Cannot open display: %s"
#~ msgstr "Kan inte öppna display: %s"

#~ msgid "GTK+ Options"
#~ msgstr "GTK+-flaggor"

#~ msgid "Show GTK+ Options"
#~ msgstr "Visa GTK+-flaggor"

#~ msgid "Favorite files"
#~ msgstr "Favoritfiler"

#~ msgid "Connect to Server"
#~ msgstr "Anslut till server"

#~ msgid "Connect to a network server address"
#~ msgstr "Anslut till en nätverksserveradress"

#~ msgid "Untitled filter"
#~ msgstr "Namnlöst filter"

#~ msgid "Copy _Location"
#~ msgstr "Kopiera _plats"

#~ msgid "_Remove From List"
#~ msgstr "_Ta bort från lista"

#~ msgid "Show _Private Resources"
#~ msgstr "Visa _privata resurser"

#~ msgid "No recently used resource found with URI '%s'"
#~ msgstr "Ingen tidigare använd resurs hittades med URI ”%s”"

#~ msgid "Open '%s'"
#~ msgstr "Öppna ”%s”"

#~ msgctxt "recent menu label"
#~ msgid "_%d. %s"
#~ msgstr "_%d. %s"

#~ msgctxt "recent menu label"
#~ msgid "%d. %s"
#~ msgstr "%d. %s"

#~ msgid "Unknown error when trying to deserialize %s"
#~ msgstr "Okänt fel vid försök att deserialisera %s"

#~ msgid "No deserialize function found for format %s"
#~ msgstr "Ingen deserialiseringsfunktion hittad för formatet %s"

#~ msgid "Both \"id\" and \"name\" were found on the <%s> element"
#~ msgstr "Både ”id” och ”name” hittades på <%s>-elementet"

#~ msgid "The attribute \"%s\" was found twice on the <%s> element"
#~ msgstr "Attributet ”%s” hittades två gånger på <%s>-elementet"

#~ msgid "<%s> element has invalid ID \"%s\""
#~ msgstr "<%s>-elementet har ett ogiltigt ID ”%s”"

#~ msgid "<%s> element has neither a \"name\" nor an \"id\" attribute"
#~ msgstr "<%s>-elementet har varken ett ”name”- eller ett ”id”-attribut"

#~ msgid "Attribute \"%s\" repeated twice on the same <%s> element"
#~ msgstr "Attributet ”%s” repeterades två gånger på samma <%s>-element"

#~ msgid "Attribute \"%s\" is invalid on <%s> element in this context"
#~ msgstr "Attributet ”%s” är ogiltigt på <%s>-elementet i detta sammanhang"

#~ msgid "Tag \"%s\" has not been defined."
#~ msgstr "Taggen ”%s” har inte blivit definierad."

#~ msgid "Anonymous tag found and tags can not be created."
#~ msgstr "Anonym tagg hittades och taggar kan inte skapas."

#~ msgid "Tag \"%s\" does not exist in buffer and tags can not be created."
#~ msgstr "Taggen ”%s” finns inte i bufferten och taggar kan inte skapas."

#~ msgid "Element <%s> is not allowed below <%s>"
#~ msgstr "Elementet <%s> är inte tillåtet under <%s>"

#~ msgid "\"%s\" is not a valid attribute type"
#~ msgstr "”%s” är inte en giltig attributtyp"

#~ msgid "\"%s\" is not a valid attribute name"
#~ msgstr "”%s” är inte ett giltigt attributnamn"

#~ msgid ""
#~ "\"%s\" could not be converted to a value of type \"%s\" for attribute "
#~ "\"%s\""
#~ msgstr ""
#~ "”%s” kunde inte konverteras till ett värde av typen ”%s” för attributet "
#~ "”%s”"

#~ msgid "\"%s\" is not a valid value for attribute \"%s\""
#~ msgstr "”%s” är inte ett giltigt värde för attributet ”%s”"

#~ msgid "Tag \"%s\" already defined"
#~ msgstr "Taggen ”%s” är redan definierad"

#~ msgid "Tag \"%s\" has invalid priority \"%s\""
#~ msgstr "Taggen ”%s” har ogiltig prioritet ”%s”"

#~ msgid "Outermost element in text must be <text_view_markup> not <%s>"
#~ msgstr "Yttersta elementet i texten måste vara <text_view_markup> inte <%s>"

#~ msgid "A <%s> element has already been specified"
#~ msgstr "Ett <%s>-element har redan specificerats"

#~ msgid "A <text> element can't occur before a <tags> element"
#~ msgstr "Ett <text>-element kan inte inträffa före ett <tags>-element"

#~ msgid "Serialized data is malformed"
#~ msgstr "Serialiserad data är felformulerad"

#~ msgid ""
#~ "Serialized data is malformed. First section isn't "
#~ "GTKTEXTBUFFERCONTENTS-0001"
#~ msgstr ""
#~ "Serialiserad data är felformulerad. Första sektionen är inte "
#~ "GTKTEXTBUFFERCONTENTS-0001"

#~ msgid "Default Widget"
#~ msgstr "Standardkomponent"

#~ msgid "Focus Widget"
#~ msgstr "Fokuskomponent"

#~ msgid "Clip area"
#~ msgstr "Begränsningsyta"

#~ msgctxt "type name"
#~ msgid "Unknown"
#~ msgstr "Okänd"

#~ msgid "Attribute mapping"
#~ msgstr "Attributmappning"

#~ msgid "%p (%s)"
#~ msgstr "%p (%s)"

#~ msgid "Defined at: %p (%s)"
#~ msgstr "Definierad vid: %p (%s)"

#~ msgid "inverted"
#~ msgstr "omvänd"

#~ msgid "bidirectional, inverted"
#~ msgstr "dubbelriktad, omvänd"

#~ msgid "Binding:"
#~ msgstr "Bindning:"

#~ msgid "Selector"
#~ msgstr "Väljare"

#~ msgid "Yes"
#~ msgstr "Ja"

#~ msgid "Signal"
#~ msgstr "Signal"

#~ msgid "Connected"
#~ msgstr "Ansluten"

#~ msgid "Ignore hidden"
#~ msgstr "Ignorera dolda"

#~ msgid ""
#~ "Not settable at runtime.\n"
#~ "Use GDK_GL=always or GDK_GL=disable instead"
#~ msgstr ""
#~ "Går ej att ställa in under körning.\n"
#~ "Använd GDK_GL=always eller GDK_GL=disable i stället"

#~ msgid "Similar"
#~ msgstr "Liknande"

#~ msgid "Show Pixel Cache"
#~ msgstr "Visa bildpunktscache"

#~ msgid "When needed"
#~ msgstr "Vid behov"

#~ msgid "Always"
#~ msgstr "Alltid"

#~ msgid "Software Surfaces"
#~ msgstr "Programvaruytor"

#~ msgid "Texture Rectangle Extension"
#~ msgstr "Texturrektangeltillägg"

#~ msgid "Trace signal emissions on this object"
#~ msgstr "Spåra signalutgivning på detta objekt"

#~ msgid "Clear log"
#~ msgstr "Töm logg"

#~ msgid "Signals"
#~ msgstr "Signaler"

#~ msgid "Class Hierarchy"
#~ msgstr "Klasshierarki"

#~ msgid "CSS Selector"
#~ msgstr "CSS-väljare"

#~ msgid "Gestures"
#~ msgstr "Gester"

#~ msgid "Visual"
#~ msgstr "Visuell"

#~ msgid "Select which type of documents are shown"
#~ msgstr "Välj vilken typ av dokument som visas"

#~ msgctxt "input method menu"
#~ msgid "Amharic (EZ+)"
#~ msgstr "Amharisk (EZ+)"

#~ msgctxt "input method menu"
#~ msgid "Broadway"
#~ msgstr "Broadway"

#~ msgctxt "input method menu"
#~ msgid "Cedilla"
#~ msgstr "Cedilj"

#~ msgctxt "input menthod menu"
#~ msgid "Cyrillic (Transliterated)"
#~ msgstr "Kyrillisk (Translittererad)"

#~ msgctxt "input method menu"
#~ msgid "Inuktitut (Transliterated)"
#~ msgstr "Inuktitut (Translittererad)"

#~ msgctxt "input method menu"
#~ msgid "IPA"
#~ msgstr "IPA"

#~ msgctxt "input method menu"
#~ msgid "Mac OS X Quartz"
#~ msgstr "Mac OS X Quartz"

#~ msgctxt "input method menu"
#~ msgid "Thai-Lao"
#~ msgstr "Thai-Lao"

#~ msgctxt "input method menu"
#~ msgid "Tigrigna-Eritrean (EZ+)"
#~ msgstr "Tigrinja-Eritreansk (EZ+)"

#~ msgctxt "input method menu"
#~ msgid "Tigrigna-Ethiopian (EZ+)"
#~ msgstr "Tigrinja-Etiopisk (EZ+)"

#~ msgctxt "input method menu"
#~ msgid "Vietnamese (VIQR)"
#~ msgstr "Vietnamesisk (VIQR)"

#~ msgctxt "input method menu"
#~ msgid "Wayland"
#~ msgstr "Wayland"

#~ msgctxt "input method menu"
#~ msgid "Waylandgtk"
#~ msgstr "Waylandgtk"

#~ msgid "printer offline"
#~ msgstr "skrivaren är frånkopplad"

#~ msgid "ready to print"
#~ msgstr "redo för utskrift"

#~ msgid "processing job"
#~ msgstr "behandlar jobb"

#~ msgid "paused"
#~ msgstr "pausad"

#~ msgid "unknown"
#~ msgstr "okänd"

#~ msgid "test-output.%s"
#~ msgstr "testutdata.%s"

#~ msgid "Print to Test Printer"
#~ msgstr "Skriv ut till testskrivare"

#~ msgctxt "switch"
#~ msgid "ON"
#~ msgstr "PÅ"

#~ msgctxt "switch"
#~ msgid "OFF"
#~ msgstr "AV"

#~ msgid "smb://"
#~ msgstr "smb://"

#~ msgid "Browse Network"
#~ msgstr "Bläddra i nätverket"

#~ msgid "Could not start the search process"
#~ msgstr "Kunde inte starta sökprocessen"

#~ msgid ""
#~ "The program was not able to create a connection to the indexer daemon. "
#~ "Please make sure it is running."
#~ msgstr ""
#~ "Programmet kunde inte skapa en anslutning till indexeringsdemonen. "
#~ "Försäkra dig om att den kör."

#~ msgid "smb://foo.example.com, ssh://192.168.0.1"
#~ msgstr "smb://foo.example.com, ssh://192.168.0.1"

#~ msgid ""
#~ "The WGL_ARB_create_context extension needed to create core profiles is "
#~ "not available"
#~ msgstr ""
#~ "Tillägget WGL_ARB_create_context som krävs för att skapa kärnprofiler är "
#~ "inte tillgängligt"

#~ msgid "Change classes"
#~ msgstr "Ändra klasser"

#~ msgid "CSS properties"
#~ msgstr "CSS-egenskaper"

#~ msgid "Classes"
#~ msgstr "Klasser"

#~ msgid "Error launching preview"
#~ msgstr "Fel vid start av förhandsvisning"

#~ msgid "Changes are applied instantly, only for this selected widget."
#~ msgstr "Ändringar tillämpas omedelbart endast för denna valda komponent."

#~ msgid "Show all CSS nodes"
#~ msgstr "Visa alla CSS-noder"

#~ msgid "Show CSS properties"
#~ msgstr "Visa CSS-egenskaper"

#~ msgid "Node:"
#~ msgstr "Nod:"

#~ msgid ""
#~ "The GLX_ARB_create_context_profile extension needed to create core "
#~ "profiles is not available"
#~ msgstr ""
#~ "Tillägget GLX_ARB_create_context_profile som behövs för att skapa "
#~ "kärnprofiler är inte tillgängligt"

#~ msgid "New class"
#~ msgstr "Ny klass"

#~ msgid "Cancel"
#~ msgstr "Avbryt"

#~ msgid "Add a class"
#~ msgstr "Lägg till en klass"

#~ msgid "Restore defaults for this widget"
#~ msgstr "Återställ standard för denna komponent"

#~ msgid "Allocated size"
#~ msgstr "Allokerad storlek"

#~ msgid "Object Hierarchy"
#~ msgstr "Objekthierarki"

#~ msgid "_Customize"
#~ msgstr "An_passa"

#~ msgid "Address…"
#~ msgstr "Adress…"

#~ msgid "Invalid object type '%s' on line %d"
#~ msgstr "Ogiltig objekttyp ”%s” på rad %d"

#~ msgid "Invalid type function on line %d: '%s'"
#~ msgstr "Ogiltig typfunktion på rad %d: ”%s”"

#~ msgid "Duplicate object ID '%s' on line %d (previously on line %d)"
#~ msgstr "Duplikat objekt-id ”%s” på rad %d (tidigare på rad %d)"

#~ msgid "Invalid signal '%s' for type '%s' on line %d"
#~ msgstr "Ogiltig signal ”%s” för ”%s”-typ på rad %d"

#~ msgid "Invalid root element: <%s>"
#~ msgstr "Ogiltigt rotelement: <%s>"

#~ msgid "Unhandled tag: <%s>"
#~ msgstr "Ohanterad tagg: <%s>"

#~ msgid "Devices"
#~ msgstr "Enheter"

#~ msgid "Bookmarks"
#~ msgstr "Bokmärken"

#~ msgid "X display"
#~ msgstr "X-display"

#~ msgid "All Files"
#~ msgstr "Alla filer"

#~ msgid ""
#~ "No fonts matched your search. You can revise your search and try again."
#~ msgstr ""
#~ "Inga typsnitt matchade din sökning. Du kan ändra din sökning och försöka "
#~ "igen."<|MERGE_RESOLUTION|>--- conflicted
+++ resolved
@@ -11,13 +11,8 @@
 msgstr ""
 "Project-Id-Version: gtk\n"
 "Report-Msgid-Bugs-To: https://gitlab.gnome.org/GNOME/gtk/-/issues/\n"
-<<<<<<< HEAD
-"POT-Creation-Date: 2023-11-18 18:54+0000\n"
-"PO-Revision-Date: 2023-11-18 22:57+0200\n"
-=======
 "POT-Creation-Date: 2024-03-05 13:23+0000\n"
 "PO-Revision-Date: 2024-03-06 18:48+0100\n"
->>>>>>> 29c29b0e
 "Last-Translator: Anders Jonsson <anders.jonsson@norsjovallen.se>\n"
 "Language-Team: Swedish <tp-sv@listor.tp-sv.se>\n"
 "Language: sv\n"
@@ -55,37 +50,6 @@
 msgid "Cannot provide contents as %s"
 msgstr "Kan inte tillhandahålla innehåll som %s"
 
-<<<<<<< HEAD
-#: gdk/gdkdisplay.c:156 gdk/gdkglcontext.c:443
-msgid "The current backend does not support OpenGL"
-msgstr "Den aktuella bakänden stöder inte OpenGL"
-
-#: gdk/gdkdisplay.c:1244 gdk/gdksurface.c:1252
-msgid "Vulkan support disabled via GDK_DEBUG"
-msgstr "Vulkan-stöd inaktiverat via GDK_DEBUG"
-
-#: gdk/gdkdisplay.c:1276
-msgid "GL support disabled via GDK_DEBUG"
-msgstr "GL-stöd inaktiverat via GDK_DEBUG"
-
-#: gdk/gdkdisplay.c:1574
-msgid "No EGL configuration available"
-msgstr "Ingen EGL-konfiguration tillgänglig"
-
-#: gdk/gdkdisplay.c:1582
-msgid "Failed to get EGL configurations"
-msgstr "Misslyckades med att hämta EGL-konfigurationer"
-
-#: gdk/gdkdisplay.c:1612
-msgid "No EGL configuration with required features found"
-msgstr "Ingen EGL-konfiguration med funktionerna som krävdes hittades"
-
-#: gdk/gdkdisplay.c:1619
-msgid "No perfect EGL configuration found"
-msgstr "Ingen perfekt EGL-konfiguration hittades"
-
-#: gdk/gdkdisplay.c:1661
-=======
 #: gdk/gdkdisplay.c:176 gdk/gdkglcontext.c:459
 msgid "The current backend does not support OpenGL"
 msgstr "Den aktuella bakänden stöder inte OpenGL"
@@ -115,32 +79,12 @@
 msgstr "Ingen perfekt EGL-konfiguration hittades"
 
 #: gdk/gdkdisplay.c:1752
->>>>>>> 29c29b0e
 #, c-format
 msgid "EGL implementation is missing extension %s"
 msgid_plural "EGL implementation is missing %2$d extensions: %1$s"
 msgstr[0] "EGL-implementationen saknar tillägget %s"
 msgstr[1] "EGL-implementationen saknar %2$d tillägg: %1$s"
 
-<<<<<<< HEAD
-#: gdk/gdkdisplay.c:1694
-msgid "libEGL not available in this sandbox"
-msgstr "libEGL är inte tillgängligt i denna sandlåda"
-
-#: gdk/gdkdisplay.c:1695
-msgid "libEGL not available"
-msgstr "libEGL inte tillgängligt"
-
-#: gdk/gdkdisplay.c:1705
-msgid "Failed to create EGL display"
-msgstr "Misslyckades med att skapa EGL-display"
-
-#: gdk/gdkdisplay.c:1715
-msgid "Could not initialize EGL display"
-msgstr "Kunde inte initiera EGL-display"
-
-#: gdk/gdkdisplay.c:1726
-=======
 #: gdk/gdkdisplay.c:1801
 msgid "libEGL not available in this sandbox"
 msgstr "libEGL är inte tillgängligt i denna sandlåda"
@@ -158,7 +102,6 @@
 msgstr "Kunde inte initiera EGL-display"
 
 #: gdk/gdkdisplay.c:1831
->>>>>>> 29c29b0e
 #, c-format
 msgid "EGL version %d.%d is too old. GTK requires %d.%d"
 msgstr "EGL-version %d.%d är för gammal. GTK kräver %d.%d"
@@ -171,23 +114,6 @@
 msgid "No compatible formats to transfer contents."
 msgstr "Inga kompatibla format för att överföra innehåll."
 
-<<<<<<< HEAD
-#: gdk/gdkglcontext.c:402 gdk/x11/gdkglcontext-glx.c:642
-msgid "No GL API allowed."
-msgstr "Inget GL-API tillåtet."
-
-#: gdk/gdkglcontext.c:426 gdk/win32/gdkglcontext-win32-wgl.c:387
-#: gdk/win32/gdkglcontext-win32-wgl.c:530
-#: gdk/win32/gdkglcontext-win32-wgl.c:574 gdk/x11/gdkglcontext-glx.c:691
-msgid "Unable to create a GL context"
-msgstr "Kan inte skapa en GL-kontext"
-
-#: gdk/gdkglcontext.c:1281
-msgid "Anything but OpenGL ES disabled via GDK_DEBUG"
-msgstr "Allt utom OpenGL ES inaktiverat via GDK_DEBUG"
-
-#: gdk/gdkglcontext.c:1290
-=======
 #: gdk/gdkglcontext.c:419 gdk/x11/gdkglcontext-glx.c:645
 msgid "No GL API allowed."
 msgstr "Inget GL-API tillåtet."
@@ -207,27 +133,18 @@
 msgstr "OpenGL inaktiverat via GDK_DEBUG"
 
 #: gdk/gdkglcontext.c:1327
->>>>>>> 29c29b0e
 #, c-format
 msgid "Application does not support %s API"
 msgstr "Programmet stöder inte %s-API"
 
 #. translators: This is about OpenGL backend names, like
 #. * "Trying to use X11 GLX, but EGL is already in use"
-<<<<<<< HEAD
-#: gdk/gdkglcontext.c:1899
-=======
 #: gdk/gdkglcontext.c:2113
->>>>>>> 29c29b0e
 #, c-format
 msgid "Trying to use %s, but %s is already in use"
 msgstr "Försöker använda %s, men %s används redan"
 
-<<<<<<< HEAD
-#: gdk/gdktexture.c:530
-=======
 #: gdk/gdktexture.c:580
->>>>>>> 29c29b0e
 msgid "Unknown image format."
 msgstr "Okänt bildformat."
 
@@ -660,11 +577,7 @@
 #: gdk/macos/gdkmacospasteboard.c:211 gdk/wayland/gdkclipboard-wayland.c:238
 #: gdk/wayland/gdkdrop-wayland.c:205 gdk/wayland/gdkprimary-wayland.c:337
 #: gdk/win32/gdkdrop-win32.c:1018 gdk/win32/gdkdrop-win32.c:1063
-<<<<<<< HEAD
-#: gdk/x11/gdkclipboard-x11.c:807 gdk/x11/gdkdrop-x11.c:235
-=======
 #: gdk/x11/gdkclipboard-x11.c:799 gdk/x11/gdkdrop-x11.c:235
->>>>>>> 29c29b0e
 msgid "No compatible transfer format found"
 msgstr "Inget kompatibelt överföringsformat hittades"
 
@@ -879,19 +792,11 @@
 msgstr[0] "Öppnar %d objekt"
 msgstr[1] "Öppnar %d objekt"
 
-<<<<<<< HEAD
-#: gdk/x11/gdkclipboard-x11.c:477
-msgid "Clipboard manager could not store selection."
-msgstr "Urklippshanterare kunde inte lagra markering."
-
-#: gdk/x11/gdkclipboard-x11.c:657
-=======
 #: gdk/x11/gdkclipboard-x11.c:473
 msgid "Clipboard manager could not store selection."
 msgstr "Urklippshanterare kunde inte lagra markering."
 
 #: gdk/x11/gdkclipboard-x11.c:649
->>>>>>> 29c29b0e
 msgid "Cannot store clipboard. No clipboard manager is active."
 msgstr "Kan inte lagra urklipp. Ingen urklippshanterare är aktiv."
 
@@ -1189,11 +1094,7 @@
 msgid "Pick a Font"
 msgstr "Välj ett typsnitt"
 
-<<<<<<< HEAD
-#: gtk/deprecated/gtkfontbutton.c:600 gtk/gtkfilechooserwidget.c:3871
-=======
 #: gtk/deprecated/gtkfontbutton.c:600 gtk/gtkfilechooserwidget.c:3815
->>>>>>> 29c29b0e
 #: gtk/gtkfontdialogbutton.c:126 gtk/inspector/visual.ui:169
 msgid "Font"
 msgstr "Typsnitt"
@@ -2363,11 +2264,7 @@
 #: gtk/gtkmessagedialog.c:179 gtk/gtkmountoperation.c:608
 #: gtk/print/gtkpagesetupunixdialog.c:282 gtk/print/gtkprintbackend.c:638
 #: gtk/print/gtkprintunixdialog.c:682 gtk/print/gtkprintunixdialog.c:839
-<<<<<<< HEAD
-#: gtk/gtkwindow.c:6233 gtk/ui/gtkappchooserdialog.ui:48
-=======
 #: gtk/gtkwindow.c:6256 gtk/ui/gtkappchooserdialog.ui:48
->>>>>>> 29c29b0e
 #: gtk/ui/gtkassistant.ui:52 gtk/ui/gtkcolorchooserdialog.ui:36
 #: gtk/ui/gtkfontchooserdialog.ui:27
 msgid "_Cancel"
@@ -2455,13 +2352,8 @@
 msgid "If you delete an item, it will be permanently lost."
 msgstr "Om du tar bort ett objekt är det borta för alltid."
 
-<<<<<<< HEAD
-#: gtk/gtkfilechooserwidget.c:1185 gtk/gtkfilechooserwidget.c:1815
-#: gtk/gtklabel.c:5695 gtk/gtktext.c:6147 gtk/gtktextview.c:9018
-=======
 #: gtk/gtkfilechooserwidget.c:1188 gtk/gtkfilechooserwidget.c:1786
 #: gtk/gtklabel.c:5711 gtk/gtktext.c:6193 gtk/gtktextview.c:9079
->>>>>>> 29c29b0e
 msgid "_Delete"
 msgstr "_Ta bort"
 
@@ -2574,12 +2466,7 @@
 msgid "Yesterday"
 msgstr "I går"
 
-<<<<<<< HEAD
-#: gtk/gtkfilechooserwidget.c:3823
-#, c-format
-=======
 #: gtk/gtkfilechooserwidget.c:3767
->>>>>>> 29c29b0e
 msgid "%-e %b"
 msgstr "%-e %b"
 
@@ -2807,21 +2694,6 @@
 msgid "Close the infobar"
 msgstr "Stäng inforaden"
 
-<<<<<<< HEAD
-#: gtk/gtklabel.c:5692 gtk/gtktext.c:6135 gtk/gtktextview.c:9006
-msgid "Cu_t"
-msgstr "Klipp _ut"
-
-#: gtk/gtklabel.c:5693 gtk/gtktext.c:6139 gtk/gtktextview.c:9010
-msgid "_Copy"
-msgstr "_Kopiera"
-
-#: gtk/gtklabel.c:5694 gtk/gtktext.c:6143 gtk/gtktextview.c:9014
-msgid "_Paste"
-msgstr "Klistra _in"
-
-#: gtk/gtklabel.c:5700 gtk/gtktext.c:6156 gtk/gtktextview.c:9039
-=======
 #: gtk/gtklabel.c:5708 gtk/gtktext.c:6181 gtk/gtktextview.c:9067
 msgid "Cu_t"
 msgstr "Klipp _ut"
@@ -2835,7 +2707,6 @@
 msgstr "Klistra _in"
 
 #: gtk/gtklabel.c:5716 gtk/gtktext.c:6202 gtk/gtktextview.c:9100
->>>>>>> 29c29b0e
 msgid "Select _All"
 msgstr "Markera _allt"
 
@@ -2918,11 +2789,7 @@
 msgstr "Spela upp"
 
 #: gtk/gtkmessagedialog.c:162 gtk/gtkmessagedialog.c:180
-<<<<<<< HEAD
-#: gtk/print/gtkprintbackend.c:639 gtk/gtkwindow.c:6234
-=======
 #: gtk/print/gtkprintbackend.c:639 gtk/gtkwindow.c:6257
->>>>>>> 29c29b0e
 msgid "_OK"
 msgstr "_OK"
 
@@ -3695,11 +3562,7 @@
 msgstr ""
 "Inget registrerat program med namnet ”%s” hittades för objekt med URI ”%s”"
 
-<<<<<<< HEAD
-#: gtk/gtksearchentry.c:767
-=======
 #: gtk/gtksearchentry.c:814
->>>>>>> 29c29b0e
 msgid "Clear Entry"
 msgstr "Töm sökruta"
 
@@ -3790,11 +3653,7 @@
 msgid "Sidebar"
 msgstr "Sidopanel"
 
-<<<<<<< HEAD
-#: gtk/gtktext.c:6161 gtk/gtktextview.c:9044
-=======
 #: gtk/gtktext.c:6207 gtk/gtktextview.c:9105
->>>>>>> 29c29b0e
 msgid "Insert _Emoji"
 msgstr "Infoga _emoji"
 
@@ -3806,20 +3665,12 @@
 msgid "_Redo"
 msgstr "_Gör om"
 
-<<<<<<< HEAD
-#: gtk/gtkwindow.c:6222
-=======
 #: gtk/gtkwindow.c:6245
->>>>>>> 29c29b0e
 #, c-format
 msgid "Do you want to use GTK Inspector?"
 msgstr "Vill du använda GTK Inspector?"
 
-<<<<<<< HEAD
-#: gtk/gtkwindow.c:6224
-=======
 #: gtk/gtkwindow.c:6247
->>>>>>> 29c29b0e
 #, c-format
 msgid ""
 "GTK Inspector is an interactive debugger that lets you explore and modify "
@@ -3830,11 +3681,7 @@
 "det inre i vilket GTK-program som helst. Användning av det kan medföra att "
 "programmet avslutar eller kraschar."
 
-<<<<<<< HEAD
-#: gtk/gtkwindow.c:6229
-=======
 #: gtk/gtkwindow.c:6252
->>>>>>> 29c29b0e
 msgid "Don’t show this message again"
 msgstr "Visa inte detta meddelande igen"
 
@@ -3871,10 +3718,7 @@
 msgstr "Beskrivning"
 
 #: gtk/inspector/a11y.ui:99 gtk/inspector/misc-info.ui:296
-<<<<<<< HEAD
-=======
 #: tools/gtk-path-tool-info.c:132
->>>>>>> 29c29b0e
 msgid "Bounds"
 msgstr "Gränser"
 
@@ -4356,11 +4200,7 @@
 msgid "Defined At"
 msgstr "Definierad vid"
 
-<<<<<<< HEAD
-#: gtk/inspector/recorder.c:1865
-=======
 #: gtk/inspector/recorder.c:1941
->>>>>>> 29c29b0e
 #, c-format
 msgid "Saving RenderNode failed"
 msgstr "Sparande av RenderNode misslyckades"
@@ -7380,12 +7220,8 @@
 #: tools/gtk-builder-tool-enumerate.c:56 tools/gtk-builder-tool-preview.c:179
 #: tools/gtk-builder-tool-preview.c:180 tools/gtk-builder-tool-screenshot.c:360
 #: tools/gtk-builder-tool-simplify.c:2529 tools/gtk-builder-tool-validate.c:261
-<<<<<<< HEAD
-#: tools/gtk-rendernode-tool-info.c:202 tools/gtk-rendernode-tool-show.c:106
-=======
 #: tools/gtk-path-tool-render.c:121 tools/gtk-rendernode-tool-compare.c:67
 #: tools/gtk-rendernode-tool-info.c:214 tools/gtk-rendernode-tool-show.c:106
->>>>>>> 29c29b0e
 msgid "FILE"
 msgstr "FIL"
 
@@ -7417,14 +7253,9 @@
 msgstr "Använd stil från CSS-fil"
 
 #: tools/gtk-builder-tool-preview.c:187 tools/gtk-builder-tool-screenshot.c:370
-<<<<<<< HEAD
-#: tools/gtk-builder-tool-validate.c:268 tools/gtk-rendernode-tool-show.c:113
-#: tools/gtk-rendernode-tool-render.c:204
-=======
 #: tools/gtk-builder-tool-validate.c:268
 #: tools/gtk-rendernode-tool-benchmark.c:106
 #: tools/gtk-rendernode-tool-render.c:203 tools/gtk-rendernode-tool-show.c:113
->>>>>>> 29c29b0e
 #, c-format
 msgid "Could not initialize windowing system\n"
 msgstr "Kunde inte initiera fönstersystem\n"
@@ -7653,8 +7484,6 @@
 msgid "%s: error launching application: %s\n"
 msgstr "%s: fel vid uppstart av programmet: %s\n"
 
-<<<<<<< HEAD
-=======
 #: tools/gtk-path-tool.c:35
 #, c-format
 msgid ""
@@ -7960,7 +7789,6 @@
 msgid "Failed to parse '%s' as number"
 msgstr "Misslyckades med att tolka ”%s” som ett tal"
 
->>>>>>> 29c29b0e
 #: tools/gtk-rendernode-tool.c:35
 #, c-format
 msgid ""
@@ -7990,9 +7818,6 @@
 "  render       Ta en skärmbild av noden\n"
 "\n"
 
-<<<<<<< HEAD
-#: tools/gtk-rendernode-tool-info.c:179
-=======
 #: tools/gtk-rendernode-tool-benchmark.c:94
 msgid "Add renderer to benchmark"
 msgstr "Lägg till renderare till prestandatest"
@@ -8086,73 +7911,33 @@
 msgstr "Inga skillnader.\n"
 
 #: tools/gtk-rendernode-tool-info.c:191
->>>>>>> 29c29b0e
 #, c-format
 msgid "Number of nodes: %u\n"
 msgstr "Antal noder: %u\n"
 
-<<<<<<< HEAD
-#: tools/gtk-rendernode-tool-info.c:186
-=======
 #: tools/gtk-rendernode-tool-info.c:198
->>>>>>> 29c29b0e
 #, c-format
 msgid "Depth: %u\n"
 msgstr "Djup: %u\n"
 
-<<<<<<< HEAD
-#: tools/gtk-rendernode-tool-info.c:189
-=======
 #: tools/gtk-rendernode-tool-info.c:201
->>>>>>> 29c29b0e
 #, c-format
 msgid "Bounds: %g x %g\n"
 msgstr "Gränser: %g x %g\n"
 
-<<<<<<< HEAD
-#: tools/gtk-rendernode-tool-info.c:190
-=======
 #: tools/gtk-rendernode-tool-info.c:202
->>>>>>> 29c29b0e
 #, c-format
 msgid "Origin: %g %g\n"
 msgstr "Ursprung: %g %g\n"
 
-<<<<<<< HEAD
-#: tools/gtk-rendernode-tool-info.c:211
-msgid "Provide information about the render node."
-msgstr "Tillhandahåll information om renderingsnoden."
-
-#: tools/gtk-rendernode-tool-info.c:224 tools/gtk-rendernode-tool-show.c:134
-#: tools/gtk-rendernode-tool-render.c:225
-#, c-format
-msgid "No .node file specified\n"
-msgstr "Ingen .node-fil angiven\n"
-
-#: tools/gtk-rendernode-tool-info.c:230
-=======
 #: tools/gtk-rendernode-tool-info.c:223
 msgid "Provide information about the render node."
 msgstr "Tillhandahåll information om renderingsnoden."
 
 #: tools/gtk-rendernode-tool-info.c:242
->>>>>>> 29c29b0e
 #, c-format
 msgid "Can only accept a single .node file\n"
 msgstr "Kan endast acceptera en ensam .node-fil\n"
-
-#: tools/gtk-rendernode-tool-show.c:105
-msgid "Don't add a titlebar"
-msgstr "Lägg inte till en namnlist"
-
-#: tools/gtk-rendernode-tool-show.c:121
-msgid "Show the render node."
-msgstr "Visa renderingsnoden."
-
-#: tools/gtk-rendernode-tool-show.c:140
-#, c-format
-msgid "Can only preview a single .node file\n"
-msgstr "Kan endast förhandsgranska en ensam .node-fil\n"
 
 #: tools/gtk-rendernode-tool-render.c:123
 #, c-format
@@ -8177,9 +7962,6 @@
 msgid "Can only render a single .node file to a single output file\n"
 msgstr "Kan endast rendera en ensam .node-fil till en ensam utdatafil\n"
 
-<<<<<<< HEAD
-#: tools/gtk-rendernode-tool-utils.c:51
-=======
 #: tools/gtk-rendernode-tool-show.c:105
 msgid "Don't add a titlebar"
 msgstr "Lägg inte till en namnlist"
@@ -8194,16 +7976,11 @@
 msgstr "Kan endast förhandsgranska en ensam .node-fil\n"
 
 #: tools/gtk-rendernode-tool-utils.c:54
->>>>>>> 29c29b0e
 #, c-format
 msgid "Error at %s: %s\n"
 msgstr "Fel vid %s: %s\n"
 
-<<<<<<< HEAD
-#: tools/gtk-rendernode-tool-utils.c:69
-=======
 #: tools/gtk-rendernode-tool-utils.c:72
->>>>>>> 29c29b0e
 #, c-format
 msgid "Failed to load node file: %s\n"
 msgstr "Misslyckades med att läsa in nodfil: %s\n"
@@ -8316,205 +8093,6 @@
 "Om du verkligen vill skapa en ikoncache här, använd --ignore-theme-index.\n"
 
 #, c-format
-<<<<<<< HEAD
-#~ msgid ""
-#~ "Usage:\n"
-#~ "  gtk4-path-tool [COMMAND] [OPTION…] PATH\n"
-#~ "\n"
-#~ "Perform various tasks on paths.\n"
-#~ "\n"
-#~ "Commands:\n"
-#~ "  decompose    Decompose the path\n"
-#~ "  show         Display the path in a window\n"
-#~ "  render       Render the path as an image\n"
-#~ "  info         Print information about the path\n"
-#~ "\n"
-#~ msgstr ""
-#~ "Användning:\n"
-#~ "  gtk4-path-tool [KOMMANDO] [FLAGGA…] BANA\n"
-#~ "\n"
-#~ "Utför olika uppgifter på banor.\n"
-#~ "\n"
-#~ "Kommandon:\n"
-#~ "  decompose    Dela upp banan\n"
-#~ "  show         Visa banan i ett fönster\n"
-#~ "  render       Rendera banan som en bild\n"
-#~ "  info         Skriv ut information om banan\n"
-#~ "\n"
-
-#~ msgid "Allow quadratic Bézier curves"
-#~ msgstr "Tillåt kvadratiska Bézier-kurvor"
-
-#~ msgid "Allow cubic Bézier curves"
-#~ msgstr "Tillåt kubiska Bézier-kurvor"
-
-#~ msgid "Allow elliptical arcs"
-#~ msgstr "Tillåt elliptiska bågar"
-
-#~ msgid "PATH"
-#~ msgstr "BANA"
-
-#~ msgid "Decompose a path."
-#~ msgstr "Dela upp en bana."
-
-#~ msgid "No paths given."
-#~ msgstr "Inga banor angivna."
-
-#~ msgid "That didn't work out."
-#~ msgstr "Det där fungerade inte."
-
-#~ msgid "Print information about a path."
-#~ msgstr "Skriv ut information om en bana."
-
-#~ msgid "Path is empty."
-#~ msgstr "Banan är tom."
-
-#~ msgid "Path is closed"
-#~ msgstr "Banan är sluten"
-
-#, c-format
-#~ msgid "%d contours"
-#~ msgstr "%d konturer"
-
-#, c-format
-#~ msgid "%d operations"
-#~ msgstr "%d operationer"
-
-#, c-format
-#~ msgid "%d lines"
-#~ msgstr "%d linjer"
-
-#, c-format
-#~ msgid "%d quadratics"
-#~ msgstr "%d kvadratiska"
-
-#, c-format
-#~ msgid "%d cubics"
-#~ msgstr "%d kubiska"
-
-#, c-format
-#~ msgid "%d arcs"
-#~ msgstr "%d bågar"
-
-#~ msgid "Fill the path (the default)"
-#~ msgstr "Fyll banan (standard)"
-
-#~ msgid "Stroke the path"
-#~ msgstr "Stryk längs banan"
-
-#~ msgid "The output file"
-#~ msgstr "Utdatafilen"
-
-#~ msgid "Foreground color"
-#~ msgstr "Förgrundsfärg"
-
-#~ msgid "COLOR"
-#~ msgstr "FÄRG"
-
-#~ msgid "Background color"
-#~ msgstr "Bakgrundsfärg"
-
-#~ msgid "Fill rule (winding, even-odd)"
-#~ msgstr "Fyllnadsregel (vindlande, jämn-udda)"
-
-#~ msgid "VALUE"
-#~ msgstr "VÄRDE"
-
-#~ msgid "Line width (number)"
-#~ msgstr "Linjebredd (tal)"
-
-#~ msgid "Line cap (butt, round, square)"
-#~ msgstr "Linjeavrundning (avhuggen, rund, kvadrat)"
-
-#~ msgid "Line join (miter, miter-clip, round, bevel, arcs)"
-#~ msgstr "Linjeövergång (gering, gering-klipp, rund, fasning, bågar)"
-
-#~ msgid "Miter limit (number)"
-#~ msgstr "Geringsgräns (tal)"
-
-#~ msgid "Dash pattern (comma-separated numbers)"
-#~ msgstr "Streckningsmönster (kommaseparerade tal)"
-
-#~ msgid "Dash offset (number)"
-#~ msgstr "Streckposition (tal)"
-
-#~ msgid "Could not initialize windowing system"
-#~ msgstr "Kunde inte initiera fönstersystem"
-
-#~ msgid "Render the path to a png image."
-#~ msgstr "Rendera banan till en png-bild."
-
-#~ msgid "Options related to filling"
-#~ msgstr "Alternativ relaterade till ifyllning"
-
-#~ msgid "Show help for fill options"
-#~ msgstr "Visa hjälp för fyllnadsalternativ"
-
-#~ msgid "Options related to stroking"
-#~ msgstr "Alternativ relaterade till strykande"
-
-#~ msgid "Show help for stroke options"
-#~ msgstr "Visa hjälp för strykningsalternativ"
-
-#~ msgid "No path specified"
-#~ msgstr "Ingen bana angavs"
-
-#~ msgid "Can only render a single path"
-#~ msgstr "Kan endast rendera en ensam bana"
-
-#~ msgid "fill rule"
-#~ msgstr "fyllnadsregel"
-
-#~ msgid "line cap"
-#~ msgstr "linjeavrundning"
-
-#~ msgid "line join"
-#~ msgstr "linjeövergång"
-
-#, c-format
-#~ msgid "Failed to parse '%s' as number"
-#~ msgstr "Misslyckades med att tolka ”%s” som ett tal"
-
-#, c-format
-#~ msgid "Saving png to '%s' failed"
-#~ msgstr "Sparandet av png till ”%s” misslyckades"
-
-#, c-format
-#~ msgid "Output written to '%s'."
-#~ msgstr "Utdata skrivet till ”%s”."
-
-#~ msgid "Path Preview"
-#~ msgstr "Förhandsgranskning av bana"
-
-#~ msgid "Display the path."
-#~ msgstr "Visa banan."
-
-#~ msgid "Can only show a single path"
-#~ msgstr "Kan endast visa en ensam bana"
-
-#, c-format
-#~ msgid "Failed to read from standard input: %s\n"
-#~ msgstr "Misslyckades med att läsa från standard in: %s\n"
-
-#, c-format
-#~ msgid "Error reading from standard input: %s\n"
-#~ msgstr "Fel vid läsning från standard in: %s\n"
-
-#, c-format
-#~ msgid "Failed to parse '%s' as path.\n"
-#~ msgstr "Misslyckades med att tolka ”%s” som bana.\n"
-
-#, c-format
-#~ msgid "Failed to parse '%s' as %s."
-#~ msgstr "Misslyckades med att tolka ”%s” som %s."
-
-#~ msgid "Possible values: "
-#~ msgstr "Möjliga värden: "
-
-#, c-format
-#~ msgid "Could not parse '%s' as color"
-#~ msgstr "Kunde inte tolka ”%s” som färg"
-=======
 #~ msgid "Unspecified error decoding media"
 #~ msgstr "Ospecificerat fel vid avkodning av media"
 
@@ -8568,7 +8146,6 @@
 #, c-format
 #~ msgid "%d arcs"
 #~ msgstr "%d bågar"
->>>>>>> 29c29b0e
 
 #~ msgid "Stroke the path instead of filling it"
 #~ msgstr "Stryk längs banan i stället för att fylla den"
