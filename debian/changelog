--- conflicted
+++ resolved
@@ -1,15 +1,3 @@
-<<<<<<< HEAD
-gtk+2.0 (2.8.20-7) unstable; urgency=high
-
-  * Update patch 040_ia32-libs to fix incorrect overriding of gtkrc files;
-    thanks Marc Brockschmidt.
-
- -- Loic Minier <lool@dooz.org>  Sun,  4 Mar 2007 22:02:55 +0100
-
-gtk+2.0 (2.8.20-6) unstable; urgency=high
-
-  * "The perfect is the enemy of the good" upload; sorry for the laz^Hteness.
-=======
 gtk+2.0 (2.10.11-2) UNRELEASED; urgency=low
 
   [ Loic Minier ]
@@ -34,44 +22,11 @@
     configure, doh!
   * Document that 2.10.8 (and 2.10.9) fixed CVE-2007-0010.
   * Stop shipping engines in the udeb again.
->>>>>>> 7c3ff3b7
   * New patch, 040_ia32-libs.patch, for ia32-libs support via ia32-libs-gtk;
     based on a patch by Goswin von Brederlow with the following changes: a)
     use .32 and .64 suffixes in all cases (compatible with Ubuntu), b) fix
     typo, c) use g_file_test() instead of g_access(); does not cover module
     loading via env vars; closes: #406453.
-<<<<<<< HEAD
-
- -- Loic Minier <lool@dooz.org>  Sun,  4 Mar 2007 11:56:40 +0100
-
-gtk+2.0 (2.8.20-5) unstable; urgency=high
-
-  * Add a get-orig-source target to retrieve the upstream tarball.
-  * SECURITY: New patch, 030_CVE-2007-0010_error-handling-in-pixbuf-loaders,
-    to fix error handling in pixbuf loaders; CVE-2007-0010;
-    RedHat #218755, #218932.
-
- -- Loic Minier <lool@dooz.org>  Thu, 25 Jan 2007 12:20:04 +0100
-
-gtk+2.0 (2.8.20-4) unstable; urgency=medium
-
-  * New patch, 020_dfb-window-destroy-leak, fixes a memory leak when
-    destroying gdk windows with the DirectFB backend, causes crashes in the
-    installer, hence RC and urgency medium; derived from upstream SVN r17014;
-    closes: #403639.
-
- -- Loic Minier <lool@dooz.org>  Tue,  9 Jan 2007 19:39:57 +0100
-
-gtk+2.0 (2.8.20-3) unstable; urgency=low
-
-  * New patch, 013_gdkproperty-directfb-strdup, backported from 2.10.6-2, to
-    g_strdup() strings returned by gdk_atom_name(); GNOME #357611; thanks
-    Attilio Fiandrotti.
-  * Remove duplicate find invocation.
-  * Stop shipping engines in the udeb again.
-
- -- Loic Minier <lool@dooz.org>  Fri, 13 Oct 2006 22:33:03 +0200
-=======
   * New patch, 025_dfb-window-destroy-leak, fixes a memory leak when
     destroying gdk windows with the DirectFB backend, causes crashes in the
     installer, hence RC and urgency medium; derived from upstream SVN r17014;
@@ -415,7 +370,6 @@
   * Add ${misc:Depends} to gtk2-engines-pixbuf.
 
  -- Loic Minier <lool@dooz.org>  Tue, 19 Sep 2006 15:13:38 +0200
->>>>>>> 7c3ff3b7
 
 gtk+2.0 (2.8.20-2) unstable; urgency=low
 
