--- conflicted
+++ resolved
@@ -33,6 +33,9 @@
 #include "gdksurfaceprivate.h"
 #include "gdktoplevelprivate.h"
 #include "gdkdevice-wayland-private.h"
+#include "gdkdmabuftextureprivate.h"
+#include "gdksubsurfaceprivate.h"
+#include "gdksubsurface-wayland-private.h"
 
 #include <wayland/xdg-shell-unstable-v6-client-protocol.h>
 #include <wayland/xdg-foreign-unstable-v2-client-protocol.h>
@@ -48,13 +51,10 @@
 #include "gdksurface-wayland-private.h"
 #include "gdktoplevel-wayland-private.h"
 
-<<<<<<< HEAD
-=======
 #include "linux-dmabuf-unstable-v1-client-protocol.h"
 #include "presentation-time-client-protocol.h"
 
 
->>>>>>> 29c29b0e
 /**
  * GdkWaylandSurface:
  *
@@ -159,7 +159,7 @@
 }
 
 /* }}} */
-/* {{{ Surface implementation */
+ /* {{{ Surface implementation */
 
 static void
 gdk_wayland_surface_init (GdkWaylandSurface *impl)
@@ -200,11 +200,7 @@
   GdkDisplay *display = gdk_surface_get_display (surface);
   GdkWaylandSurface *impl = GDK_WAYLAND_SURFACE (surface);
 
-<<<<<<< HEAD
-  if (gdk_display_get_debug_flags (display) & GDK_DEBUG_GL_FRACTIONAL)
-=======
   if (GDK_DISPLAY_DEBUG_CHECK (display, GL_NO_FRACTIONAL))
->>>>>>> 29c29b0e
     {
       *width = surface->width * gdk_fractional_scale_to_int (&impl->scale);
       *height = surface->height * gdk_fractional_scale_to_int (&impl->scale);
@@ -276,11 +272,6 @@
 }
 
 static void
-<<<<<<< HEAD
-frame_callback (void               *data,
-                struct wl_callback *callback,
-                uint32_t            time)
-=======
 gdk_wayland_surface_clear_frame_callback (GdkWaylandSurface *self)
 {
   GdkSurface *surface = GDK_SURFACE (self);
@@ -297,9 +288,7 @@
 void
 gdk_wayland_surface_frame_callback (GdkSurface *surface,
                                     uint32_t    time)
->>>>>>> 29c29b0e
-{
-  GdkSurface *surface = data;
+{
   GdkWaylandSurface *impl = GDK_WAYLAND_SURFACE (surface);
   GdkWaylandDisplay *display_wayland =
     GDK_WAYLAND_DISPLAY (gdk_surface_get_display (surface));
@@ -309,14 +298,7 @@
   gdk_profiler_add_mark (GDK_PROFILER_CURRENT_TIME, 0, "Wayland frame event", NULL);
   GDK_DISPLAY_DEBUG (GDK_DISPLAY (display_wayland), EVENTS, "frame %p", surface);
 
-<<<<<<< HEAD
-  g_assert (impl->frame_callback == callback);
-  g_assert (!GDK_SURFACE_DESTROYED (surface));
-
-  g_clear_pointer (&impl->frame_callback, wl_callback_destroy);
-=======
   gdk_wayland_surface_clear_frame_callback (impl);
->>>>>>> 29c29b0e
 
   GDK_WAYLAND_SURFACE_GET_CLASS (impl)->handle_frame (impl);
 
@@ -348,13 +330,24 @@
 
   timings->complete = TRUE;
 
-#ifdef G_ENABLE_DEBUG
   if ((_gdk_debug_flags & GDK_DEBUG_FRAMES) != 0)
     _gdk_frame_clock_debug_print_timings (clock, timings);
-#endif
 
   if (GDK_PROFILER_IS_RUNNING)
     _gdk_frame_clock_add_timings_to_profiler (clock, timings);
+}
+
+static void
+frame_callback (void               *data,
+                struct wl_callback *callback,
+                uint32_t            time)
+{
+  GdkSurface *surface = data;
+
+  g_assert (GDK_WAYLAND_SURFACE (surface)->frame_callback == callback);
+  g_assert (!GDK_SURFACE_DESTROYED (surface));
+
+  gdk_wayland_surface_frame_callback (surface, time);
 }
 
 static const struct wl_callback_listener frame_listener = {
@@ -418,8 +411,6 @@
   self->frame_callback = wl_surface_frame (self->display_server.wl_surface);
   wl_proxy_set_queue ((struct wl_proxy *) self->frame_callback, NULL);
   wl_callback_add_listener (self->frame_callback, &frame_listener, surface);
-<<<<<<< HEAD
-=======
 
   if (self->presentation_time == NULL)
     {
@@ -438,7 +429,6 @@
       gdk_wayland_subsurface_request_frame (subsurface);
     }
 
->>>>>>> 29c29b0e
   self->pending_frame_counter = gdk_frame_clock_get_frame_counter (clock);
 }
 
@@ -464,6 +454,7 @@
   GdkWaylandSurface *impl = GDK_WAYLAND_SURFACE (surface);
 
   impl->has_uncommitted_ack_configure = FALSE;
+  impl->has_pending_subsurface_commits = FALSE;
 }
 
 static void
@@ -472,7 +463,9 @@
 {
   GdkWaylandSurface *impl = GDK_WAYLAND_SURFACE (surface);
 
-  if (surface->update_freeze_count == 0 && impl->has_uncommitted_ack_configure)
+  if (surface->update_freeze_count == 0 &&
+      (impl->has_uncommitted_ack_configure ||
+       impl->has_pending_subsurface_commits))
     {
       gdk_wayland_surface_commit (surface);
       gdk_wayland_surface_notify_committed (surface);
@@ -673,10 +666,6 @@
     return;
 
   if (impl->opaque_region != NULL)
-<<<<<<< HEAD
-    wl_region = wl_region_from_cairo_region (GDK_WAYLAND_DISPLAY (gdk_surface_get_display (surface)),
-                                             impl->opaque_region);
-=======
     {
       if (gdk_surface_get_n_subsurfaces (surface) > 0)
         {
@@ -701,7 +690,6 @@
         wl_region = wl_region_from_cairo_region (GDK_WAYLAND_DISPLAY (gdk_surface_get_display (surface)),
                                                  impl->opaque_region);
     }
->>>>>>> 29c29b0e
 
   wl_surface_set_opaque_region (impl->display_server.wl_surface, wl_region);
 
@@ -1112,6 +1100,7 @@
   wl_surface_commit (impl->display_server.wl_surface);
 
   impl->has_uncommitted_ack_configure = FALSE;
+  impl->has_pending_subsurface_commits = FALSE;
 
   impl->last_sent_window_geometry = (GdkRectangle) { 0 };
   impl->mapped = FALSE;
@@ -1331,6 +1320,7 @@
   surface_class->get_scale = gdk_wayland_surface_get_scale;
   surface_class->set_opaque_region = gdk_wayland_surface_set_opaque_region;
   surface_class->request_layout = gdk_wayland_surface_request_layout;
+  surface_class->create_subsurface = gdk_wayland_surface_create_subsurface;
 
   klass->handle_configure = gdk_wayland_surface_default_handle_configure;
   klass->handle_frame = gdk_wayland_surface_default_handle_frame;
