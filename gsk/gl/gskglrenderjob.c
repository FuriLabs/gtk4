--- conflicted
+++ resolved
@@ -166,12 +166,6 @@
   GskGLProgram *current_program;
 
   guint source_is_glyph_atlas : 1;
-<<<<<<< HEAD
-
-  /* If we should be rendering red zones over fallback nodes */
-  guint debug_fallback : 1;
-=======
->>>>>>> a45b66e1
 
   /* In some cases we might want to avoid clearing the framebuffer
    * because we're going to render over the existing contents.
@@ -222,22 +216,6 @@
                                                              GdkTexture           *texture,
                                                              gboolean              ensure_mipmap,
                                                              GskGLRenderOffscreen *offscreen);
-
-static inline GskGLRenderClip *
-clips_grow_one (Clips *clips)
-{
-  guint len = clips_get_size (clips);
-  clips_set_size (clips, len + 1);
-  return clips_get (clips, len);
-}
-
-static inline GskGLRenderModelview *
-modelviews_grow_one (Modelviews *modelviews)
-{
-  guint len = modelviews_get_size (modelviews);
-  modelviews_set_size (modelviews, len + 1);
-  return modelviews_get (modelviews, len);
-}
 
 static inline GskGLRenderClip *
 clips_grow_one (Clips *clips)
@@ -1251,27 +1229,6 @@
   cairo_rectangle (cr, 0, 0, surface_width / fabs (scale_x), surface_height / fabs (scale_y));
   cairo_fill (cr);
   cairo_restore (cr);
-<<<<<<< HEAD
-
-#ifdef G_ENABLE_DEBUG
-  if (job->debug_fallback)
-    {
-      cairo_move_to (cr, 0, 0);
-      cairo_rectangle (cr, 0, 0, node->bounds.size.width, node->bounds.size.height);
-      if (GSK_RENDER_NODE_TYPE (node) == GSK_CAIRO_NODE)
-        cairo_set_source_rgba (cr, 0.3, 0, 1, 0.25);
-      else
-        cairo_set_source_rgba (cr, 1, 0, 0, 0.25);
-      cairo_fill_preserve (cr);
-      if (GSK_RENDER_NODE_TYPE (node) == GSK_CAIRO_NODE)
-        cairo_set_source_rgba (cr, 0.3, 0, 1, 1);
-      else
-        cairo_set_source_rgba (cr, 1, 0, 0, 1);
-      cairo_stroke (cr);
-    }
-#endif
-=======
->>>>>>> a45b66e1
   cairo_destroy (cr);
 
   /* Create texture to upload */
@@ -3814,11 +3771,8 @@
   float u0, u1, v0, v1;
   GskTextureKey key;
   guint texture_id;
-<<<<<<< HEAD
-=======
   gboolean need_mipmap;
   gboolean has_mipmap;
->>>>>>> a45b66e1
 
   gsk_gl_render_job_untransform_bounds (job, &job->current_clip->rect.bounds, &clip_rect);
 
