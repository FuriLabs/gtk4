--- conflicted
+++ resolved
@@ -2,11 +2,7 @@
 if bash.found()
   test_env = environment()
 
-<<<<<<< HEAD
-  foreach t : ['simplify', 'simplify-3to4', 'validate', 'settings']
-=======
   foreach t : ['simplify', 'simplify-3to4', 'validate', 'enumerate', 'settings']
->>>>>>> fef69881
     test(t,
       find_program(t, dirs: meson.current_source_dir()),
       workdir: meson.current_build_dir(),
